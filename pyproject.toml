[build-system]
requires = ["setuptools", "wheel"]
build-backend = "setuptools.build_meta"

[project]
name = "effectful"
version = "0.2.3"
description = "Metaprogramming infrastructure"
readme = "README.rst"
license = "Apache-2.0"
requires-python = ">=3.12,<3.14"
authors = [
    { name = "Basis" },
]
keywords = [
    "machine learning",
    "statistics",
    "probabilistic programming",
    "bayesian modeling",
    "pytorch",
]
classifiers = [
    "Intended Audience :: Developers",
    "Intended Audience :: Education",
    "Intended Audience :: Science/Research",
    "Operating System :: POSIX :: Linux",
    "Operating System :: MacOS :: MacOS X",
    "Programming Language :: Python :: 3.12",
    "Programming Language :: Python :: 3.13",
]
dependencies = []

[project.urls]
Homepage = "https://www.basis.ai/"
Source = "https://github.com/BasisResearch/effectful"
"Bug Tracker" = "https://github.com/BasisResearch/effectful/issues"

[project.optional-dependencies]
torch = ["torch", "dm-tree"]
pyro = ["pyro-ppl>=1.9.1", "dm-tree"]
jax = ["jax", "dm-tree"]
numpyro = ["numpyro>=0.19", "dm-tree"]
<<<<<<< HEAD
llm = [
  "litellm",
  "pillow",
  "pydantic",
]
=======
prettyprinter = ["prettyprinter"]
>>>>>>> 2378c304
docs = [
    "effectful[torch,pyro,jax,numpyro,prettyprinter]",
    "sphinx",
    "sphinxcontrib-bibtex",
    "sphinx_rtd_theme",
    "myst-parser",
    "nbsphinx",
    "sphinx_autodoc_typehints",
<<<<<<< HEAD
    "pypandoc",
=======
    "pypandoc_binary<1.16",
>>>>>>> 2378c304
]
test = [
    "effectful[torch,pyro,jax,numpyro,docs,prettyprinter]",
    "pytest",
    "pytest-cov",
    "pytest-xdist",
    "pytest-benchmark",
    "mypy",
    "ruff",
    "nbval",
    "nbqa",
]

[dependency-groups]
dev = ["effectful[torch,pyro,jax,numpyro,llm,docs,test]"]

[tool.ruff]
target-version = "py312"

[tool.ruff.lint]
select = ["F", "I", "PERF", "UP"]

[tool.pytest.ini_options]
addopts = "--doctest-modules"
testpaths = ["./effectful", "./tests"]

[tool.mypy]
ignore_missing_imports = true
warn_unused_ignores = true
exclude = "build"<|MERGE_RESOLUTION|>--- conflicted
+++ resolved
@@ -40,15 +40,12 @@
 pyro = ["pyro-ppl>=1.9.1", "dm-tree"]
 jax = ["jax", "dm-tree"]
 numpyro = ["numpyro>=0.19", "dm-tree"]
-<<<<<<< HEAD
 llm = [
   "litellm",
   "pillow",
   "pydantic",
 ]
-=======
 prettyprinter = ["prettyprinter"]
->>>>>>> 2378c304
 docs = [
     "effectful[torch,pyro,jax,numpyro,prettyprinter]",
     "sphinx",
@@ -57,11 +54,7 @@
     "myst-parser",
     "nbsphinx",
     "sphinx_autodoc_typehints",
-<<<<<<< HEAD
-    "pypandoc",
-=======
     "pypandoc_binary<1.16",
->>>>>>> 2378c304
 ]
 test = [
     "effectful[torch,pyro,jax,numpyro,docs,prettyprinter]",
