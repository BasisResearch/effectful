[build-system]
requires = ["setuptools", "wheel"]
build-backend = "setuptools.build_meta"

[project]
name = "effectful"
version = "0.1.0"
description = "Metaprogramming infrastructure"
readme = "README.rst"
license = "Apache-2.0"
requires-python = ">=3.12"
authors = [
    { name = "Basis" },
]
keywords = [
    "machine learning",
    "statistics",
    "probabilistic programming",
    "bayesian modeling",
    "pytorch",
]
classifiers = [
    "Intended Audience :: Developers",
    "Intended Audience :: Education",
    "Intended Audience :: Science/Research",
    "Operating System :: POSIX :: Linux",
    "Operating System :: MacOS :: MacOS X",
    "Programming Language :: Python :: 3.12",
    "Programming Language :: Python :: 3.13",
]
dependencies = [
    "dm-tree",
]

[project.urls]
Homepage = "https://www.basis.ai/"
Source = "https://github.com/BasisResearch/effectful"
"Bug Tracker" = "https://github.com/BasisResearch/effectful/issues"

[project.optional-dependencies]
torch = ["torch"]
pyro = ["pyro-ppl>=1.9.1"]
<<<<<<< HEAD
jax = ["jax<0.7.0"]
=======
jax = ["jax<0.7"]
>>>>>>> 6844bd33
numpyro = ["numpyro"]

[dependency-groups]
dev = [
    "sphinx",
    "sphinxcontrib-bibtex",
    "sphinx_rtd_theme",
    "myst-parser",
    "nbsphinx",
    "pytest",
    "pytest-cov",
    "pytest-xdist",
    "pytest-benchmark",
    "mypy",
    "ruff",
    "nbval",
    "nbqa",
]

[tool.ruff]
target-version = "py312"

[tool.ruff.lint]
select = ["F", "I", "PERF", "UP"]

[tool.pytest.ini_options]
addopts = "--doctest-modules"
testpaths = ["./effectful", "./tests"]

[tool.mypy]
ignore_missing_imports = true
warn_unused_ignores = true
exclude = "build"<|MERGE_RESOLUTION|>--- conflicted
+++ resolved
@@ -40,11 +40,7 @@
 [project.optional-dependencies]
 torch = ["torch"]
 pyro = ["pyro-ppl>=1.9.1"]
-<<<<<<< HEAD
-jax = ["jax<0.7.0"]
-=======
 jax = ["jax<0.7"]
->>>>>>> 6844bd33
 numpyro = ["numpyro"]
 
 [dependency-groups]
