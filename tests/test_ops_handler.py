--- conflicted
+++ resolved
@@ -7,13 +7,8 @@
 from typing_extensions import ParamSpec
 
 from effectful.internals.prompts import bind_result, value_or_result
-<<<<<<< HEAD
-from effectful.internals.runtime import get_runtime
 from effectful.internals.sugar import ObjectInterpretation, implements
-from effectful.ops.core import Interpretation, Operation, apply, define
-=======
 from effectful.ops.core import Interpretation, Operation, define
->>>>>>> 4396e848
 from effectful.ops.handler import coproduct, fwd, handler
 from effectful.ops.interpreter import interpreter
 
@@ -142,26 +137,7 @@
 
         stack.enter_context(handler(defaults(op)))
 
-<<<<<<< HEAD
         assert f() == expected
-
-
-def test_handling_internal_operations():
-    log = defaultdict(list)
-
-    def logged(op):
-        def wrapped(*args, **kwargs):
-            log[op].append((args, kwargs))
-            return op.default(*args, **kwargs)
-
-        return wrapped
-
-    with handler({apply: logged(apply), get_runtime: logged(get_runtime)}):
-        assert plus_1(1) == 2
-
-        assert apply in log
-        assert get_runtime in log
-        assert any(get_runtime in args for (args, kwargs) in log[apply])
 
 
 def test_sugar_subclassing():
@@ -194,7 +170,4 @@
 
     with handler(ScaleAndShiftBy(4, 1)):
         assert plus_1(4) == 9
-        assert plus_2(4) == 12
-=======
-        assert f() == expected
->>>>>>> 4396e848
+        assert plus_2(4) == 12