import contextlib
import itertools
import logging
from typing import TypeVar

import pytest
from typing_extensions import ParamSpec

from effectful.internals.prompts import bind_result
from effectful.internals.sugar import ObjectInterpretation, implements
from effectful.ops.core import Interpretation, Operation, define
from effectful.ops.handler import closed_handler, coproduct, fwd, handler

logger = logging.getLogger(__name__)

P = ParamSpec("P")
S = TypeVar("S")
T = TypeVar("T")


@define(Operation)
def plus_1(x: int) -> int:
    return x + 1


@define(Operation)
def plus_2(x: int) -> int:
    return x + 2


@define(Operation)
def times_plus_1(x: int, y: int) -> int:
    return x * y + 1


def defaults(*ops: Operation[..., int]) -> Interpretation[int, int]:
    return {op: op.default for op in ops}


def times_n_handler(n: int, *ops: Operation[..., int]) -> Interpretation[int, int]:
    return {op: bind_result(lambda r, *args, **kwargs: fwd(r) * n) for op in ops}


OPERATION_CASES = (
    [[plus_1, (i,)] for i in range(5)]
    + [[plus_2, (i,)] for i in range(5)]
    + [[times_plus_1, (i, j)] for i, j in itertools.product(range(5), range(5))]
)
N_CASES = [1, 2, 3]


@pytest.mark.parametrize("op,args", OPERATION_CASES)
def test_affine_continuation_compose(op, args):
    def f():
        return op(*args)

    h_twice = {op: bind_result(lambda r, *a, **k: fwd(fwd(r)))}

    assert (
        closed_handler(defaults(op))(f)()
        == closed_handler(coproduct(defaults(op), h_twice))(f)()
    )


@pytest.mark.parametrize("op,args", OPERATION_CASES)
@pytest.mark.parametrize("n1", N_CASES)
@pytest.mark.parametrize("n2", N_CASES)
def test_compose_associative(op, args, n1, n2):
    def f():
        return op(*args)

    h0 = defaults(op)
    h1 = times_n_handler(n1, op)
    h2 = times_n_handler(n2, op)

    intp1 = coproduct(h0, coproduct(h1, h2))
    intp2 = coproduct(coproduct(h0, h1), h2)

    assert closed_handler(intp1)(f)() == closed_handler(intp2)(f)()


@pytest.mark.parametrize("op,args", OPERATION_CASES)
@pytest.mark.parametrize("n1", N_CASES)
@pytest.mark.parametrize("n2", N_CASES)
def test_compose_commute_orthogonal(op, args, n1, n2):
    def f():
        return op(*args) + new_op(*args)

    new_op = define(Operation)(lambda *args: op(*args) + 3)

    h0 = defaults(op, new_op)
    h1 = times_n_handler(n1, op)
    h2 = times_n_handler(n2, new_op)

    intp1 = coproduct(h0, coproduct(h1, h2))
    intp2 = coproduct(h0, coproduct(h2, h1))

    assert closed_handler(intp1)(f)() == closed_handler(intp2)(f)()


@pytest.mark.parametrize("op,args", OPERATION_CASES)
@pytest.mark.parametrize("n1", N_CASES)
@pytest.mark.parametrize("n2", N_CASES)
def test_handler_associative(op, args, n1, n2):
    def f():
        return op(*args)

    h0 = defaults(op)
    h1 = times_n_handler(n1, op)
    h2 = times_n_handler(n2, op)

<<<<<<< HEAD
    expected = interpreter(coproduct(h0, coproduct(h1, h2)))(f)()
=======
    expected = closed_handler(coproduct(h0, h1, h2))(f)()
>>>>>>> 86db3462

    with handler(h0), handler(h1), handler(h2):
        assert f() == expected

    with handler(coproduct(h0, h1)), handler(h2):
        assert f() == expected

    with handler(h0), handler(coproduct(h1, h2)):
        assert f() == expected


@pytest.mark.parametrize("op,args", OPERATION_CASES)
@pytest.mark.parametrize("n", N_CASES)
@pytest.mark.parametrize("depth", [1, 2, 3])
def test_stop_without_fwd(op, args, n, depth):
    def f():
        return op(*args)

    expected = f()

    with contextlib.ExitStack() as stack:
        for _ in range(depth):
            stack.enter_context(handler(times_n_handler(n, op)))

        stack.enter_context(handler(defaults(op)))

        assert f() == expected


def test_sugar_subclassing():
    class ScaleBy(ObjectInterpretation):
        def __init__(self, scale):
            self._scale = scale

        @implements(plus_1)
        def plus_1(self, v):
            return v + self._scale

        @implements(plus_2)
        def plus_2(self, v):
            return v + 2 * self._scale

    class ScaleAndShiftBy(ScaleBy):
        def __init__(self, scale, shift):
            super().__init__(scale)
            self._shift = shift

        @implements(plus_1)
        def plus_1(self, v):
            return super().plus_1(v) + self._shift

        # plus_2 inhereted from ScaleBy

    with handler(ScaleBy(4)):
        assert plus_1(4) == 8
        assert plus_2(4) == 12

    with handler(ScaleAndShiftBy(4, 1)):
        assert plus_1(4) == 9
        assert plus_2(4) == 12<|MERGE_RESOLUTION|>--- conflicted
+++ resolved
@@ -109,11 +109,7 @@
     h1 = times_n_handler(n1, op)
     h2 = times_n_handler(n2, op)
 
-<<<<<<< HEAD
-    expected = interpreter(coproduct(h0, coproduct(h1, h2)))(f)()
-=======
-    expected = closed_handler(coproduct(h0, h1, h2))(f)()
->>>>>>> 86db3462
+    expected = closed_handler(coproduct(h0, coproduct(h1, h2)))(f)()
 
     with handler(h0), handler(h1), handler(h2):
         assert f() == expected
