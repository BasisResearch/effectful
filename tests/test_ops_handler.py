--- conflicted
+++ resolved
@@ -6,11 +6,7 @@
 import pytest
 from typing_extensions import ParamSpec
 
-<<<<<<< HEAD
-from effectful.internals.prompts import result
-=======
 from effectful.internals.prompts import bind_result
->>>>>>> 82cf4fda
 from effectful.internals.sugar import ObjectInterpretation, implements
 from effectful.ops.core import Interpretation, Operation, define
 from effectful.ops.handler import coproduct, fwd, handler
@@ -43,11 +39,7 @@
 
 
 def times_n_handler(n: int, *ops: Operation[..., int]) -> Interpretation[int, int]:
-<<<<<<< HEAD
-    return {op: lambda *args, **kwargs: fwd(result()) * n for op in ops}
-=======
     return {op: bind_result(lambda r, *args, **kwargs: fwd(r) * n) for op in ops}
->>>>>>> 82cf4fda
 
 
 OPERATION_CASES = (
@@ -63,11 +55,7 @@
     def f():
         return op(*args)
 
-<<<<<<< HEAD
-    h_twice = {op: lambda *a, **k: fwd(fwd(result()))}
-=======
     h_twice = {op: bind_result(lambda r, *a, **k: fwd(fwd(r)))}
->>>>>>> 82cf4fda
 
     assert (
         interpreter(defaults(op))(f)()
