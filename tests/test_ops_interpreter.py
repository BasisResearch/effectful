--- conflicted
+++ resolved
@@ -7,13 +7,9 @@
 import pytest
 from typing_extensions import ParamSpec
 
-<<<<<<< HEAD
-from effectful.internals.prompts import result
-=======
 from effectful.internals.prompts import bind_result
->>>>>>> 82cf4fda
 from effectful.internals.sugar import ObjectInterpretation, implements
-from effectful.ops.core import Interpretation, Operation, register
+from effectful.ops.core import Interpretation, Operation, define, register
 from effectful.ops.interpreter import interpreter
 
 logger = logging.getLogger(__name__)
@@ -40,14 +36,9 @@
 
 
 def times_n(n: int, *ops: Operation[..., int]) -> Interpretation[int, int]:
-<<<<<<< HEAD
-    def _op_times_n(n: int, op: Operation[..., int], *args: int) -> int:
-        return (result.get() or op.default(*args)) * n
-=======
     @bind_result
     def _op_times_n(res, n: int, op: Operation[..., int], *args: int) -> int:
         return (res or op.default(*args)) * n
->>>>>>> 82cf4fda
 
     return {op: functools.partial(_op_times_n, n, op) for op in ops}
 
@@ -69,7 +60,7 @@
 @pytest.mark.parametrize("op,args", OPERATION_CASES)
 @pytest.mark.parametrize("n", N_CASES)
 def test_op_times_n_interpretation(op, args, n):
-    new_op = Operation(lambda *args: op(*args) + 3)
+    new_op = define(Operation)(lambda *args: op(*args) + 3)
 
     assert op in times_n(n, op)
     assert new_op not in times_n(n, op)
@@ -80,7 +71,7 @@
 @pytest.mark.parametrize("op,args", OPERATION_CASES)
 @pytest.mark.parametrize("n", N_CASES)
 def test_op_register_new_op(op, args, n):
-    new_op = Operation(lambda *args: op(*args) + 3)
+    new_op = define(Operation)(lambda *args: op(*args) + 3)
     intp = times_n(n, op)
 
     with interpreter(intp):
@@ -97,7 +88,7 @@
 @pytest.mark.parametrize("op,args", OPERATION_CASES)
 @pytest.mark.parametrize("n", N_CASES)
 def test_op_interpreter_new_op_1(op, args, n):
-    new_op = Operation(lambda *args: op(*args) + 3)
+    new_op = define(Operation)(lambda *args: op(*args) + 3)
 
     with interpreter(times_n(n, new_op)):
         assert op(*args) == op.default(*args)
@@ -107,7 +98,7 @@
 @pytest.mark.parametrize("op,args", OPERATION_CASES)
 @pytest.mark.parametrize("n", N_CASES)
 def test_op_interpreter_new_op_2(op, args, n):
-    new_op = Operation(lambda *args: op(*args) + 3)
+    new_op = define(Operation)(lambda *args: op(*args) + 3)
 
     with interpreter(times_n(n, op)):
         assert op(*args) == op.default(*args) * n
@@ -117,7 +108,7 @@
 @pytest.mark.parametrize("op,args", OPERATION_CASES)
 @pytest.mark.parametrize("n", N_CASES)
 def test_op_interpreter_new_op_3(op, args, n):
-    new_op = Operation(lambda *args: op(*args) + 3)
+    new_op = define(Operation)(lambda *args: op(*args) + 3)
 
     with interpreter(times_n(n, op, new_op)):
         assert op(*args) == op.default(*args) * n
@@ -128,7 +119,7 @@
 @pytest.mark.parametrize("n_outer", N_CASES)
 @pytest.mark.parametrize("n_inner", N_CASES)
 def test_op_nest_interpreter_1(op, args, n_outer, n_inner):
-    new_op = Operation(lambda *args: op(*args) + 3)
+    new_op = define(Operation)(lambda *args: op(*args) + 3)
 
     with interpreter(times_n(n_outer, op, new_op)):
         with interpreter(times_n(n_inner, op)):
@@ -140,7 +131,7 @@
 @pytest.mark.parametrize("n_outer", N_CASES)
 @pytest.mark.parametrize("n_inner", N_CASES)
 def test_op_nest_interpreter_2(op, args, n_outer, n_inner):
-    new_op = Operation(lambda *args: op(*args) + 3)
+    new_op = define(Operation)(lambda *args: op(*args) + 3)
 
     with interpreter(times_n(n_outer, op, new_op)):
         with interpreter(times_n(n_inner, new_op)):
@@ -152,7 +143,7 @@
 @pytest.mark.parametrize("n_outer", N_CASES)
 @pytest.mark.parametrize("n_inner", N_CASES)
 def test_op_nest_interpreter_3(op, args, n_outer, n_inner):
-    new_op = Operation(lambda *args: op(*args) + 3)
+    new_op = define(Operation)(lambda *args: op(*args) + 3)
 
     with interpreter(times_n(n_outer, op, new_op)):
         with interpreter(times_n(n_inner, op, new_op)):
@@ -164,7 +155,7 @@
 @pytest.mark.parametrize("n", N_CASES)
 @pytest.mark.parametrize("depth", DEPTH_CASES)
 def test_op_repeat_nest_interpreter(op, args, n, depth):
-    new_op = Operation(lambda *args: op(*args) + 3)
+    new_op = define(Operation)(lambda *args: op(*args) + 3)
 
     intp = times_n(n, new_op)
     with contextlib.ExitStack() as stack:
@@ -182,7 +173,7 @@
     def _fail_op(*args: int) -> int:
         raise ValueError("oops")
 
-    fail_op = Operation(_fail_op)
+    fail_op = define(Operation)(_fail_op)
     intp = times_n(n, op, fail_op)
 
     with pytest.raises(ValueError, match="oops"):
@@ -264,15 +255,4 @@
         assert op1() == "MyHandlerSubclass.op1_impl"
         assert op2() == "MyHandlerSubclass.another_op2_impl"
         assert op3() == "MyHandlerSubclass.another_op_impl"
-        assert op4() == "MyHandler.another_op_impl"
-
-
-def test_redefine_operations():
-    dummy_value = "dummy value"
-
-    def new_operation_implementation(*_, **__):
-        return dummy_value
-
-    with interpreter({Operation.constructor(): new_operation_implementation}):
-        o = Operation(3)
-        assert o == dummy_value+        assert op4() == "MyHandler.another_op_impl"