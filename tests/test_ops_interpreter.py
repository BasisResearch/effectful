import contextlib
import functools
import itertools
import logging
from typing import TypeVar

import pytest
from typing_extensions import ParamSpec

from effectful.internals.prompts import result
<<<<<<< HEAD
from effectful.ops.core import Interpretation, Operation, register
=======
from effectful.internals.sugar import ObjectInterpretation, implements
from effectful.ops.core import Interpretation, Operation, define, register
>>>>>>> 59d55708
from effectful.ops.interpreter import interpreter

logger = logging.getLogger(__name__)


P = ParamSpec("P")
S = TypeVar("S")
T = TypeVar("T")


@Operation
def plus_1(x: int) -> int:
    return x + 1


@Operation
def plus_2(x: int) -> int:
    return x + 2


@Operation
def times_plus_1(x: int, y: int) -> int:
    return x * y + 1


def times_n(n: int, *ops: Operation[..., int]) -> Interpretation[int, int]:
    def _op_times_n(n: int, op: Operation[..., int], *args: int) -> int:
        return (result.get() or op.default(*args)) * n

    return {op: functools.partial(_op_times_n, n, op) for op in ops}


OPERATION_CASES = (
    [[plus_1, (i,)] for i in range(5)]
    + [[plus_2, (i,)] for i in range(5)]
    + [[times_plus_1, (i, j)] for i, j in itertools.product(range(5), range(5))]
)
N_CASES = [1, 2, 3]
DEPTH_CASES = [1, 2, 3]


@pytest.mark.parametrize("op,args", OPERATION_CASES)
def test_op_default(op, args):
    assert op(*args) == op.default(*args)


@pytest.mark.parametrize("op,args", OPERATION_CASES)
@pytest.mark.parametrize("n", N_CASES)
def test_op_times_n_interpretation(op, args, n):
    new_op = Operation(lambda *args: op(*args) + 3)

    assert op in times_n(n, op)
    assert new_op not in times_n(n, op)

    assert op(*args) * n == times_n(n, op)[op](*args)


@pytest.mark.parametrize("op,args", OPERATION_CASES)
@pytest.mark.parametrize("n", N_CASES)
def test_op_register_new_op(op, args, n):
    new_op = Operation(lambda *args: op(*args) + 3)
    intp = times_n(n, op)

    with interpreter(intp):
        new_value = new_op(*args)
        assert new_value == op.default(*args) * n + 3

        register(new_op, intp, times_n(n, new_op)[new_op])
        assert new_op(*args) == new_value

    with interpreter(intp):
        assert new_op(*args) == (op.default(*args) * n + 3) * n


@pytest.mark.parametrize("op,args", OPERATION_CASES)
@pytest.mark.parametrize("n", N_CASES)
def test_op_interpreter_new_op_1(op, args, n):
    new_op = Operation(lambda *args: op(*args) + 3)

    with interpreter(times_n(n, new_op)):
        assert op(*args) == op.default(*args)
        assert new_op(*args) == (op.default(*args) + 3) * n == (op(*args) + 3) * n


@pytest.mark.parametrize("op,args", OPERATION_CASES)
@pytest.mark.parametrize("n", N_CASES)
def test_op_interpreter_new_op_2(op, args, n):
    new_op = Operation(lambda *args: op(*args) + 3)

    with interpreter(times_n(n, op)):
        assert op(*args) == op.default(*args) * n
        assert new_op(*args) == op.default(*args) * n + 3


@pytest.mark.parametrize("op,args", OPERATION_CASES)
@pytest.mark.parametrize("n", N_CASES)
def test_op_interpreter_new_op_3(op, args, n):
    new_op = Operation(lambda *args: op(*args) + 3)

    with interpreter(times_n(n, op, new_op)):
        assert op(*args) == op.default(*args) * n
        assert new_op(*args) == (op.default(*args) * n + 3) * n


@pytest.mark.parametrize("op,args", OPERATION_CASES)
@pytest.mark.parametrize("n_outer", N_CASES)
@pytest.mark.parametrize("n_inner", N_CASES)
def test_op_nest_interpreter_1(op, args, n_outer, n_inner):
    new_op = Operation(lambda *args: op(*args) + 3)

    with interpreter(times_n(n_outer, op, new_op)):
        with interpreter(times_n(n_inner, op)):
            assert op(*args) == op.default(*args) * n_inner
            assert new_op(*args) == (op.default(*args) * n_inner + 3) * n_outer


@pytest.mark.parametrize("op,args", OPERATION_CASES)
@pytest.mark.parametrize("n_outer", N_CASES)
@pytest.mark.parametrize("n_inner", N_CASES)
def test_op_nest_interpreter_2(op, args, n_outer, n_inner):
    new_op = Operation(lambda *args: op(*args) + 3)

    with interpreter(times_n(n_outer, op, new_op)):
        with interpreter(times_n(n_inner, new_op)):
            assert op(*args) == op.default(*args) * n_outer
            assert new_op(*args) == (op.default(*args) * n_outer + 3) * n_inner


@pytest.mark.parametrize("op,args", OPERATION_CASES)
@pytest.mark.parametrize("n_outer", N_CASES)
@pytest.mark.parametrize("n_inner", N_CASES)
def test_op_nest_interpreter_3(op, args, n_outer, n_inner):
    new_op = Operation(lambda *args: op(*args) + 3)

    with interpreter(times_n(n_outer, op, new_op)):
        with interpreter(times_n(n_inner, op, new_op)):
            assert op(*args) == op.default(*args) * n_inner
            assert new_op(*args) == (op.default(*args) * n_inner + 3) * n_inner


@pytest.mark.parametrize("op,args", OPERATION_CASES)
@pytest.mark.parametrize("n", N_CASES)
@pytest.mark.parametrize("depth", DEPTH_CASES)
def test_op_repeat_nest_interpreter(op, args, n, depth):
    new_op = Operation(lambda *args: op(*args) + 3)

    intp = times_n(n, new_op)
    with contextlib.ExitStack() as stack:
        for _ in range(depth):
            stack.enter_context(interpreter(intp))

        assert op(*args) == op.default(*args)
        assert new_op(*args) == intp[new_op](*args)


@pytest.mark.parametrize("op,args", OPERATION_CASES)
@pytest.mark.parametrize("n", N_CASES)
@pytest.mark.parametrize("depth", DEPTH_CASES)
def test_op_fail_nest_interpreter(op, args, n, depth):
    def _fail_op(*args: int) -> int:
        raise ValueError("oops")

    fail_op = Operation(_fail_op)
    intp = times_n(n, op, fail_op)

    with pytest.raises(ValueError, match="oops"):
        try:
            with contextlib.ExitStack() as stack:
                for _ in range(depth):
                    stack.enter_context(interpreter(intp))

                try:
                    fail_op(*args)
                except ValueError as e:
                    assert op(*args) == op.default(*args) * n
                    raise e
        except ValueError as e:
            assert op(*args) == op.default(*args)
            raise e


<<<<<<< HEAD
def test_redefine_operations():
    dummy_value = "dummy value"

    def new_operation_implementation(*_, **__):
        return dummy_value

    with interpreter({Operation.constructor(): new_operation_implementation}):
        o = Operation(3)
        assert o == dummy_value
=======
def test_object_interpretation_inheretance():
    @Operation
    def op1():
        return "op1"

    @Operation
    def op2():
        return "op2"

    @Operation
    def op3():
        return "op3"

    @Operation
    def op4():
        return "op4"

    class MyHandler(ObjectInterpretation):
        @implements(op1)
        def op1_impl(self):
            return "MyHandler.op1_impl"

        @implements(op2)
        def op2_impl(self):
            return "MyHandler.op2_impl"

        @implements(op3)
        def an_op_impl(self):
            return "MyHandler.an_op_impl"

        @implements(op4)
        def another_op_impl(self):
            return "MyHandler.another_op_impl"

    class MyHandlerSubclass(MyHandler):
        @implements(op1)
        def op1_impl(self):  # same method name, same op
            return "MyHandlerSubclass.op1_impl"

        @implements(op2)
        def another_op2_impl(self):  # different method name, same op
            return "MyHandlerSubclass.another_op2_impl"

        @implements(op3)
        def another_op_impl(
            self,
        ):  # reusing method name from parent impl of different op
            return "MyHandlerSubclass.another_op_impl"

        # no new implementation of op4, but will its behavior change through redefinition of another_op_impl?

    my_handler = MyHandler()
    with interpreter(my_handler):
        assert op1() == "MyHandler.op1_impl"
        assert op2() == "MyHandler.op2_impl"
        assert op3() == "MyHandler.an_op_impl"
        assert op4() == "MyHandler.another_op_impl"

    my_handler_subclass = MyHandlerSubclass()
    with interpreter(my_handler_subclass):
        assert op1() == "MyHandlerSubclass.op1_impl"
        assert op2() == "MyHandlerSubclass.another_op2_impl"
        assert op3() == "MyHandlerSubclass.another_op_impl"
        assert op4() == "MyHandler.another_op_impl"
>>>>>>> 59d55708
<|MERGE_RESOLUTION|>--- conflicted
+++ resolved
@@ -8,12 +8,8 @@
 from typing_extensions import ParamSpec
 
 from effectful.internals.prompts import result
-<<<<<<< HEAD
+from effectful.internals.sugar import ObjectInterpretation, implements
 from effectful.ops.core import Interpretation, Operation, register
-=======
-from effectful.internals.sugar import ObjectInterpretation, implements
-from effectful.ops.core import Interpretation, Operation, define, register
->>>>>>> 59d55708
 from effectful.ops.interpreter import interpreter
 
 logger = logging.getLogger(__name__)
@@ -195,17 +191,6 @@
             raise e
 
 
-<<<<<<< HEAD
-def test_redefine_operations():
-    dummy_value = "dummy value"
-
-    def new_operation_implementation(*_, **__):
-        return dummy_value
-
-    with interpreter({Operation.constructor(): new_operation_implementation}):
-        o = Operation(3)
-        assert o == dummy_value
-=======
 def test_object_interpretation_inheretance():
     @Operation
     def op1():
@@ -270,4 +255,14 @@
         assert op2() == "MyHandlerSubclass.another_op2_impl"
         assert op3() == "MyHandlerSubclass.another_op_impl"
         assert op4() == "MyHandler.another_op_impl"
->>>>>>> 59d55708
+
+
+def test_redefine_operations():
+    dummy_value = "dummy value"
+
+    def new_operation_implementation(*_, **__):
+        return dummy_value
+
+    with interpreter({Operation.constructor(): new_operation_implementation}):
+        o = Operation(3)
+        assert o == dummy_value