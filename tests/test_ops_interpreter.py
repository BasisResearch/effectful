--- conflicted
+++ resolved
@@ -9,12 +9,8 @@
 
 from effectful.internals.prompts import bind_result
 from effectful.internals.sugar import ObjectInterpretation, implements
-<<<<<<< HEAD
 from effectful.ops.core import Interpretation, Operation, define
-=======
-from effectful.ops.core import Interpretation, Operation, define, register
 from effectful.ops.handler import handler
->>>>>>> 00972ddc
 from effectful.ops.interpreter import interpreter
 
 logger = logging.getLogger(__name__)
@@ -89,26 +85,6 @@
 
 @pytest.mark.parametrize("op,args", OPERATION_CASES)
 @pytest.mark.parametrize("n", N_CASES)
-<<<<<<< HEAD
-=======
-def test_op_register_new_op(op, args, n):
-    new_op = define(Operation)(lambda *args: op(*args) + 3)
-    intp = times_n(n, op)
-
-    with interpreter(dict(intp)):
-        new_value = new_op(*args)
-        assert new_value == op.default(*args) * n + 3
-
-        register(new_op, intp, times_n(n, new_op)[new_op])
-        assert new_op(*args) == new_value
-
-    with interpreter(intp):
-        assert new_op(*args) == (op.default(*args) * n + 3) * n
-
-
-@pytest.mark.parametrize("op,args", OPERATION_CASES)
-@pytest.mark.parametrize("n", N_CASES)
->>>>>>> 00972ddc
 def test_op_interpreter_new_op_1(op, args, n):
     new_op = define(Operation)(lambda *args: op(*args) + 3)
 
