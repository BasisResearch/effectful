import logging
from typing import TypeVar

import pytest
import torch
from typing_extensions import ParamSpec

from effectful.handlers.torch import (
    grad,
    hessian,
    jacfwd,
    jacrev,
    jvp,
    sizesof,
    to_tensor,
    torch_getitem,
    vjp,
    vmap,
)
from effectful.ops.semantics import evaluate, fvsof, handler
from effectful.ops.syntax import deffn, defop, defterm
from effectful.ops.types import Term

logger = logging.getLogger(__name__)

P = ParamSpec("P")
S = TypeVar("S")
T = TypeVar("T")


def test_tpe_1():
    i, j = defop(torch.Tensor), defop(torch.Tensor)
    xval, y1_val, y2_val = torch.rand(2, 3), torch.rand(2), torch.rand(3)
    expected = torch.add(torch.add(xval, y1_val[..., None]), y2_val[None])

    x_ij = xval[i(), j()]
    x_plus_y1_ij = torch.add(x_ij, y1_val[i()])
    actual = torch.add(x_plus_y1_ij, y2_val[j()])

    assert actual.op == torch_getitem
    assert isinstance(actual.args[0], torch.Tensor)
    assert set(a.op for a in actual.args[1]) == {i, j}
    assert actual.shape == ()
    assert actual.numel() == 1
    assert actual.dim() == actual.ndim == 0

    f_actual = deffn(actual, i, j)
    for ii in range(2):
        for jj in range(3):
            assert f_actual(torch.tensor(ii), torch.tensor(jj)) == expected[ii, jj]


def test_tpe_2():
    xval, ival = torch.rand(2, 3), torch.arange(2)
    expected = torch.sum(xval[ival, :], dim=0)

    j = defop(torch.Tensor)
    x_j = xval[ival, j()]

    assert x_j.shape == (2,)
    assert x_j.size(0) == x_j.shape[0]
    actual = torch.sum(x_j, dim=0)

    assert actual.op == torch_getitem
    assert isinstance(actual.args[0], torch.Tensor)
    assert set(a.op for a in actual.args[1]) == {j}
    assert actual.shape == ()
    assert actual.numel() == 1

    f_actual = deffn(actual, j)
    for jj in range(3):
        assert f_actual(torch.tensor(jj)) == expected[jj]


def test_tpe_3():
    xval, ival = torch.rand(4, 2, 3), torch.arange(2)
    expected = torch.sum(xval, dim=1)

    j, k = defop(torch.Tensor), defop(torch.Tensor)
    x_j = xval[k(), ival, j()]
    actual = torch.sum(x_j, dim=0)

    assert actual.op == torch_getitem
    assert isinstance(actual.args[0], torch.Tensor)
    assert set(a.op for a in actual.args[1]) == {j, k}
    assert actual.shape == ()
    assert actual.numel() == 1

    f_actual = deffn(actual, j, k)
    for jj in range(3):
        for kk in range(4):
            assert f_actual(torch.tensor(jj), torch.tensor(kk)) == expected[kk, jj]


def test_tpe_4():
    xval, ival = torch.rand(4, 2, 3), torch.arange(2)
    expected = torch.sum(xval, dim=1)

    @defterm
    def f_actual(x: torch.Tensor, j: int, k: int) -> torch.Tensor:
        return torch.sum(x[k, ival, j], dim=0)

    for jj in range(3):
        for kk in range(4):
            assert (
                f_actual(xval, torch.tensor(jj), torch.tensor(kk)) == expected[kk, jj]
            )


def test_tpe_known_index():
    """Constant indexes are partially evaluated away."""
    i, j = defop(torch.Tensor, name="i"), defop(torch.Tensor, name="j")

    cases = [
        torch.ones(2, 3)[i(), 1],
        torch.ones(2, 3)[0, i()],
        torch.ones(2, 3, 4)[0, i(), 1],
        torch.ones(2, 3, 4)[0, i(), j()],
        torch.ones(2, 3, 4)[i(), j(), 3],
    ]

    for case_ in cases:
        assert all(isinstance(a, Term) for a in case_.args[1])
        assert not any(isinstance(a, int) for a in case_.args[1])


def test_tpe_constant_eval():
    """Constant indexes are partially evaluated away."""
    height, width = (
        defop(torch.Tensor, name="height"),
        defop(torch.Tensor, name="width"),
    )
    t = torch.tensor([[3, 1, 4], [1, 5, 9], [2, 6, 5]])
    A = t[height(), width()]

    layer = defop(torch.Tensor, name="layer")
    with handler(
        {
            height: lambda: layer() // torch.tensor(3),
            width: lambda: layer() % torch.tensor(3),
        }
    ):
        A_layer = evaluate(A)
    with handler({layer: lambda: torch.tensor(2)}):
        A_final = evaluate(A_layer)

    assert not isinstance(A_final, Term)


def test_tpe_stack():
    xval, yval = torch.rand(10, 5), torch.rand(10, 5)

    i = defop(torch.Tensor)
    j = defop(torch.Tensor)
    x_ij = xval[i(), j()]
    y_ij = yval[i(), j()]
    actual = torch.stack((x_ij, y_ij))
    assert isinstance(actual, torch.Tensor)
    assert actual.shape == (2,)
    f_actual = deffn(actual, i, j)

    for ii in range(10):
        for jj in range(5):
            actual = f_actual(ii, jj)
            expected = torch.stack(
                (deffn(x_ij, i, j)(ii, jj), deffn(y_ij, i, j)(ii, jj))
            )
            assert torch.equal(actual, expected)


INDEXING_CASES = [
    # Simple integer indexing
    (torch.randn(4, 5, 6), (0,)),
    # Simple slice indexing
    (torch.randn(4, 5, 6), (slice(1, 3),)),
    # Advanced indexing with tensors
    (torch.randn(4, 5, 6), (torch.tensor([0, 2]),)),
    (torch.randn(4, 5, 6), (torch.tensor([0, 2]), slice(None), torch.tensor([0, 2]))),
    # Mixed indexing
    (torch.randn(4, 5, 6), (slice(None), torch.tensor([1, 3]), 2)),
    # Indexing with None (newaxis)
    (torch.randn(4, 5, 6), (None, slice(None), None, slice(1, 3))),
    # Indexing with Ellipsis
    (torch.randn(4, 5, 6, 7), (Ellipsis, torch.tensor([1, 3]))),
    # Integer and tensor indexing
    (torch.randn(4, 5, 6), (2, torch.tensor([1, 3, 4]))),
    # Indexing with negative indices
    (torch.randn(4, 5, 6), (-1,)),
    # Indexing with step in slice (currently supports only slice(None))
    # (torch.randn(4, 5, 6), (slice(None, None, 2),)),
    # Indexing with empty tensor
    (torch.randn(4, 5, 6), (torch.tensor([], dtype=torch.long),)),
    # Complex mixed indexing
    (torch.randn(4, 5, 6), (slice(None), torch.tensor([0, 2]), None, Ellipsis)),
    # Indexing with multiple None
    (torch.randn(4, 5, 6), (None, None, 1, slice(None), None)),
    # Additional complex cases
    (
        torch.randn(4, 5, 6),
        (torch.tensor([[0, 1], [2, 3]]), torch.tensor([[1, 2], [3, 4]]), slice(None)),
    ),
    (torch.randn(4, 5, 6), (Ellipsis, None, torch.tensor([0, 2]))),
    (torch.randn(4, 5, 6), (torch.arange(4)[..., None, None],)),
    (torch.randn(4, 5, 6), (torch.arange(4)[..., None, None], None, slice(None))),
    (torch.randn(4, 5, 6), (None, torch.arange(4)[..., None, None], None, slice(None))),
    (
        torch.randn(4, 5, 6),
        (torch.arange(4)[..., None, None], torch.arange(5)[..., None]),
    ),
    (
        torch.randn(4, 5, 6),
        (torch.arange(4)[..., None, None], torch.arange(5)[..., None], None, 1),
    ),
    (
        torch.randn(4, 5, 6),
        (
            torch.arange(4)[..., None, None],
            torch.arange(5)[..., None],
            None,
            slice(None),
        ),
    ),
    (
        torch.randn(3, 4, 5, 6),
        (
            Ellipsis,
            torch.arange(4)[..., None, None],
            torch.arange(5)[..., None],
            slice(None),
        ),
    ),
]


@pytest.mark.parametrize("tensor, idx", INDEXING_CASES)
def test_getitem_ellipsis_and_none(tensor, idx):
    from effectful.handlers.torch import _getitem_ellipsis_and_none

    expected = tensor[idx]
    t, i = _getitem_ellipsis_and_none(tensor, idx)

    if any(k is Ellipsis or k is None for k in idx):
        assert t.shape != tensor.shape or idx != i
    assert not any(k is Ellipsis or k is None for k in i)

    result = t[i]
    assert result.shape == expected.shape, (
        f"Shape mismatch for idx: {idx}. Expected: {expected.shape}, Got: {result.shape}"
    )
    assert torch.allclose(result, expected, equal_nan=True), f"Failed for idx: {idx}"


@pytest.mark.parametrize("tensor, idx", INDEXING_CASES)
def test_custom_getitem(tensor, idx):
    expected = tensor[idx]
    result = torch_getitem(tensor, idx)
    assert result.shape == expected.shape, (
        f"Shape mismatch for idx: {idx}. Expected: {expected.shape}, Got: {result.shape}"
    )
    assert torch.allclose(result, expected, equal_nan=True), f"Failed for idx: {idx}"


def test_vmap_custom_getitem():
    tensor = torch.randn(4, 5, 6)
    idx = (torch.tensor([0, 2]), slice(None), torch.tensor([0, 2]))
    result = torch.vmap(lambda i, k: torch_getitem(tensor, (i, slice(None), k)))(
        idx[0], idx[2]
    )
    assert isinstance(result, torch.Tensor)
    for i in range(2):
        idx_i = tuple(
            idxe[i] if isinstance(idxe, torch.Tensor) else idxe for idxe in idx
        )
        assert torch.allclose(result[i], tensor[idx_i])


def test_grad_1():
    def sin(x):
        return torch.sin(x)

    grad_sin = grad(sin)
    i = defop(torch.Tensor, name="i")
    x = torch.randn([10])[i()]
    cos_x_actual = grad_sin(x)

    assert isinstance(cos_x_actual, Term)
    assert sizesof(cos_x_actual) == {i: 10}

    cos_x_expected = x.cos()

    assert torch.allclose(to_tensor(cos_x_actual, [i]), to_tensor(cos_x_expected, [i]))

    # Second-order gradients
    neg_sin_x_actual = grad(grad(lambda x: torch.sin(x)))(x)
    neg_sin_x_expected = -x.sin()

    assert torch.allclose(
        to_tensor(neg_sin_x_actual, [i]), to_tensor(neg_sin_x_expected, [i])
    )


def test_jacfwd_1():
    i = defop(torch.Tensor, name="i")
    x = torch.randn(11, 5)[i()]
    jacobian = jacfwd(torch.sin)(x)
    expected = torch.diag(torch.cos(x))

    assert torch.allclose(to_tensor(jacobian, [i]), to_tensor(expected, [i]))


def test_jacfwd_nested_1():
    i = defop(torch.Tensor, name="i")
    a = defop(torch.Tensor, name="a")
    y = torch.randn(7, 5)[a()]
    x = torch.randn(11, 5)[i()]

    def sin(x):
        return torch.sin(x) + y

    jacobian = jacfwd(sin)(x)
    expected = torch.diag(torch.cos(x) + 0 * y)

    assert torch.allclose(to_tensor(jacobian, [i, a]), to_tensor(expected, [i, a]))


def test_jacfwd_nested_2():
    i = defop(torch.Tensor, name="i")
    a = defop(torch.Tensor, name="a")
    y = torch.randn(7, 5)[a()]
    x = torch.randn(11, 5)[i()]

    def sin(x):
        return [torch.sin(x), y]

    jacobian = jacfwd(sin)(x)[0]
    expected = torch.diag(torch.cos(x))

    assert torch.allclose(to_tensor(jacobian, [i]), to_tensor(expected, [i]))


def test_jacrev_1():
    i = defop(torch.Tensor, name="i")
    x = torch.randn(11, 5)[i()]
    jacobian = jacrev(torch.sin)(x)
    expected = torch.diag(torch.cos(x))

    assert torch.allclose(to_tensor(jacobian, [i]), to_tensor(expected, [i]))


def test_hessian_1():
    def f(x):
        return x.sin().sum()

    i = defop(torch.Tensor, name="i")
    x = torch.randn(11, 5)[i()]
    hess = hessian(f)(x)  # equivalent to jacfwd(jacrev(f))(x)
    assert torch.allclose(to_tensor(hess, [i]), to_tensor(torch.diag(-x.sin()), [i]))


def test_jvp_1():
    i = defop(torch.Tensor, name="i")
    x = torch.randn([10])[i()]

    def f(x):
        return x * torch.tensor([1.0, 2.0, 3])

    value, grad = jvp(f, (x,), (torch.tensor(1.0),))

    assert torch.allclose(to_tensor(value, [i]), to_tensor(f(x), [i]))
    assert torch.allclose(to_tensor(grad, [i]), torch.tensor([1.0, 2, 3]))


def test_jvp_nested():
    i = defop(torch.Tensor, name="i")
    j = defop(torch.Tensor, name="j")
    x = torch.randn([10])[i()]
    a = (torch.ones([7]))[j()]

    def f(x):
        return a + x * torch.tensor([1.0, 2.0, 3])

    value, grad = jvp(f, (x,), (torch.tensor(1.0),))

    assert torch.allclose(to_tensor(value, [i, j]), to_tensor(f(x), [i, j]))
    assert torch.allclose(to_tensor(grad, [i, j]), torch.tensor([1.0, 2, 3]))


def test_vjp_1():
    i = defop(torch.Tensor, name="i")
    x = torch.randn([10, 5])[i()]
    y = torch.ones([10, 5])[i()]
    z = torch.ones([10, 5])[i()]

    def f(x):
        return (x.sin(), x.cos())

    (_, vjpfunc) = vjp(f, x)
    vjps = vjpfunc((y, z))
    assert torch.allclose(to_tensor(vjps[0], [i]), to_tensor(x.cos() + -x.sin(), [i]))


def test_vjp_nested():
    i = defop(torch.Tensor, name="i")
    a = defop(torch.Tensor, name="a")
    x = torch.randn([10, 5])[i()]
    z = torch.ones([7, 5])[a()]
    y = torch.ones([10, 7, 5])[i(), a()]

    def f(x):
        return x * z

    (result, vjpfunc) = vjp(f, x)
    vjps = vjpfunc(y)
    assert torch.allclose(to_tensor(vjps[0], [i]), torch.tensor(7.0))


def test_vmap_1():
    i = defop(torch.Tensor, name="i")
    x = torch.randn([10, 5])
    x_i = x[i()]

    def f(x):
        return x + 1

    actual = vmap(f)(x_i)
    expected = x + 1
    assert torch.allclose(to_tensor(actual, [i]), expected)


def test_vmap_nested():
    i = defop(torch.Tensor, name="i")
    j = defop(torch.Tensor, name="j")
    x = torch.randn([10, 5, 4])
    x_i = x[i()]
    y = torch.randn([7])
    y_j = y[j()]

    def f(x):
        return y_j + x

    actual = vmap(f)(x_i)
    actual_t = to_tensor(actual, [i, j])

    for ii in range(10):
        for jj in range(7):
            assert (actual_t[ii, jj] == x[ii] + y[jj]).all()


def test_vmap_and_grad():
    sin = torch.sin
    grad_sin = grad(sin)

    i = defop(torch.Tensor, name="i")
    x = torch.randn([10, 7])[i()]

    # implicit vmap over i and explicit vmap over first positional dim
    actual = vmap(grad_sin)(x)
    assert actual.shape == torch.Size([7])

    actual_t = to_tensor(actual, [i])
    x_t = to_tensor(x, [i])
    for ii in range(10):
        for jj in range(7):
            assert torch.allclose(actual_t[ii, jj], x_t[ii, jj].cos())


def test_index_incompatible():
    """Check that using the same index in two incompatible dimensions raises an error."""
    i = defop(torch.Tensor)
    with pytest.raises(ValueError):
        torch.randn(2, 3)[i(), i()]
    torch.randn(2, 2)[i(), i()]


def test_to_tensor():
    i, j, k = (
        defop(torch.Tensor, name="i"),
        defop(torch.Tensor, name="j"),
        defop(torch.Tensor, name="k"),
    )

    # test that named dimensions can be removed and reordered
    t = torch.randn([2, 3, 4])
    t1 = to_tensor(t[i(), j(), k()], [i, j, k])
    t2 = to_tensor(t.permute((2, 0, 1))[k(), i(), j()], [i, j, k])
    t3 = to_tensor(t.permute((1, 0, 2))[j(), i(), k()], [i, j, k])

    assert torch.allclose(t1, t2)
    assert torch.allclose(t1, t3)

    # test that to_tensor can remove some but not all named dimensions
    t_ijk = t[i(), j(), k()]
    t_ij = to_tensor(t_ijk, [k])
    assert set(sizesof(t_ij).keys()) == set([i, j])
    assert t_ij.shape == torch.Size([4])

    t_i = to_tensor(t_ij, [j])
    assert set(sizesof(t_i).keys()) == set([i])
    assert t_i.shape == torch.Size([3, 4])

    t_ = to_tensor(t_i, [i])
    assert set(sizesof(t_).keys()) == set([])
    assert t_.shape == torch.Size([2, 3, 4])
    assert torch.allclose(t_, t)

    t__ = to_tensor(t_, [])
    assert set(sizesof(t__).keys()) == set([])
    assert t__.shape == torch.Size([2, 3, 4])
    assert torch.allclose(t_, t__)


<<<<<<< HEAD
def test_indexed_tensor_as_index():
    t1 = torch.randn(2, 3)
    i = defop(int, name="i")
    t2 = Indexable(torch.tensor([0, 1]))[i()]

    t3 = t1[t2]
    assert sizesof(t3) == sizesof(t2)
    assert (to_tensor(t3, [i]) == t1).all()
=======
def test_tensor_term_operators():
    x, y = defop(torch.Tensor), defop(torch.Tensor)

    # Test basic arithmetic operators
    binary = [
        # Arithmetic
        (x() + y(), "add"),
        (x() - y(), "sub"),
        (x() * y(), "mul"),
        (x() / y(), "div"),
        (x() // y(), "floordiv"),
        (x() % y(), "mod"),
        (x() @ y(), "matmul"),
        (x() ** y(), "pow"),
        # Bitwise
        (x() & y(), "and"),
        (x() | y(), "or"),
        (x() ^ y(), "xor"),
        # Comparison
        (x() > y(), "gt"),
        (x() >= y(), "ge"),
        (x() < y(), "lt"),
        (x() <= y(), "le"),
        (x() == y(), "eq"),
        (x() != y(), "ne"),
        # Additional math operations
        (torch.maximum(x(), y()), "maximum"),
        (torch.minimum(x(), y()), "minimum"),
        (torch.fmod(x(), y()), "fmod"),
        (torch.remainder(x(), y()), "remainder"),
    ]

    # Test unary operators
    unary = [
        (-x(), "neg"),
        (~x(), "not"),
        (abs(x()), "abs"),
        (torch.exp(x()), "exp"),
        (torch.log(x()), "log"),
        (torch.sqrt(x()), "sqrt"),
        (torch.sin(x()), "sin"),
        (torch.cos(x()), "cos"),
        (torch.tan(x()), "tan"),
        (torch.sigmoid(x()), "sigmoid"),
        (torch.tanh(x()), "tanh"),
        (torch.relu(x()), "relu"),
        (torch.ceil(x()), "ceil"),
        (torch.floor(x()), "floor"),
        (torch.round(x()), "round"),
        (torch.sign(x()), "sign"),
    ]

    for t, op_name in binary + unary:
        assert isinstance(t, Term), f"Failed for operation: {op_name}"

    for t, op_name in binary:
        assert {x, y} <= fvsof(t), f"Missing variables for operation: {op_name}"

    for t, op_name in unary:
        assert {x} <= fvsof(t), f"Missing variables for operation: {op_name}"


def test_indexed_tensor_as_index():
    t1 = torch.randn(2, 3)
    i = defop(torch.Tensor, name="i")
    t2 = torch.tensor([0, 1])[i()]

    t3 = t1[t2]
    assert sizesof(t3) == sizesof(t2)
    assert (to_tensor(t3, [i]) == t1).all()


def test_longtensor_index_variables():
    x = torch.rand(2, 3)
    i = defop(torch.Tensor, name="i")

    assert isinstance(x[i()], Term)  # i().__torch_function__ takes care of this

    x = torch.rand(2, 3)
    y = torch.rand(4, 3)
    i, j = defop(torch.Tensor, name="i"), defop(torch.Tensor, name="j")

    z = x[i()] + y[j()]
    assert isinstance(z, torch.Tensor)
>>>>>>> 943d4e77
<|MERGE_RESOLUTION|>--- conflicted
+++ resolved
@@ -509,16 +509,6 @@
     assert torch.allclose(t_, t__)
 
 
-<<<<<<< HEAD
-def test_indexed_tensor_as_index():
-    t1 = torch.randn(2, 3)
-    i = defop(int, name="i")
-    t2 = Indexable(torch.tensor([0, 1]))[i()]
-
-    t3 = t1[t2]
-    assert sizesof(t3) == sizesof(t2)
-    assert (to_tensor(t3, [i]) == t1).all()
-=======
 def test_tensor_term_operators():
     x, y = defop(torch.Tensor), defop(torch.Tensor)
 
@@ -602,5 +592,4 @@
     i, j = defop(torch.Tensor, name="i"), defop(torch.Tensor, name="j")
 
     z = x[i()] + y[j()]
-    assert isinstance(z, torch.Tensor)
->>>>>>> 943d4e77
+    assert isinstance(z, torch.Tensor)