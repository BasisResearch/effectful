import logging
from typing import TypeVar

import pytest
import torch
from typing_extensions import ParamSpec

from effectful.handlers.torch import (
    Indexable,
    grad,
    hessian,
    jacfwd,
    jacrev,
    jvp,
    sizesof,
    to_tensor,
    torch_getitem,
    vjp,
    vmap,
)
from effectful.ops.semantics import evaluate, fvsof, handler
from effectful.ops.syntax import deffn, defop, defterm
from effectful.ops.types import Term

logger = logging.getLogger(__name__)

P = ParamSpec("P")
S = TypeVar("S")
T = TypeVar("T")


def test_tpe_1():
    i, j = defop(int), defop(int)
    xval, y1_val, y2_val = torch.rand(2, 3), torch.rand(2), torch.rand(3)
    expected = torch.add(torch.add(xval, y1_val[..., None]), y2_val[None])

    x_ij = torch_getitem(xval, (i(), j()))
    x_plus_y1_ij = torch.add(x_ij, torch_getitem(y1_val, (i(),)))
    actual = torch.add(x_plus_y1_ij, torch_getitem(y2_val, (j(),)))

    assert actual.op == torch_getitem
    assert isinstance(actual.args[0], torch.Tensor)
    assert set(a.op for a in actual.args[1]) == {i, j}
    assert actual.shape == ()
    assert actual.numel() == 1
    assert actual.dim() == actual.ndim == 0

    f_actual = deffn(actual, i, j)
    for ii in range(2):
        for jj in range(3):
            assert f_actual(torch.tensor(ii), torch.tensor(jj)) == expected[ii, jj]


def test_tpe_2():
    xval, ival = torch.rand(2, 3), torch.arange(2)
    expected = torch.sum(xval[ival, :], dim=0)

    j = defop(int)
    x_j = torch_getitem(
        xval,
        (
            ival,
            j(),
        ),
    )
    assert x_j.shape == (2,)
    assert x_j.size(0) == x_j.shape[0]
    actual = torch.sum(x_j, dim=0)

    assert actual.op == torch_getitem
    assert isinstance(actual.args[0], torch.Tensor)
    assert set(a.op for a in actual.args[1]) == {j}
    assert actual.shape == ()
    assert actual.numel() == 1

    f_actual = deffn(actual, j)
    for jj in range(3):
        assert f_actual(torch.tensor(jj)) == expected[jj]


def test_tpe_3():
    xval, ival = torch.rand(4, 2, 3), torch.arange(2)
    expected = torch.sum(xval, dim=1)

    j, k = defop(int), defop(int)
    x_j = torch_getitem(
        xval,
        (
            k(),
            ival,
            j(),
        ),
    )
    actual = torch.sum(x_j, dim=0)

    assert actual.op == torch_getitem
    assert isinstance(actual.args[0], torch.Tensor)
    assert set(a.op for a in actual.args[1]) == {j, k}
    assert actual.shape == ()
    assert actual.numel() == 1

    f_actual = deffn(actual, j, k)
    for jj in range(3):
        for kk in range(4):
            assert f_actual(torch.tensor(jj), torch.tensor(kk)) == expected[kk, jj]


def test_tpe_4():
    xval, ival = torch.rand(4, 2, 3), torch.arange(2)
    expected = torch.sum(xval, dim=1)

    @defterm
    def f_actual(x: torch.Tensor, j: int, k: int) -> torch.Tensor:
        return torch.sum(x[k, ival, j], dim=0)

    for jj in range(3):
        for kk in range(4):
            assert (
                f_actual(xval, torch.tensor(jj), torch.tensor(kk)) == expected[kk, jj]
            )


def test_tpe_known_index():
    """Constant indexes are partially evaluated away."""
    i, j = defop(int, name="i"), defop(int, name="j")

    cases = [
        torch_getitem(torch.ones(2, 3), (i(), 1)),
        torch_getitem(torch.ones(2, 3), (0, i())),
        torch_getitem(torch.ones(2, 3, 4), (0, i(), 1)),
        torch_getitem(torch.ones(2, 3, 4), (0, i(), j())),
        torch_getitem(torch.ones(2, 3, 4), (i(), j(), 3)),
    ]

    for case_ in cases:
        assert all(isinstance(a, Term) for a in case_.args[1])
        assert not any(isinstance(a, int) for a in case_.args[1])


def test_tpe_constant_eval():
    """Constant indexes are partially evaluated away."""
    height, width = defop(int, name="height"), defop(int, name="width")
    t = torch.tensor([[3, 1, 4], [1, 5, 9], [2, 6, 5]])
    A = torch_getitem(t, (height(), width()))

    layer = defop(int, name="layer")
    with handler({height: lambda: layer() // 3, width: lambda: layer() % 3}):
        A_layer = evaluate(A)
    with handler({layer: lambda: 2}):
        A_final = evaluate(A_layer)

    assert not isinstance(A_final, Term)


def test_tpe_stack():
    xval, yval = torch.rand(10, 5), torch.rand(10, 5)

    i = defop(int)
    j = defop(int)
    x_ij = torch_getitem(
        xval,
        (i(), j()),
    )
    y_ij = torch_getitem(
        yval,
        (i(), j()),
    )
    actual = torch.stack((x_ij, y_ij))
    assert isinstance(actual, torch.Tensor)
    assert actual.shape == (2,)
    f_actual = deffn(actual, i, j)

    for ii in range(10):
        for jj in range(5):
            actual = f_actual(ii, jj)
            expected = torch.stack(
                (deffn(x_ij, i, j)(ii, jj), deffn(y_ij, i, j)(ii, jj))
            )
            assert torch.equal(actual, expected)


INDEXING_CASES = [
    # Simple integer indexing
    (torch.randn(4, 5, 6), (0,)),
    # Simple slice indexing
    (torch.randn(4, 5, 6), (slice(1, 3),)),
    # Advanced indexing with tensors
    (torch.randn(4, 5, 6), (torch.tensor([0, 2]),)),
    (torch.randn(4, 5, 6), (torch.tensor([0, 2]), slice(None), torch.tensor([0, 2]))),
    # Mixed indexing
    (torch.randn(4, 5, 6), (slice(None), torch.tensor([1, 3]), 2)),
    # Indexing with None (newaxis)
    (torch.randn(4, 5, 6), (None, slice(None), None, slice(1, 3))),
    # Indexing with Ellipsis
    (torch.randn(4, 5, 6, 7), (Ellipsis, torch.tensor([1, 3]))),
    # Integer and tensor indexing
    (torch.randn(4, 5, 6), (2, torch.tensor([1, 3, 4]))),
    # Indexing with negative indices
    (torch.randn(4, 5, 6), (-1,)),
    # Indexing with step in slice (currently supports only slice(None))
    # (torch.randn(4, 5, 6), (slice(None, None, 2),)),
    # Indexing with empty tensor
    (torch.randn(4, 5, 6), (torch.tensor([], dtype=torch.long),)),
    # Complex mixed indexing
    (torch.randn(4, 5, 6), (slice(None), torch.tensor([0, 2]), None, Ellipsis)),
    # Indexing with multiple None
    (torch.randn(4, 5, 6), (None, None, 1, slice(None), None)),
    # Additional complex cases
    (
        torch.randn(4, 5, 6),
        (torch.tensor([[0, 1], [2, 3]]), torch.tensor([[1, 2], [3, 4]]), slice(None)),
    ),
    (torch.randn(4, 5, 6), (Ellipsis, None, torch.tensor([0, 2]))),
    (torch.randn(4, 5, 6), (torch.arange(4)[..., None, None],)),
    (torch.randn(4, 5, 6), (torch.arange(4)[..., None, None], None, slice(None))),
    (torch.randn(4, 5, 6), (None, torch.arange(4)[..., None, None], None, slice(None))),
    (
        torch.randn(4, 5, 6),
        (torch.arange(4)[..., None, None], torch.arange(5)[..., None]),
    ),
    (
        torch.randn(4, 5, 6),
        (torch.arange(4)[..., None, None], torch.arange(5)[..., None], None, 1),
    ),
    (
        torch.randn(4, 5, 6),
        (
            torch.arange(4)[..., None, None],
            torch.arange(5)[..., None],
            None,
            slice(None),
        ),
    ),
    (
        torch.randn(3, 4, 5, 6),
        (
            Ellipsis,
            torch.arange(4)[..., None, None],
            torch.arange(5)[..., None],
            slice(None),
        ),
    ),
]


@pytest.mark.parametrize("tensor, idx", INDEXING_CASES)
def test_getitem_ellipsis_and_none(tensor, idx):
    from effectful.handlers.torch import _getitem_ellipsis_and_none

    expected = tensor[idx]
    t, i = _getitem_ellipsis_and_none(tensor, idx)

    if any(k is Ellipsis or k is None for k in idx):
        assert t.shape != tensor.shape or idx != i
    assert not any(k is Ellipsis or k is None for k in i)

    result = t[i]
    assert result.shape == expected.shape, (
        f"Shape mismatch for idx: {idx}. Expected: {expected.shape}, Got: {result.shape}"
    )
    assert torch.allclose(result, expected, equal_nan=True), f"Failed for idx: {idx}"


@pytest.mark.parametrize("tensor, idx", INDEXING_CASES)
def test_custom_getitem(tensor, idx):
    expected = tensor[idx]
    result = torch_getitem(tensor, idx)
    assert result.shape == expected.shape, (
        f"Shape mismatch for idx: {idx}. Expected: {expected.shape}, Got: {result.shape}"
    )
    assert torch.allclose(result, expected, equal_nan=True), f"Failed for idx: {idx}"


def test_vmap_custom_getitem():
    tensor = torch.randn(4, 5, 6)
    idx = (torch.tensor([0, 2]), slice(None), torch.tensor([0, 2]))
    result = torch.vmap(lambda i, k: torch_getitem(tensor, (i, slice(None), k)))(
        idx[0], idx[2]
    )
    assert isinstance(result, torch.Tensor)
    for i in range(2):
        idx_i = tuple(
            idxe[i] if isinstance(idxe, torch.Tensor) else idxe for idxe in idx
        )
        assert torch.allclose(result[i], tensor[idx_i])


def test_grad_1():
    def sin(x):
        return torch.sin(x)

    grad_sin = grad(sin)
    i = defop(int, name="i")
    x = Indexable(torch.randn([10]))[i()]
    cos_x_actual = grad_sin(x)

    assert isinstance(cos_x_actual, Term)
    assert sizesof(cos_x_actual) == {i: 10}

    cos_x_expected = x.cos()

    assert torch.allclose(to_tensor(cos_x_actual, [i]), to_tensor(cos_x_expected, [i]))

    # Second-order gradients
    neg_sin_x_actual = grad(grad(lambda x: torch.sin(x)))(x)
    neg_sin_x_expected = -x.sin()

    assert torch.allclose(
        to_tensor(neg_sin_x_actual, [i]), to_tensor(neg_sin_x_expected, [i])
    )


def test_jacfwd_1():
    i = defop(int, name="i")
    x = Indexable(torch.randn(11, 5))[i()]
    jacobian = jacfwd(torch.sin)(x)
    expected = torch.diag(torch.cos(x))

    assert torch.allclose(to_tensor(jacobian, [i]), to_tensor(expected, [i]))


def test_jacfwd_nested_1():
    i = defop(int, name="i")
    a = defop(int, name="a")
    y = Indexable(torch.randn(7, 5))[a()]
    x = Indexable(torch.randn(11, 5))[i()]

    def sin(x):
        return torch.sin(x) + y

    jacobian = jacfwd(sin)(x)
    expected = torch.diag(torch.cos(x) + 0 * y)

    assert torch.allclose(to_tensor(jacobian, [i, a]), to_tensor(expected, [i, a]))


def test_jacfwd_nested_2():
    i = defop(int, name="i")
    a = defop(int, name="a")
    y = Indexable(torch.randn(7, 5))[a()]
    x = Indexable(torch.randn(11, 5))[i()]

    def sin(x):
        return [torch.sin(x), y]

    jacobian = jacfwd(sin)(x)[0]
    expected = torch.diag(torch.cos(x))

    assert torch.allclose(to_tensor(jacobian, [i]), to_tensor(expected, [i]))


def test_jacrev_1():
    i = defop(int, name="i")
    x = Indexable(torch.randn(11, 5))[i()]
    jacobian = jacrev(torch.sin)(x)
    expected = torch.diag(torch.cos(x))

    assert torch.allclose(to_tensor(jacobian, [i]), to_tensor(expected, [i]))


def test_hessian_1():
    def f(x):
        return x.sin().sum()

    i = defop(int, name="i")
    x = Indexable(torch.randn(11, 5))[i()]
    hess = hessian(f)(x)  # equivalent to jacfwd(jacrev(f))(x)
    assert torch.allclose(to_tensor(hess, [i]), to_tensor(torch.diag(-x.sin()), [i]))


def test_jvp_1():
    i = defop(int, name="i")
    x = Indexable(torch.randn([10]))[i()]

    def f(x):
        return x * torch.tensor([1.0, 2.0, 3])

    value, grad = jvp(f, (x,), (torch.tensor(1.0),))

    assert torch.allclose(to_tensor(value, [i]), to_tensor(f(x), [i]))
    assert torch.allclose(to_tensor(grad, [i]), torch.tensor([1.0, 2, 3]))


def test_jvp_nested():
    i = defop(int, name="i")
    j = defop(int, name="j")
    x = Indexable(torch.randn([10]))[i()]
    a = Indexable(torch.ones([7]))[j()]

    def f(x):
        return a + x * torch.tensor([1.0, 2.0, 3])

    value, grad = jvp(f, (x,), (torch.tensor(1.0),))

    assert torch.allclose(to_tensor(value, [i, j]), to_tensor(f(x), [i, j]))
    assert torch.allclose(to_tensor(grad, [i, j]), torch.tensor([1.0, 2, 3]))


def test_vjp_1():
    i = defop(int, name="i")
    x = Indexable(torch.randn([10, 5]))[i()]
    y = Indexable(torch.ones([10, 5]))[i()]
    z = Indexable(torch.ones([10, 5]))[i()]

    def f(x):
        return (x.sin(), x.cos())

    (_, vjpfunc) = vjp(f, x)
    vjps = vjpfunc((y, z))
    assert torch.allclose(to_tensor(vjps[0], [i]), to_tensor(x.cos() + -x.sin(), [i]))


def test_vjp_nested():
    i = defop(int, name="i")
    a = defop(int, name="a")
    x = Indexable(torch.randn([10, 5]))[i()]
    z = Indexable(torch.ones([7, 5]))[a()]
    y = Indexable(torch.ones([10, 7, 5]))[i(), a()]

    def f(x):
        return x * z

    (result, vjpfunc) = vjp(f, x)
    vjps = vjpfunc(y)
    assert torch.allclose(to_tensor(vjps[0], [i]), torch.tensor(7.0))


def test_vmap_1():
    i = defop(int, name="i")
    x = torch.randn([10, 5])
    x_i = Indexable(x)[i()]

    def f(x):
        return x + 1

    actual = vmap(f)(x_i)
    expected = x + 1
    assert torch.allclose(to_tensor(actual, [i]), expected)


def test_vmap_nested():
    i = defop(int, name="i")
    j = defop(int, name="j")
    x = torch.randn([10, 5, 4])
    x_i = Indexable(x)[i()]
    y = torch.randn([7])
    y_j = Indexable(y)[j()]

    def f(x):
        return y_j + x

    actual = vmap(f)(x_i)
    actual_t = to_tensor(actual, [i, j])

    for ii in range(10):
        for jj in range(7):
            assert (actual_t[ii, jj] == x[ii] + y[jj]).all()


def test_vmap_and_grad():
    sin = torch.sin
    grad_sin = grad(sin)

    i = defop(int, name="i")
    x = Indexable(torch.randn([10, 7]))[i()]

    # implicit vmap over i and explicit vmap over first positional dim
    actual = vmap(grad_sin)(x)
    assert actual.shape == torch.Size([7])

    actual_t = to_tensor(actual, [i])
    x_t = to_tensor(x, [i])
    for ii in range(10):
        for jj in range(7):
            assert torch.allclose(actual_t[ii, jj], x_t[ii, jj].cos())


def test_index_incompatible():
    """Check that using the same index in two incompatible dimensions raises an error."""
    i = defop(int)
    with pytest.raises(ValueError):
        torch_getitem(torch.randn(2, 3), (i(), i()))

    torch_getitem(torch.randn(2, 2), (i(), i()))


def test_to_tensor():
    i, j, k = defop(int, name="i"), defop(int, name="j"), defop(int, name="k")

    # test that named dimensions can be removed and reordered
    t = torch.randn([2, 3, 4])
    t1 = to_tensor(Indexable(t)[i(), j(), k()], [i, j, k])
    t2 = to_tensor(Indexable(t.permute((2, 0, 1)))[k(), i(), j()], [i, j, k])
    t3 = to_tensor(Indexable(t.permute((1, 0, 2)))[j(), i(), k()], [i, j, k])

    assert torch.allclose(t1, t2)
    assert torch.allclose(t1, t3)

    # test that to_tensor can remove some but not all named dimensions
    t_ijk = Indexable(t)[i(), j(), k()]
    t_ij = to_tensor(t_ijk, [k])
    assert set(sizesof(t_ij).keys()) == set([i, j])
    assert t_ij.shape == torch.Size([4])

    t_i = to_tensor(t_ij, [j])
    assert set(sizesof(t_i).keys()) == set([i])
    assert t_i.shape == torch.Size([3, 4])

    t_ = to_tensor(t_i, [i])
    assert set(sizesof(t_).keys()) == set([])
    assert t_.shape == torch.Size([2, 3, 4])
    assert torch.allclose(t_, t)

    t__ = to_tensor(t_, [])
    assert set(sizesof(t__).keys()) == set([])
    assert t__.shape == torch.Size([2, 3, 4])
    assert torch.allclose(t_, t__)


<<<<<<< HEAD
def test_tensor_term_operators():
    x, y = defop(torch.Tensor), defop(torch.Tensor)

    # Test basic arithmetic operators
    binary = [
        # Arithmetic
        (x() + y(), "add"),
        (x() - y(), "sub"),
        (x() * y(), "mul"),
        (x() / y(), "div"),
        (x() // y(), "floordiv"),
        (x() % y(), "mod"),
        (x() @ y(), "matmul"),
        (x() ** y(), "pow"),
        # Bitwise
        (x() & y(), "and"),
        (x() | y(), "or"),
        (x() ^ y(), "xor"),
        # Comparison
        (x() > y(), "gt"),
        (x() >= y(), "ge"),
        (x() < y(), "lt"),
        (x() <= y(), "le"),
        (x() == y(), "eq"),
        (x() != y(), "ne"),
        # Additional math operations
        (torch.maximum(x(), y()), "maximum"),
        (torch.minimum(x(), y()), "minimum"),
        (torch.fmod(x(), y()), "fmod"),
        (torch.remainder(x(), y()), "remainder"),
    ]

    # Test unary operators
    unary = [
        (-x(), "neg"),
        (~x(), "not"),
        (abs(x()), "abs"),
        (torch.exp(x()), "exp"),
        (torch.log(x()), "log"),
        (torch.sqrt(x()), "sqrt"),
        (torch.sin(x()), "sin"),
        (torch.cos(x()), "cos"),
        (torch.tan(x()), "tan"),
        (torch.sigmoid(x()), "sigmoid"),
        (torch.tanh(x()), "tanh"),
        (torch.relu(x()), "relu"),
        (torch.ceil(x()), "ceil"),
        (torch.floor(x()), "floor"),
        (torch.round(x()), "round"),
        (torch.sign(x()), "sign"),
    ]

    for t, op_name in binary + unary:
        assert isinstance(t, Term), f"Failed for operation: {op_name}"

    for t, op_name in binary:
        assert {x, y} <= fvsof(t), f"Missing variables for operation: {op_name}"

    for t, op_name in unary:
        assert {x} <= fvsof(t), f"Missing variables for operation: {op_name}"
=======
def test_indexed_tensor_as_index():
    t1 = torch.randn(2, 3)
    i = defop(int, name="i")
    t2 = Indexable(torch.tensor([0, 1]))[i()]

    t3 = t1[t2]
    assert sizesof(t3) == sizesof(t2)
    assert (to_tensor(t3, [i]) == t1).all()
>>>>>>> 53d3abc8
<|MERGE_RESOLUTION|>--- conflicted
+++ resolved
@@ -517,7 +517,6 @@
     assert torch.allclose(t_, t__)
 
 
-<<<<<<< HEAD
 def test_tensor_term_operators():
     x, y = defop(torch.Tensor), defop(torch.Tensor)
 
@@ -578,7 +577,8 @@
 
     for t, op_name in unary:
         assert {x} <= fvsof(t), f"Missing variables for operation: {op_name}"
-=======
+
+
 def test_indexed_tensor_as_index():
     t1 = torch.randn(2, 3)
     i = defop(int, name="i")
@@ -586,5 +586,4 @@
 
     t3 = t1[t2]
     assert sizesof(t3) == sizesof(t2)
-    assert (to_tensor(t3, [i]) == t1).all()
->>>>>>> 53d3abc8
+    assert (to_tensor(t3, [i]) == t1).all()