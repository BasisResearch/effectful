--- conflicted
+++ resolved
@@ -111,8 +111,6 @@
             )
 
 
-<<<<<<< HEAD
-=======
 def test_tpe_stack():
     xval, yval = torch.rand(10, 5), torch.rand(10, 5)
 
@@ -138,7 +136,6 @@
             assert torch.equal(actual, expected)
 
 
->>>>>>> 606929aa
 INDEXING_CASES = [
     # Simple integer indexing
     (torch.randn(4, 5, 6), (0,)),
