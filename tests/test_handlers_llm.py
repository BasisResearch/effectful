--- conflicted
+++ resolved
@@ -53,42 +53,11 @@
         """Initialize with a response value."""
         self.response = response
 
-<<<<<<< HEAD
-    @implements(Template.__call__)
-    def _call[**P, R](
-        self, template: Template[P, R], *args: P.args, **kwargs: P.kwargs
-    ) -> R:
-        from effectful.handlers.llm.encoding import type_to_encodable_type
-
-        ret_type = template.__signature__.return_annotation
-        encodable_ty = type_to_encodable_type(ret_type)
-
-        # For str types, use raw value; otherwise wrap in {"value": ...}
-        if encodable_ty.t == str:
-            content = str(self.response)
-        else:
-            content = json.dumps({"value": self.response})
-
-        mock_response = ModelResponse(
-            id="mock",
-            choices=[
-                Choices(
-                    finish_reason="stop",
-                    index=0,
-                    message=Message(content=content, role="assistant"),
-                )
-            ],
-            created=0,
-            model="mock",
-        )
-        return decode_response(template, mock_response)
-=======
     @implements(Template.__apply__)
     def _call[**P](
         self, template: Template[P, T], *args: P.args, **kwargs: P.kwargs
     ) -> T:
         return self.response
->>>>>>> e3e8c7e0
 
 
 # Test templates from the notebook examples
