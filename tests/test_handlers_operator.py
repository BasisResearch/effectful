--- conflicted
+++ resolved
@@ -10,147 +10,6 @@
 
 logger = logging.getLogger(__name__)
 
-<<<<<<< HEAD
-P = ParamSpec("P")
-S = TypeVar("S")
-T = TypeVar("T")
-
-
-add = OPERATORS[operator.add]
-
-
-@defop
-def App(f: Callable[[S], T], arg: S) -> T:
-    raise NoDefaultRule
-
-
-@defop
-def Lam(var: Annotated[Operation[[], S], Bound()], body: T) -> Callable[[S], T]:
-    raise NoDefaultRule
-
-
-@defop
-def Let(
-    var: Annotated[Operation[[], S], Bound(0)],
-    val: Annotated[S, Scoped(1)],
-    body: Annotated[T, Scoped(0)],
-) -> T:
-    raise NoDefaultRule
-
-
-def beta_add(x: Expr[int], y: Expr[int]) -> Expr[int]:
-    """integer addition"""
-    match x, y:
-        case int(), int():
-            return x + y
-        case _:
-            return fwd()
-
-
-def beta_app(f: Expr[Callable[[S], T]], arg: Expr[S]) -> Expr[T]:
-    """beta reduction"""
-    match f, arg:
-        case Term(op, (var, body)), _ if op == Lam:
-            return handler({var: lambda: arg})(evaluate)(body)  # type: ignore
-        case _:
-            return fwd()
-
-
-def beta_let(var: Operation[[], S], val: Expr[S], body: Expr[T]) -> Expr[T]:
-    """let binding"""
-    return handler({var: lambda: val})(evaluate)(body)
-
-
-def eta_lam(var: Operation[[], S], body: Expr[T]) -> Expr[Callable[[S], T]] | Expr[T]:
-    """eta reduction"""
-    if var not in fvsof(body):
-        return body
-    else:
-        return fwd()
-
-
-def eta_let(var: Operation[[], S], val: Expr[S], body: Expr[T]) -> Expr[T]:
-    """eta reduction"""
-    if var not in fvsof(body):
-        return body
-    else:
-        return fwd()
-
-
-def commute_add(x: Expr[int], y: Expr[int]) -> Expr[int]:
-    match x, y:
-        case Term(), int():
-            return y + x  # type: ignore
-        case _:
-            return fwd()
-
-
-def assoc_add(x: Expr[int], y: Expr[int]) -> Expr[int]:
-    match x, y:
-        case _, Term(op, (a, b)) if op == add:
-            return (x + a) + b  # type: ignore
-        case _:
-            return fwd()
-
-
-def unit_add(x: Expr[int], y: Expr[int]) -> Expr[int]:
-    match x, y:
-        case _, 0:
-            return x
-        case 0, _:
-            return y
-        case _:
-            return fwd()
-
-
-def sort_add(x: Expr[int], y: Expr[int]) -> Expr[int]:
-    match x, y:
-        case Term(vx, ()), Term(vy, ()) if id(vx) > id(vy):
-            return y + x  # type: ignore
-        case Term(add_, (a, Term(vx, ()))), Term(vy, ()) if add_ == add and id(vx) > id(
-            vy
-        ):
-            return (a + vy()) + vx()  # type: ignore
-        case _:
-            return fwd()
-
-
-eta_rules: Interpretation = {
-    Lam: eta_lam,
-    Let: eta_let,
-}
-beta_rules: Interpretation = {
-    add: beta_add,
-    App: beta_app,
-    Let: beta_let,
-}
-commute_rules: Interpretation = {
-    add: commute_add,
-}
-assoc_rules: Interpretation = {
-    add: assoc_add,
-}
-unit_rules: Interpretation = {
-    add: unit_add,
-}
-sort_rules: Interpretation = {
-    add: sort_add,
-}
-
-eager_mixed = functools.reduce(
-    coproduct,
-    (
-        eta_rules,
-        beta_rules,
-        commute_rules,
-        assoc_rules,
-        unit_rules,
-        sort_rules,
-    ),
-)
-
-=======
->>>>>>> a1d36008
 
 def test_lambda_calculus_1():
 
