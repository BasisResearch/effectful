import contextlib
import logging
from typing import Mapping, Optional

import pyro
import pyro.distributions as dist
import pytest
import torch
<<<<<<< HEAD
from pyro.poutine.indep_messenger import CondIndepStackFrame

from effectful.handlers.indexed.ops import IndexSet, indices_of
from effectful.handlers.pyro import (
    NamedDistribution,
    PositionalDistribution,
    PyroShim,
    indexed,
    pyro_sample,
)
from effectful.handlers.torch import Indexable
from effectful.ops.semantics import fvsof, fwd, handler
from effectful.ops.syntax import defop

torch.distributions.Distribution.set_default_validate_args(False)
=======

from effectful.handlers.pyro import PyroShim, pyro_sample
from effectful.indexed.ops import Indexable, IndexSet, indices_of
from effectful.internals.sugar import gensym
from effectful.ops.core import ctxof, defop
from effectful.ops.handler import fwd, handler

>>>>>>> e9593e87
pyro.settings.set(module_local_params=True)

logger = logging.getLogger(__name__)


def setup_module():
    pyro.settings.set(module_local_params=True)
    pyro.enable_validation(False)
    torch.distributions.Distribution.set_default_validate_args(False)


@defop
def chirho_observe_dist(
    name: str,
    rv: pyro.distributions.torch_distribution.TorchDistributionMixin,
    obs: Optional[torch.Tensor] = None,
    **kwargs,
) -> torch.Tensor:
    return pyro.sample(name, rv, obs=obs, **kwargs)


@contextlib.contextmanager
def chirho_condition(data: Mapping[str, torch.Tensor]):

    def _handle_pyro_sample(
        name: str,
        fn: pyro.distributions.torch_distribution.TorchDistributionMixin,
        obs: Optional[torch.Tensor] = None,
        **kwargs,
    ) -> torch.Tensor:
        if name in data:
            assert obs is None
            return chirho_observe_dist(
                name,
                fn,
                obs=data[name],
                **kwargs,
            )
        else:
            return fwd(None)

    with handler({pyro_sample: pyro_sample.__default_rule__}):
        with handler({pyro_sample: _handle_pyro_sample}):
            yield data


class HMM(pyro.nn.PyroModule):
    @pyro.nn.PyroParam(constraint=dist.constraints.simplex)  # type: ignore
    def trans_probs(self):
        return torch.tensor([[0.75, 0.25], [0.25, 0.75]])

    def forward(self, data):
        emission_probs = pyro.sample(
            "emission_probs",
            dist.Dirichlet(torch.tensor([0.5, 0.5])).expand([2]).to_event(1),
        )
        x = pyro.sample("x", dist.Categorical(torch.tensor([0.5, 0.5])))
        logger.debug(f"-1\t{tuple(x.shape)}")
        for t, y in pyro.markov(enumerate(data)):
            x = pyro.sample(
                f"x_{t}",
                dist.Categorical(pyro.ops.indexing.Vindex(self.trans_probs)[..., x, :]),
            )

            pyro.sample(
                f"y_{t}",
                dist.Categorical(pyro.ops.indexing.Vindex(emission_probs)[..., x, :]),
            )
            logger.debug(f"{t}\t{tuple(x.shape)}")


@pytest.mark.parametrize("num_particles", [1, 10])
@pytest.mark.parametrize("max_plate_nesting", [3, float("inf")])
@pytest.mark.parametrize(
    "use_guide",
    [
        False,
        pytest.param(
            True,
            marks=pytest.mark.xfail(
                reason="distribution type restrictions in AutoDiscreteParallel"
            ),
        ),
    ],
)
@pytest.mark.parametrize("num_steps", [2, 3, 4, 5, 6])
@pytest.mark.parametrize("Elbo", [pyro.infer.TraceEnum_ELBO, pyro.infer.TraceTMC_ELBO])
def test_smoke_condition_enumerate_hmm_elbo(
    num_steps, Elbo, use_guide, max_plate_nesting, num_particles
):
    data = dist.Categorical(torch.tensor([0.5, 0.5])).sample((num_steps,))
    hmm_model = HMM()

    assert issubclass(Elbo, pyro.infer.elbo.ELBO)
    elbo = Elbo(
        max_plate_nesting=max_plate_nesting,
        num_particles=num_particles,
        vectorize_particles=(num_particles > 1),
    )

    model = PyroShim()(hmm_model)
    model = chirho_condition(data={f"y_{t}": y for t, y in enumerate(data)})(model)

    tr = pyro.poutine.trace(pyro.plate("plate1", 7, dim=-1)(model)).get_trace(data)
    tr.compute_log_prob()
    for t in range(num_steps):
        assert f"x_{t}" in tr.nodes
        assert tr.nodes[f"x_{t}"]["type"] == "sample"
        assert not tr.nodes[f"x_{t}"]["is_observed"]
        assert any(f.name == "plate1" for f in tr.nodes[f"x_{t}"]["cond_indep_stack"])

        assert f"y_{t}" in tr.nodes
        assert tr.nodes[f"y_{t}"]["type"] == "sample"
        assert tr.nodes[f"y_{t}"]["is_observed"]
        assert (tr.nodes[f"y_{t}"]["value"] == data[t]).all()
        assert any(f.name == "plate1" for f in tr.nodes[f"x_{t}"]["cond_indep_stack"])

    if use_guide:
        guide = pyro.infer.config_enumerate(default="parallel")(
            pyro.infer.autoguide.AutoDiscreteParallel(
                pyro.poutine.block(expose=["x"])(chirho_condition(data={})(model))
            )
        )
        model = pyro.infer.config_enumerate(default="parallel")(model)
    else:
        model = pyro.infer.config_enumerate(default="parallel")(model)
        model = chirho_condition(data={"x": torch.as_tensor(0)})(model)

        def guide(data):
            pass

    # smoke test
    elbo.differentiable_loss(model, guide, data)


def test_indexed_sample():
<<<<<<< HEAD
    b = defop(int, name="b")
=======
    b = gensym(int, name="b")
>>>>>>> e9593e87

    def model():
        loc, scale = (
            Indexable(torch.tensor(0.0).expand((3, 2)))[b()],
            Indexable(torch.tensor(1.0).expand((3, 2)))[b()],
        )
        return pyro.sample("x", dist.Normal(loc, scale))

    class CheckSampleMessenger(pyro.poutine.messenger.Messenger):
        def _pyro_sample(self, msg):
            # named dimensions should not be visible to Pyro
            assert indices_of(msg["fn"]) == IndexSet({})
<<<<<<< HEAD
            assert (
                CondIndepStackFrame(name="__index_plate___b", dim=-2, size=3, counter=0)
                in msg["cond_indep_stack"]
            )

    with CheckSampleMessenger(), PyroShim():
        with handler(indexed):
            t = model()

            # samples from indexed distributions should also be indexed
            assert t.shape == torch.Size([2])
            assert b in fvsof(t)


def test_named_dist():
    x, y = defop(int, name="x"), defop(int, name="y")
    d = NamedDistribution(dist.Normal(0.0, 1.0).expand((2, 3)), [x, y])

    expected_indices = IndexSet({x: {0, 1}, y: {0, 1, 2}})
    assert indices_of(d) == expected_indices

    s1 = d.sample()
    assert indices_of(d.sample()) == expected_indices
    assert s1.shape == torch.Size([])

    s2 = d.sample((4, 5))
    assert indices_of(s2) == expected_indices
    assert s2.shape == torch.Size([4, 5])

    s3 = d.rsample((4, 5))
    assert indices_of(s3) == expected_indices
    assert s3.shape == torch.Size([4, 5])


def test_positional_dist():
    x, y = defop(int, name="x"), defop(int, name="y")
    loc = Indexable(torch.tensor(0.0).expand((2, 3)))[x(), y()]
    scale = Indexable(torch.tensor(1.0).expand((2, 3)))[x(), y()]

    expected_indices = IndexSet({x: {0, 1}, y: {0, 1, 2}})

    d = PositionalDistribution(dist.Normal(loc, scale))

    assert d.shape() == torch.Size([2, 3])

    s1 = d.sample()
    assert indices_of(s1) == IndexSet({})
    assert s1.shape == torch.Size([2, 3])
    assert all(n in indices_of(d._from_positional(s1)) for n in [x, y])

    d_exp = d.expand((4, 5) + d.batch_shape)
    s2 = d_exp.sample()
    assert indices_of(s2) == IndexSet({})
    assert s2.shape == torch.Size([4, 5, 2, 3])

    s3 = d.sample((4, 5))
    assert indices_of(s3) == IndexSet({})
    assert s3.shape == torch.Size([4, 5, 2, 3])
    assert all(n in indices_of(d._from_positional(s3)) for n in [x, y])

    loc = Indexable(torch.tensor(0.0).expand((2, 3, 4, 5)))[x(), y()]
    scale = Indexable(torch.tensor(1.0).expand((2, 3, 4, 5)))[x(), y()]
    d = PositionalDistribution(dist.Normal(loc, scale))

    assert indices_of(d._from_positional(d.sample((6, 7)))) == expected_indices
    assert d.sample().shape == torch.Size([2, 3, 4, 5])
    assert d.sample((6, 7)).shape == torch.Size([6, 7, 2, 3, 4, 5])
=======
            assert any(f.name == "b" and f.dim == -2 for f in msg["cond_indep_stack"])

    with CheckSampleMessenger(), PyroShim():
        t = model()

        # samples from indexed distributions should also be indexed
        assert t.shape == torch.Size([2])
        assert b in ctxof(t)
>>>>>>> e9593e87
<|MERGE_RESOLUTION|>--- conflicted
+++ resolved
@@ -6,15 +6,12 @@
 import pyro.distributions as dist
 import pytest
 import torch
-<<<<<<< HEAD
-from pyro.poutine.indep_messenger import CondIndepStackFrame
 
 from effectful.handlers.indexed.ops import IndexSet, indices_of
 from effectful.handlers.pyro import (
     NamedDistribution,
     PositionalDistribution,
     PyroShim,
-    indexed,
     pyro_sample,
 )
 from effectful.handlers.torch import Indexable
@@ -22,15 +19,6 @@
 from effectful.ops.syntax import defop
 
 torch.distributions.Distribution.set_default_validate_args(False)
-=======
-
-from effectful.handlers.pyro import PyroShim, pyro_sample
-from effectful.indexed.ops import Indexable, IndexSet, indices_of
-from effectful.internals.sugar import gensym
-from effectful.ops.core import ctxof, defop
-from effectful.ops.handler import fwd, handler
-
->>>>>>> e9593e87
 pyro.settings.set(module_local_params=True)
 
 logger = logging.getLogger(__name__)
@@ -167,11 +155,7 @@
 
 
 def test_indexed_sample():
-<<<<<<< HEAD
     b = defop(int, name="b")
-=======
-    b = gensym(int, name="b")
->>>>>>> e9593e87
 
     def model():
         loc, scale = (
@@ -184,19 +168,14 @@
         def _pyro_sample(self, msg):
             # named dimensions should not be visible to Pyro
             assert indices_of(msg["fn"]) == IndexSet({})
-<<<<<<< HEAD
-            assert (
-                CondIndepStackFrame(name="__index_plate___b", dim=-2, size=3, counter=0)
-                in msg["cond_indep_stack"]
-            )
+            assert any(f.name == "b" and f.dim == -2 for f in msg["cond_indep_stack"])
 
     with CheckSampleMessenger(), PyroShim():
-        with handler(indexed):
-            t = model()
-
-            # samples from indexed distributions should also be indexed
-            assert t.shape == torch.Size([2])
-            assert b in fvsof(t)
+        t = model()
+
+        # samples from indexed distributions should also be indexed
+        assert t.shape == torch.Size([2])
+        assert b in fvsof(t)
 
 
 def test_named_dist():
@@ -251,14 +230,4 @@
 
     assert indices_of(d._from_positional(d.sample((6, 7)))) == expected_indices
     assert d.sample().shape == torch.Size([2, 3, 4, 5])
-    assert d.sample((6, 7)).shape == torch.Size([6, 7, 2, 3, 4, 5])
-=======
-            assert any(f.name == "b" and f.dim == -2 for f in msg["cond_indep_stack"])
-
-    with CheckSampleMessenger(), PyroShim():
-        t = model()
-
-        # samples from indexed distributions should also be indexed
-        assert t.shape == torch.Size([2])
-        assert b in ctxof(t)
->>>>>>> e9593e87
+    assert d.sample((6, 7)).shape == torch.Size([6, 7, 2, 3, 4, 5])