--- conflicted
+++ resolved
@@ -675,7 +675,54 @@
         reconstruct(gen)
 
 
-<<<<<<< HEAD
+def test_comp_lambda_copy():
+    """Test that CompLambda is compatible with copy.copy and copy.deepcopy."""
+    import copy
+
+    from effectful.internals.disassembler import CompLambda, DummyIterName
+
+    # Create a test generator expression AST
+    genexpr_ast = ast.GeneratorExp(
+        elt=ast.Name(id="x", ctx=ast.Load()),
+        generators=[
+            ast.comprehension(
+                target=ast.Name(id="x", ctx=ast.Store()),
+                iter=DummyIterName(),
+                ifs=[],
+                is_async=0,
+            )
+        ],
+    )
+
+    # Create a CompLambda instance
+    comp_lambda = CompLambda(genexpr_ast)
+
+    # Test copy.copy
+    copied = copy.copy(comp_lambda)
+    assert isinstance(copied, CompLambda)
+    assert ast.unparse(copied.body) == ast.unparse(comp_lambda.body)
+    assert copied.body is comp_lambda.body  # Shallow copy shares the body
+
+    # Test copy.deepcopy
+    deep_copied = copy.deepcopy(comp_lambda)
+    assert isinstance(deep_copied, CompLambda)
+    assert ast.unparse(deep_copied.body) == ast.unparse(comp_lambda.body)
+    assert deep_copied.body is not comp_lambda.body  # Deep copy creates new body
+
+    # Test that deep copied version works the same way
+    iterator = ast.Call(
+        func=ast.Name(id="range", ctx=ast.Load()),
+        args=[ast.Constant(value=5)],
+        keywords=[],
+    )
+
+    original_result = comp_lambda.inline(iterator)
+    deep_copied_result = deep_copied.inline(iterator)
+
+    assert ast.unparse(original_result) == ast.unparse(deep_copied_result)
+    assert type(original_result) == type(deep_copied_result)
+
+
 # ============================================================================
 # AST TRANSFORMER TESTS
 # ============================================================================
@@ -1166,52 +1213,4 @@
         f"Input: {genexpr_src}\n"
         f"Expected: {expected_unparsed}\n"
         f"Got: {transformed_src}"
-    )
-=======
-def test_comp_lambda_copy():
-    """Test that CompLambda is compatible with copy.copy and copy.deepcopy."""
-    import copy
-
-    from effectful.internals.disassembler import CompLambda, DummyIterName
-
-    # Create a test generator expression AST
-    genexpr_ast = ast.GeneratorExp(
-        elt=ast.Name(id="x", ctx=ast.Load()),
-        generators=[
-            ast.comprehension(
-                target=ast.Name(id="x", ctx=ast.Store()),
-                iter=DummyIterName(),
-                ifs=[],
-                is_async=0,
-            )
-        ],
-    )
-
-    # Create a CompLambda instance
-    comp_lambda = CompLambda(genexpr_ast)
-
-    # Test copy.copy
-    copied = copy.copy(comp_lambda)
-    assert isinstance(copied, CompLambda)
-    assert ast.unparse(copied.body) == ast.unparse(comp_lambda.body)
-    assert copied.body is comp_lambda.body  # Shallow copy shares the body
-
-    # Test copy.deepcopy
-    deep_copied = copy.deepcopy(comp_lambda)
-    assert isinstance(deep_copied, CompLambda)
-    assert ast.unparse(deep_copied.body) == ast.unparse(comp_lambda.body)
-    assert deep_copied.body is not comp_lambda.body  # Deep copy creates new body
-
-    # Test that deep copied version works the same way
-    iterator = ast.Call(
-        func=ast.Name(id="range", ctx=ast.Load()),
-        args=[ast.Constant(value=5)],
-        keywords=[],
-    )
-
-    original_result = comp_lambda.inline(iterator)
-    deep_copied_result = deep_copied.inline(iterator)
-
-    assert ast.unparse(original_result) == ast.unparse(deep_copied_result)
-    assert type(original_result) == type(deep_copied_result)
->>>>>>> 8cf3d443
+    )