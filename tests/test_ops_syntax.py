--- conflicted
+++ resolved
@@ -6,11 +6,7 @@
 import pytest
 
 import effectful.handlers.numbers  # noqa: F401
-<<<<<<< HEAD
 from effectful.ops.semantics import call, evaluate, fvsof, handler
-from effectful.ops.syntax import Scoped, deffn, defop, defterm
-=======
-from effectful.ops.semantics import call, evaluate, fvsof
 from effectful.ops.syntax import (
     Scoped,
     _CustomSingleDispatchCallable,
@@ -18,7 +14,6 @@
     defop,
     defterm,
 )
->>>>>>> 9ab58f4b
 from effectful.ops.types import Operation, Term
 
 
@@ -205,7 +200,50 @@
     assert str(deffn(x1() + x2(), x1)) == "deffn(add(x(), x!1()), x)"
 
 
-<<<<<<< HEAD
+def test_defop_singledispatch():
+    """Test that defop can be used with singledispatch functions."""
+
+    @defop
+    @functools.singledispatch
+    def process(x: object) -> object:
+        raise NotImplementedError("Unsupported type")
+
+    @process.register(int)
+    def _(x: int):
+        return x + 1
+
+    @process.register(str)
+    def _(x: str):
+        return x.upper()
+
+    assert process(1) == 2
+    assert process("hello") == "HELLO"
+
+    assert process.__signature__ == inspect.signature(process)
+
+
+def test_defop_customsingledispatch():
+    """Test that defop can be used with CustomSingleDispatch functions."""
+
+    @defop
+    @_CustomSingleDispatchCallable
+    def process(__dispatch: Callable, x: object) -> object:
+        return __dispatch(type(x))(x)
+
+    @process.register(int)
+    def _(x: int):
+        return x + 1
+
+    @process.register(str)
+    def _(x: str):
+        return x.upper()
+
+    assert process(1) == 2
+    assert process("hello") == "HELLO"
+
+    assert process.__signature__ == inspect.signature(process)
+
+
 def test_defop_method():
     """Test that defop can be used as a method decorator."""
 
@@ -445,48 +483,4 @@
 
     # Test that the method can be called with a handler
     with handler({MyClass.my_singledispatch: lambda self, x: x + 6}):
-        assert instance.my_singledispatch(5) == 11
-=======
-def test_defop_singledispatch():
-    """Test that defop can be used with singledispatch functions."""
-
-    @defop
-    @functools.singledispatch
-    def process(x: object) -> object:
-        raise NotImplementedError("Unsupported type")
-
-    @process.register(int)
-    def _(x: int):
-        return x + 1
-
-    @process.register(str)
-    def _(x: str):
-        return x.upper()
-
-    assert process(1) == 2
-    assert process("hello") == "HELLO"
-
-    assert process.__signature__ == inspect.signature(process)
-
-
-def test_defop_customsingledispatch():
-    """Test that defop can be used with CustomSingleDispatch functions."""
-
-    @defop
-    @_CustomSingleDispatchCallable
-    def process(__dispatch: Callable, x: object) -> object:
-        return __dispatch(type(x))(x)
-
-    @process.register(int)
-    def _(x: int):
-        return x + 1
-
-    @process.register(str)
-    def _(x: str):
-        return x.upper()
-
-    assert process(1) == 2
-    assert process("hello") == "HELLO"
-
-    assert process.__signature__ == inspect.signature(process)
->>>>>>> 9ab58f4b
+        assert instance.my_singledispatch(5) == 11