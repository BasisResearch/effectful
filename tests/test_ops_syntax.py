<<<<<<< HEAD
import collections
=======
>>>>>>> 6a7113c7
import collections.abc
import dataclasses
import functools
import inspect
import logging
import os
import typing
from collections.abc import Callable, Iterable, Iterator, Mapping
from typing import Annotated, ClassVar

import pytest

<<<<<<< HEAD
from docs.source.lambda_ import App, Lam, Let, eager_mixed
from effectful.ops.semantics import call, evaluate, fvsof, handler, typeof
=======
import effectful.handlers.numbers  # noqa: F401
from effectful.ops.semantics import evaluate, fvsof, handler, typeof
>>>>>>> 6a7113c7
from effectful.ops.syntax import (
    Scoped,
    _CustomSingleDispatchCallable,
    defdata,
    deffn,
    defop,
    defstream,
    defterm,
    iter_,
    next_,
    syntactic_eq,
    trace,
)
from effectful.ops.types import NotHandled, Operation, Term

<<<<<<< HEAD
logger = logging.getLogger(__name__)

T = typing.TypeVar("T")
=======
call = defdata.dispatch(collections.abc.Callable).__call__
>>>>>>> 6a7113c7


def test_always_fresh():
    x = defop(int)
    y = defop(int)
    assert x != y

    x = defop(int, name="x")
    y = defop(int, name="y")
    assert x != y
    assert x.__name__ == "x"
    assert y.__name__ == "y"

    x1 = defop(int, name="x")
    x2 = defop(int, name="x")
    assert x1 != x2
    assert x1.__name__ == "x"
    assert x2.__name__ == "x"


def f(x: int) -> int:
    return x


def test_gensym_operation():
    def g(x: int) -> int:
        return x

    assert defop(f) != f != defop(f)

    assert defop(f) != defop(g) != defop(f)

    assert defop(f).__name__ == f.__name__
    assert defop(f, name="f2").__name__ == "f2"
    assert str(defop(f)) == f.__name__
    assert str(defop(f, name="f2")) == "f2"


def test_gensym_operation_2():
    @defop
    def op(x: int) -> int:
        return x

    # passing an operation to gensym should return a new operation
    g_op = defop(op)
    assert g_op != defop(g_op) != defop(op, name=op.__name__) != op

    # the new operation should have no default rule
    t = g_op(0)
    assert isinstance(t, Term)
    assert t.op == g_op
    assert t.args == (0,)


def test_gensym_annotations():
    """Test that gensym respects annotations."""

    @defop
    def Lam[S, T, A](
        var: Annotated[Operation[[], S], Scoped[A]],
        body: Annotated[T, Scoped[A]],
    ) -> Callable[[S], T]:
        raise NotHandled

    x = defop(int)
    y = defop(int)
    lam = defop(Lam)

    assert x not in fvsof(Lam(x, x()))
    assert y in fvsof(Lam(x, y()))

    # binding annotations must be preserved for ctxof to work properly
    assert x not in fvsof(lam(x, x()))
    assert y in fvsof(lam(x, y()))


def test_operation_metadata():
    """Test that Operation instances preserve decorated function metadata."""

    def f(x):
        """Docstring for f"""
        return x + 1

    f_op = defop(f)
    ff_op = defop(f)

    assert f.__doc__ == f_op.__doc__
    assert f.__name__ == f_op.__name__
    assert hash(f) == hash(f_op)
    assert f_op != ff_op


def test_scoped_collections():
    """Test that Scoped annotations work with tree-structured collections containing Operations."""

    # Test let_many operation with Mapping[Operation, T]
    @defop
    def let_many[S, T, A, B](
        bindings: Annotated[Mapping[Operation[[], T], T], Scoped[A]],
        body: Annotated[S, Scoped[A | B]],
    ) -> Annotated[S, Scoped[B]]:
        raise NotHandled

    x = defop(int, name="x")
    y = defop(int, name="y")
    z = defop(int, name="z")

    # Variables in bindings should be bound
    bindings = {x: 1, y: 2}
    body = x() + y() + z()
    term = let_many(bindings, body)
    free_vars = fvsof(term)

    new_x = list(term.args[0].keys())[0]
    new_y = list(term.args[0].keys())[1]
    assert new_x == term.args[1].args[0].args[0].op and new_x != x
    assert new_y == term.args[1].args[0].args[1].op and new_y != y

    assert x not in free_vars
    assert y not in free_vars
    assert z in free_vars

    # Test with nested collections
    @defop
    def let_nested[S, T, A, B](
        bindings: Annotated[list[tuple[Operation[[], T], T]], Scoped[A]],
        body: Annotated[S, Scoped[A | B]],
    ) -> Annotated[S, Scoped[B]]:
        raise NotHandled

    w = defop(int, name="w")
    nested_bindings = [(x, 1), (y, 2)]
    term2 = let_nested(nested_bindings, x() + y() + w())
    free_vars2 = fvsof(term2)

    assert x not in free_vars2
    assert y not in free_vars2
    assert w in free_vars2

    # Test empty collections
    empty_bindings = {}
    term3 = let_many(empty_bindings, z())
    free_vars3 = fvsof(term3)

    assert z in free_vars3


def test_no_default_tracing():
    x, y = defop(int), defop(int)

    @defop
    def add(x: int, y: int) -> int:
        raise NotHandled

    def f1(x: int) -> int:
        return add(x, add(y(), 1))

    f1_term = defterm(f1)

    f1_app = call(f1, x())
    f1_term_app = f1_term(x())

    assert y in fvsof(f1_term_app)
    assert y not in fvsof(f1_app)

    assert y not in fvsof(evaluate(f1_app))

    assert isinstance(f1_app, Term)
    assert f1_app.op is call
    assert f1_app.args[0] is f1


def test_term_str():
    x1 = defop(int, name="x")
    x2 = defop(int, name="x")
    x3 = defop(x1)

    assert str(x1) == str(x2) == str(x3) == "x"
    assert repr(x1) != repr(x2) != repr(x3)
    assert str(x1() + x2()) == "__add__(x(), x!1())"
    assert str(x1() + x1()) == "__add__(x(), x())"
    assert str(deffn(x1() + x1(), x1)) == "deffn(__add__(x(), x()), x)"
    assert str(deffn(x1() + x1(), x2)) == "deffn(__add__(x(), x()), x!1)"
    assert str(deffn(x1() + x2(), x1)) == "deffn(__add__(x(), x!1()), x)"


def test_defop_singledispatch():
    """Test that defop can be used with singledispatch functions."""

    @defop
    @functools.singledispatch
    def process(x: object) -> object:
        raise NotHandled("Unsupported type")

    @process.register(int)
    def _(x: int):
        return x + 1

    @process.register(str)
    def _(x: str):
        return x.upper()

    assert process(1) == 2
    assert process("hello") == "HELLO"

    assert process.__signature__ == inspect.signature(process)


def test_defop_customsingledispatch():
    """Test that defop can be used with CustomSingleDispatch functions."""

    @defop
    @_CustomSingleDispatchCallable
    def process(__dispatch: Callable, x: object) -> object:
        return __dispatch(type(x))(x)

    @process.register(int)
    def _(x: int):
        return x + 1

    @process.register(str)
    def _(x: str):
        return x.upper()

    assert process(1) == 2
    assert process("hello") == "HELLO"

    assert process.__signature__ == inspect.signature(process)


def test_defop_method():
    """Test that defop can be used as a method decorator."""

    class MyClass:
        @defop
        def my_method(self, x: int) -> int:
            raise NotHandled

    instance = MyClass()
    term = instance.my_method(5)

    assert isinstance(MyClass.my_method, Operation)

    # check signature
    assert MyClass.my_method.__signature__ == inspect.signature(
        MyClass.my_method._default
    )

    assert isinstance(term, Term)
    assert isinstance(term.op, Operation)
    assert term.op.__name__ == "my_method"
    assert term.args == (
        instance,
        5,
    )
    assert term.kwargs == {}

    # Ensure the operation is unique
    another_instance = MyClass()
    assert instance.my_method is not another_instance.my_method

    # Test that the method can be called with a handler
    with handler({MyClass.my_method: lambda self, x: x + 2}):
        assert instance.my_method(5) == 7
        assert another_instance.my_method(10) == 12


def test_defop_bound_method() -> None:
    """Test that defop can be used as a bound method decorator."""

    class MyClass:
        def my_bound_method(self, x: int) -> int:
            raise NotHandled

    instance = MyClass()
    my_bound_method_op = defop(instance.my_bound_method)

    assert isinstance(my_bound_method_op, Operation)

    # Test that the bound method can be called with a handler
    with handler({my_bound_method_op: lambda x: x + 1}):
        assert my_bound_method_op(5) == 6


def test_defop_setattr() -> None:
    class MyClass:
        def __init__(self, my_op: Operation):
            self.my_op = my_op

    @defop
    def my_op(x: int) -> int:
        raise NotHandled

    instance = MyClass(my_op)
    assert isinstance(instance.my_op, Operation)
    assert instance.my_op is my_op

    tm = instance.my_op(5)
    assert isinstance(tm, Term)
    assert isinstance(tm.op, Operation)
    assert tm.op is my_op


def test_defop_setattr_class() -> None:
    class MyClass:
        my_op: ClassVar[Operation]

    @defop
    def my_op(x: int) -> int:
        raise NotHandled

    MyClass.my_op = my_op

    tm = MyClass.my_op(5)
    assert isinstance(tm, Term)
    assert isinstance(tm.op, Operation)
    assert tm.op is my_op
    assert tm.args == (5,)

    with pytest.raises(TypeError):
        MyClass().my_op(5)


@pytest.mark.xfail(reason="defop does not support classmethod yet")
def test_defop_classmethod():
    """Test that defop can be used as a classmethod decorator."""

    class MyClass:
        @defop
        @classmethod
        def my_classmethod(cls, x: int) -> int:
            raise NotHandled

    term = MyClass.my_classmethod(5)

    assert isinstance(MyClass.my_classmethod, Operation)
    # check signature
    assert MyClass.my_classmethod.__signature__ == inspect.signature(
        MyClass.my_classmethod._default
    )

    assert isinstance(term, Term)
    assert isinstance(term.op, Operation)
    assert term.op.__name__ == "my_classmethod"
    assert term.args == (
        MyClass,
        5,
    )
    assert term.kwargs == {}

    # Ensure the operation is unique
    another_term = MyClass.my_classmethod(10)
    assert term.op is another_term.op

    # Test that the classmethod can be called with a handler
    with handler({MyClass.my_classmethod: lambda cls, x: x + 3}):
        assert MyClass.my_classmethod(5) == 8
        assert MyClass.my_classmethod(10) == 13


def test_defop_staticmethod():
    """Test that defop can be used as a staticmethod decorator."""

    class MyClass:
        @defop
        @staticmethod
        def my_staticmethod(x: int) -> int:
            raise NotHandled

    term = MyClass.my_staticmethod(5)

    assert isinstance(MyClass.my_staticmethod, Operation)
    # check signature
    assert MyClass.my_staticmethod.__signature__ == inspect.signature(
        MyClass.my_staticmethod._default
    )

    assert isinstance(term, Term)
    assert isinstance(term.op, Operation)
    assert term.op.__name__ == "my_staticmethod"
    assert term.args == (5,)
    assert term.kwargs == {}

    # Ensure the operation is unique
    another_term = MyClass.my_staticmethod(10)
    assert term.op is another_term.op

    # Test that the staticmethod can be called with a handler
    with handler({MyClass.my_staticmethod: lambda x: x + 4}):
        assert MyClass.my_staticmethod(5) == 9
        assert MyClass.my_staticmethod(10) == 14


def test_defop_property():
    """Test that defop can be used as a property decorator."""

    class MyClass:
        @defop
        @property
        def my_property(self) -> int:
            raise NotHandled

    instance = MyClass()
    term = instance.my_property

    assert isinstance(MyClass.my_property, Operation)
    assert MyClass.my_property.__signature__ == inspect.signature(
        MyClass.my_property._default
    )

    assert isinstance(term, Term)
    assert isinstance(term.op, Operation)
    assert term.op.__name__ == "my_property"
    assert term.args == (instance,)
    assert term.kwargs == {}

    # Ensure the operation is unique
    another_instance = MyClass()
    assert instance.my_property is not another_instance.my_property

    # Test that the property can be called with a handler
    with handler({MyClass.my_property: lambda self: 42}):
        assert instance.my_property == 42
        assert another_instance.my_property == 42


def test_defop_singledispatchmethod():
    """Test that defop can be used as a singledispatchmethod decorator."""

    class MyClass:
        @defop
        @functools.singledispatchmethod
        def my_singledispatch(self, x: object) -> object:
            raise NotHandled

        @my_singledispatch.register
        def _(self, x: int) -> int:
            return x + 1

        @my_singledispatch.register
        def _(self, x: str) -> str:
            return x + "!"

    class MySubClass(MyClass):
        @MyClass.my_singledispatch.register
        def _(self, x: bool) -> bool:
            return x

    instance = MyClass()
    assert instance.my_singledispatch is not MyClass().my_singledispatch
    assert MySubClass.my_singledispatch is MyClass.my_singledispatch

    term_float = instance.my_singledispatch(1.5)

    assert isinstance(MyClass.my_singledispatch, Operation)
    assert MyClass.my_singledispatch.__signature__ == inspect.signature(
        MyClass.my_singledispatch._default
    )

    assert isinstance(term_float, Term)
    assert term_float.op.__name__ == "my_singledispatch"
    assert term_float.args == (
        instance,
        1.5,
    )
    assert term_float.kwargs == {}

    # Test that the method can be called with a handler
    with handler({MyClass.my_singledispatch: lambda self, x: x + 6}):
        assert instance.my_singledispatch(5) == 11


def test_defdata_iterable():
    @defop
    def cons_iterable(*args: int) -> Iterable[int]:
        raise NotHandled

    tm = cons_iterable(1, 2, 3)
    assert isinstance(tm, Term)
    assert isinstance(tm, Iterable)
    assert issubclass(typeof(tm), Iterable)
    assert tm.op is cons_iterable
    assert tm.args == (1, 2, 3)

    tm_iter = iter(tm)
    assert isinstance(tm_iter, Term)
    assert isinstance(tm_iter, Iterator)
    assert issubclass(typeof(tm_iter), Iterator)
    assert tm_iter.op is iter_

    tm_iter_next = next(tm_iter)
    assert isinstance(tm_iter_next, Term)
    # assert isinstance(tm_iter_next, numbers.Number)  # TODO
    # assert issubclass(typeof(tm_iter_next), numbers.Number)
    assert tm_iter_next.op is next_

    assert list(tm.args) == [1, 2, 3]


def test_defstream_1():
    x = defop(int, name="x")
    y = defop(int, name="y")
    tm = defstream(x() + y(), {x: [1, 2, 3], y: [x() + 1, x() + 2, x() + 3]})

    assert isinstance(tm, Term)
    assert isinstance(tm, Iterable)
    assert issubclass(typeof(tm), Iterable)
    assert tm.op is defstream

    assert x not in fvsof(tm)
    assert y not in fvsof(tm)

    tm_iter = iter(tm)
    assert isinstance(tm_iter, Term)
    assert isinstance(tm_iter, Iterator)
    assert issubclass(typeof(tm_iter), Iterator)
    assert tm_iter.op is iter_

    tm_iter_next = next(tm_iter)
    assert isinstance(tm_iter_next, Term)
    # assert isinstance(tm_iter_next, numbers.Number)  # TODO
    # assert issubclass(typeof(tm_iter_next), numbers.Number)
    assert tm_iter_next.op is next_


def test_eval_dataclass() -> None:
    @dataclasses.dataclass
    class Point:
        x: int
        y: int

    @dataclasses.dataclass
    class Line:
        start: Point
        end: Point

    @dataclasses.dataclass
    class Lines:
        origin: Point
        lines: list[Line]

    x, y = defop(int, name="x"), defop(int, name="y")
    p1 = Point(x(), y())
    p2 = Point(x() + 1, y() + 1)
    line = Line(p1, p2)
    lines = Lines(p1, [line])

    assert {x, y} <= fvsof(lines)

    assert p1 == lines.origin

    with handler({x: lambda: 3, y: lambda: 4}):
        evaluated_lines = evaluate(lines)

    assert isinstance(evaluated_lines, Lines)
    assert evaluated_lines == Lines(
        origin=Point(3, 4),
        lines=[Line(Point(3, 4), Point(4, 5))],
    )


def test_lambda_calculus_1():
    x, y = defop(int), defop(int)

    with handler(eager_mixed):
        e1 = x() + 1
        f1 = Lam(x, e1)

        assert syntactic_eq(App(f1, 1), 2)
        assert syntactic_eq(Lam(y, f1), f1)
        assert syntactic_eq(Lam(x, f1.args[1]), f1.args[1])

        assert fvsof(e1) == fvsof(x() + 1)
        assert fvsof(Lam(x, e1).args[1]) != fvsof(Lam(x, e1).args[1])

        assert typeof(e1) is int
        assert typeof(f1) is collections.abc.Callable


def test_lambda_calculus_2():
    x, y = defop(int), defop(int)

    with handler(eager_mixed):
        f2 = Lam(x, Lam(y, (x() + y())))
        assert syntactic_eq(App(App(f2, 1), 2), 3)
        assert syntactic_eq(Lam(y, f2), f2)


def test_lambda_calculus_3():
    x, y, f = (
        defop(int),
        defop(int),
        defop(collections.abc.Callable[[int], collections.abc.Callable[[int], int]]),
    )

    with handler(eager_mixed):
        f2 = Lam(x, Lam(y, (x() + y())))
        app2 = Lam(f, Lam(x, Lam(y, App(App(f(), x()), y()))))
        assert syntactic_eq(App(App(App(app2, f2), 1), 2), 3)


def test_lambda_calculus_4():
    x, f, g = (
        defop(int),
        defop(collections.abc.Callable[[T], T]),
        defop(collections.abc.Callable[[T], T]),
    )

    with handler(eager_mixed):
        add1 = Lam(x, (x() + 1))
        compose = Lam(f, Lam(g, Lam(x, App(f(), App(g(), x())))))
        f1_twice = App(App(compose, add1), add1)
        assert syntactic_eq(App(f1_twice, 1), 3)


def test_lambda_calculus_5():
    x = defop(int)

    with handler(eager_mixed):
        e_add1 = Let(x, x(), (x() + 1))
        f_add1 = Lam(x, e_add1)

        assert x in fvsof(e_add1)
        assert e_add1.args[0] != x

        assert x not in fvsof(f_add1)
        assert f_add1.args[0] != f_add1.args[1].args[0]

        assert syntactic_eq(App(f_add1, 1), 2)
        assert syntactic_eq(Let(x, 1, e_add1), 2)


def test_arithmetic_1():
    x_, y_ = defop(int), defop(int)
    x, y = x_(), y_()

    with handler(eager_mixed):
        assert syntactic_eq((1 + 2) + x, x + 3)
        assert not syntactic_eq(x + 1, y + 1)
        assert syntactic_eq(x + 0, 0 + x) and syntactic_eq(0 + x, x)


def test_arithmetic_2():
    x_, y_ = defop(int), defop(int)
    x, y = x_(), y_()

    with handler(eager_mixed):
        assert syntactic_eq(x + y, y + x)
        assert syntactic_eq(3 + x, x + 3)
        assert syntactic_eq(1 + (x + 2), x + 3)
        assert syntactic_eq((x + 1) + 2, x + 3)


def test_arithmetic_3():
    x_, y_ = defop(int), defop(int)
    x, y = x_(), y_()

    with handler(eager_mixed):
        assert syntactic_eq((1 + (y + 1)) + (1 + (x + 1)), (y + x) + 4)
        assert syntactic_eq(1 + ((x + y) + 2), (x + y) + 3)
        assert syntactic_eq(1 + ((x + (y + 1)) + 1), (x + y) + 3)


def test_arithmetic_4():
    x_, y_ = defop(int), defop(int)
    x, y = x_(), y_()

    with handler(eager_mixed):
        expr1 = ((x + x) + (x + x)) + ((x + x) + (x + x))
        expr2 = x + (x + (x + (x + (x + (x + (x + x))))))
        expr3 = ((((((x + x) + x) + x) + x) + x) + x) + x
        assert syntactic_eq(expr1, expr2) and syntactic_eq(expr2, expr3)

        expr4 = (x + y) + (y + x)
        expr5 = (y + (x + x)) + y
        expr6 = y + (x + (y + x))
        assert syntactic_eq(expr4, expr5) and syntactic_eq(expr5, expr6)


def test_arithmetic_5():
    x, y = defop(int), defop(int)

    with handler(eager_mixed):
        assert syntactic_eq(Let(x, x() + 3, x() + 1), x() + 4)
        assert syntactic_eq(Let(x, x() + 3, x() + y() + 1), y() + x() + 4)

        assert syntactic_eq(Let(x, x() + 3, Let(x, x() + 4, x() + y())), x() + y() + 7)


def test_defun_1():
    x, y = defop(int), defop(int)

    with handler(eager_mixed):

        @trace
        def f1(x: int) -> int:
            return x + y() + 1

        assert typeof(f1) is collections.abc.Callable
        assert y in fvsof(f1)
        assert x not in fvsof(f1)

        assert syntactic_eq(f1(1), y() + 2)
        assert syntactic_eq(f1(x()), x() + y() + 1)


def test_defun_2():
    with handler(eager_mixed):

        @trace
        def f1(x: int, y: int) -> int:
            return x + y

        @trace
        def f2(x: int, y: int) -> int:
            @trace
            def f2_inner(y: int) -> int:
                return x + y

            return f2_inner(y)

        assert syntactic_eq(f1(1, 2), 3) and syntactic_eq(f2(1, 2), 3)


def test_defun_3():
    with handler(eager_mixed):

        @trace
        def f2(x: int, y: int) -> int:
            return x + y

        @trace
        def app2(f: collections.abc.Callable[[int, int], int], x: int, y: int) -> int:
            return f(x, y)

        assert syntactic_eq(app2(f2, 1, 2), 3)


@pytest.mark.xfail(condition=os.getenv("CI") == "true", reason="Fails on CI")
def test_defun_4():
    x = defop(int)

    with handler(eager_mixed):

        @trace
        def compose(
            f: collections.abc.Callable[[int], int],
            g: collections.abc.Callable[[int], int],
        ) -> collections.abc.Callable[[int], int]:
            @trace
            def fg(x: int) -> int:
                assert callable(f), f"f is not callable: {f}"
                assert callable(g), f"g is not callable: {g}"
                return f(g(x))

            return fg

        assert callable(compose), f"compose is not callable: {compose}"

        @trace
        def add1(x: int) -> int:
            return x + 1

        assert callable(add1), f"add1 is not callable: {add1}"

        @trace
        def add1_twice(x: int) -> int:
            return compose(add1, add1)(x)

        assert callable(add1_twice), f"add1_twice is not callable: {add1_twice}"

        assert syntactic_eq(add1_twice(1), 3) and syntactic_eq(
            compose(add1, add1)(1), 3
        )
        assert syntactic_eq(add1_twice(x()), x() + 2) and syntactic_eq(
            compose(add1, add1)(x()), x() + 2
        )


def test_defun_5():
    with pytest.raises(ValueError, match="variadic"):
        trace(lambda *xs: None)

    with pytest.raises(ValueError, match="variadic"):
        trace(lambda **ys: None)

    with pytest.raises(ValueError, match="variadic"):
        trace(lambda y=1, **ys: None)

    with pytest.raises(ValueError, match="variadic"):
        trace(lambda x, *xs, y=1, **ys: None)


def test_evaluate_2():
    x = defop(int, name="x")
    y = defop(int, name="y")
    t = x() + y()
    assert isinstance(t, Term)
    with handler({x: lambda: 1, y: lambda: 3}):
        assert evaluate(t) == 4

    t = x() * y()
    assert isinstance(t, Term)
    with handler({x: lambda: 2, y: lambda: 3}):
        assert evaluate(t) == 6

    t = x() - y()
    assert isinstance(t, Term)
    with handler({x: lambda: 2, y: lambda: 3}):
        assert evaluate(t) == -1

    t = x() ^ y()
    assert isinstance(t, Term)
    with handler({x: lambda: 1, y: lambda: 2}):
        assert evaluate(t) == 3<|MERGE_RESOLUTION|>--- conflicted
+++ resolved
@@ -1,7 +1,4 @@
-<<<<<<< HEAD
 import collections
-=======
->>>>>>> 6a7113c7
 import collections.abc
 import dataclasses
 import functools
@@ -14,13 +11,8 @@
 
 import pytest
 
-<<<<<<< HEAD
 from docs.source.lambda_ import App, Lam, Let, eager_mixed
-from effectful.ops.semantics import call, evaluate, fvsof, handler, typeof
-=======
-import effectful.handlers.numbers  # noqa: F401
 from effectful.ops.semantics import evaluate, fvsof, handler, typeof
->>>>>>> 6a7113c7
 from effectful.ops.syntax import (
     Scoped,
     _CustomSingleDispatchCallable,
@@ -36,13 +28,11 @@
 )
 from effectful.ops.types import NotHandled, Operation, Term
 
-<<<<<<< HEAD
 logger = logging.getLogger(__name__)
 
 T = typing.TypeVar("T")
-=======
+
 call = defdata.dispatch(collections.abc.Callable).__call__
->>>>>>> 6a7113c7
 
 
 def test_always_fresh():
