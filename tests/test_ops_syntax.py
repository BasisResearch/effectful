import collections
import collections.abc
import dataclasses
import functools
import inspect
import logging
import os
import typing
from collections.abc import Callable, Iterable, Iterator, Mapping
from typing import Annotated, ClassVar

import pytest

from docs.source.lambda_ import App, Lam, Let, eager_mixed
from effectful.ops.semantics import evaluate, fvsof, handler, typeof
from effectful.ops.syntax import (
    Scoped,
    _CustomSingleDispatchCallable,
    defdata,
    deffn,
    defop,
    defstream,
    defterm,
    iter_,
    next_,
    syntactic_eq,
    trace,
)
from effectful.ops.types import NotHandled, Operation, Term

logger = logging.getLogger(__name__)

T = typing.TypeVar("T")

call = defdata.dispatch(collections.abc.Callable).__call__


def test_always_fresh():
    x = defop(int)
    y = defop(int)
    assert x != y

    x = defop(int, name="x")
    y = defop(int, name="y")
    assert x != y
    assert x.__name__ == "x"
    assert y.__name__ == "y"

    x1 = defop(int, name="x")
    x2 = defop(int, name="x")
    assert x1 != x2
    assert x1.__name__ == "x"
    assert x2.__name__ == "x"


def f(x: int) -> int:
    return x


def test_gensym_operation():
    def g(x: int) -> int:
        return x

    assert defop(f) != f != defop(f)

    assert defop(f) != defop(g) != defop(f)

    assert defop(f).__name__ == f.__name__
    assert defop(f, name="f2").__name__ == "f2"
    assert str(defop(f)) == f.__name__
    assert str(defop(f, name="f2")) == "f2"


def test_gensym_operation_2():
    @defop
    def op(x: int) -> int:
        return x

    # passing an operation to gensym should return a new operation
    g_op = defop(op)
    assert g_op != defop(g_op) != defop(op, name=op.__name__) != op

    # the new operation should have no default rule
    t = g_op(0)
    assert isinstance(t, Term)
    assert t.op == g_op
    assert t.args == (0,)


def test_gensym_annotations():
    """Test that gensym respects annotations."""

    @defop
    def Lam[S, T, A](
        var: Annotated[Operation[[], S], Scoped[A]],
        body: Annotated[T, Scoped[A]],
    ) -> Callable[[S], T]:
        raise NotHandled

    x = defop(int)
    y = defop(int)
    lam = defop(Lam)

    assert x not in fvsof(Lam(x, x()))
    assert y in fvsof(Lam(x, y()))

    # binding annotations must be preserved for ctxof to work properly
    assert x not in fvsof(lam(x, x()))
    assert y in fvsof(lam(x, y()))


def test_operation_metadata():
    """Test that Operation instances preserve decorated function metadata."""

    def f(x):
        """Docstring for f"""
        return x + 1

    f_op = defop(f)
    ff_op = defop(f)

    assert f.__doc__ == f_op.__doc__
    assert f.__name__ == f_op.__name__
    assert hash(f) == hash(f_op)
    assert f_op != ff_op


def test_scoped_collections():
    """Test that Scoped annotations work with tree-structured collections containing Operations."""

    # Test let_many operation with Mapping[Operation, T]
    @defop
    def let_many[S, T, A, B](
        bindings: Annotated[Mapping[Operation[[], T], T], Scoped[A]],
        body: Annotated[S, Scoped[A | B]],
    ) -> Annotated[S, Scoped[B]]:
        raise NotHandled

    x = defop(int, name="x")
    y = defop(int, name="y")
    z = defop(int, name="z")

    # Variables in bindings should be bound
    bindings = {x: 1, y: 2}
    body = x() + y() + z()
    term = let_many(bindings, body)
    free_vars = fvsof(term)

    new_x = list(term.args[0].keys())[0]
    new_y = list(term.args[0].keys())[1]
    assert new_x == term.args[1].args[0].args[0].op and new_x != x
    assert new_y == term.args[1].args[0].args[1].op and new_y != y

    assert x not in free_vars
    assert y not in free_vars
    assert z in free_vars

    # Test with nested collections
    @defop
    def let_nested[S, T, A, B](
        bindings: Annotated[list[tuple[Operation[[], T], T]], Scoped[A]],
        body: Annotated[S, Scoped[A | B]],
    ) -> Annotated[S, Scoped[B]]:
        raise NotHandled

    w = defop(int, name="w")
    nested_bindings = [(x, 1), (y, 2)]
    term2 = let_nested(nested_bindings, x() + y() + w())
    free_vars2 = fvsof(term2)

    assert x not in free_vars2
    assert y not in free_vars2
    assert w in free_vars2

    # Test empty collections
    empty_bindings = {}
    term3 = let_many(empty_bindings, z())
    free_vars3 = fvsof(term3)

    assert z in free_vars3


def test_no_default_tracing():
    x, y = defop(int), defop(int)

    @defop
    def add(x: int, y: int) -> int:
        raise NotHandled

    def f1(x: int) -> int:
        return add(x, add(y(), 1))

    f1_term = defterm(f1)

    f1_app = call(f1, x())
    f1_term_app = f1_term(x())

    assert y in fvsof(f1_term_app)
    assert y not in fvsof(f1_app)

    assert y not in fvsof(evaluate(f1_app))

    assert isinstance(f1_app, Term)
    assert f1_app.op is call
    assert f1_app.args[0] is f1


def test_term_str():
    x1 = defop(int, name="x")
    x2 = defop(int, name="x")
    x3 = defop(x1)

    assert str(x1) == str(x2) == str(x3) == "x"
    assert repr(x1) != repr(x2) != repr(x3)
    assert str(x1() + x2()) == "__add__(x(), x!1())"
    assert str(x1() + x1()) == "__add__(x(), x())"
    assert str(deffn(x1() + x1(), x1)) == "deffn(__add__(x(), x()), x)"
    assert str(deffn(x1() + x1(), x2)) == "deffn(__add__(x(), x()), x!1)"
    assert str(deffn(x1() + x2(), x1)) == "deffn(__add__(x(), x!1()), x)"


def test_defop_singledispatch():
    """Test that defop can be used with singledispatch functions."""

    @defop
    @functools.singledispatch
    def process(x: object) -> object:
        raise NotHandled("Unsupported type")

    @process.register(int)
    def _(x: int):
        return x + 1

    @process.register(str)
    def _(x: str):
        return x.upper()

    assert process(1) == 2
    assert process("hello") == "HELLO"

    assert process.__signature__ == inspect.signature(process)


def test_defop_customsingledispatch():
    """Test that defop can be used with CustomSingleDispatch functions."""

    @defop
    @_CustomSingleDispatchCallable
    def process(__dispatch: Callable, x: object) -> object:
        return __dispatch(type(x))(x)

    @process.register(int)
    def _(x: int):
        return x + 1

    @process.register(str)
    def _(x: str):
        return x.upper()

    assert process(1) == 2
    assert process("hello") == "HELLO"

    assert process.__signature__ == inspect.signature(process)


def test_defop_method():
    """Test that defop can be used as a method decorator."""

    class MyClass:
        @defop
        def my_method(self, x: int) -> int:
            raise NotHandled

    instance = MyClass()
    term = instance.my_method(5)

    assert isinstance(MyClass.my_method, Operation)

    # check signature
    assert MyClass.my_method.__signature__ == inspect.signature(
        MyClass.my_method._default
    )

    assert isinstance(term, Term)
    assert isinstance(term.op, Operation)
    assert term.op.__name__ == "my_method"
    assert term.args == (
        instance,
        5,
    )
    assert term.kwargs == {}

    # Ensure the operation is unique
    another_instance = MyClass()
    assert instance.my_method is not another_instance.my_method

    # Test that the method can be called with a handler
    with handler({MyClass.my_method: lambda self, x: x + 2}):
        assert instance.my_method(5) == 7
        assert another_instance.my_method(10) == 12


def test_defop_bound_method() -> None:
    """Test that defop can be used as a bound method decorator."""

    class MyClass:
        def my_bound_method(self, x: int) -> int:
            raise NotHandled

    instance = MyClass()
    my_bound_method_op = defop(instance.my_bound_method)

    assert isinstance(my_bound_method_op, Operation)

    # Test that the bound method can be called with a handler
    with handler({my_bound_method_op: lambda x: x + 1}):
        assert my_bound_method_op(5) == 6


def test_defop_setattr() -> None:
    class MyClass:
        def __init__(self, my_op: Operation):
            self.my_op = my_op

    @defop
    def my_op(x: int) -> int:
        raise NotHandled

    instance = MyClass(my_op)
    assert isinstance(instance.my_op, Operation)
    assert instance.my_op is my_op

    tm = instance.my_op(5)
    assert isinstance(tm, Term)
    assert isinstance(tm.op, Operation)
    assert tm.op is my_op


def test_defop_setattr_class() -> None:
    class MyClass:
        my_op: ClassVar[Operation]

    @defop
    def my_op(x: int) -> int:
        raise NotHandled

    MyClass.my_op = my_op

    tm = MyClass.my_op(5)
    assert isinstance(tm, Term)
    assert isinstance(tm.op, Operation)
    assert tm.op is my_op
    assert tm.args == (5,)

    with pytest.raises(TypeError):
        MyClass().my_op(5)


@pytest.mark.xfail(reason="defop does not support classmethod yet")
def test_defop_classmethod():
    """Test that defop can be used as a classmethod decorator."""

    class MyClass:
        @defop
        @classmethod
        def my_classmethod(cls, x: int) -> int:
            raise NotHandled

    term = MyClass.my_classmethod(5)

    assert isinstance(MyClass.my_classmethod, Operation)
    # check signature
    assert MyClass.my_classmethod.__signature__ == inspect.signature(
        MyClass.my_classmethod._default
    )

    assert isinstance(term, Term)
    assert isinstance(term.op, Operation)
    assert term.op.__name__ == "my_classmethod"
    assert term.args == (
        MyClass,
        5,
    )
    assert term.kwargs == {}

    # Ensure the operation is unique
    another_term = MyClass.my_classmethod(10)
    assert term.op is another_term.op

    # Test that the classmethod can be called with a handler
    with handler({MyClass.my_classmethod: lambda cls, x: x + 3}):
        assert MyClass.my_classmethod(5) == 8
        assert MyClass.my_classmethod(10) == 13


def test_defop_staticmethod():
    """Test that defop can be used as a staticmethod decorator."""

    class MyClass:
        @defop
        @staticmethod
        def my_staticmethod(x: int) -> int:
            raise NotHandled

    term = MyClass.my_staticmethod(5)

    assert isinstance(MyClass.my_staticmethod, Operation)
    # check signature
    assert MyClass.my_staticmethod.__signature__ == inspect.signature(
        MyClass.my_staticmethod._default
    )

    assert isinstance(term, Term)
    assert isinstance(term.op, Operation)
    assert term.op.__name__ == "my_staticmethod"
    assert term.args == (5,)
    assert term.kwargs == {}

    # Ensure the operation is unique
    another_term = MyClass.my_staticmethod(10)
    assert term.op is another_term.op

    # Test that the staticmethod can be called with a handler
    with handler({MyClass.my_staticmethod: lambda x: x + 4}):
        assert MyClass.my_staticmethod(5) == 9
        assert MyClass.my_staticmethod(10) == 14


def test_defop_property():
    """Test that defop can be used as a property decorator."""

    class MyClass:
        @defop
        @property
        def my_property(self) -> int:
            raise NotHandled

    instance = MyClass()
    term = instance.my_property

    assert isinstance(MyClass.my_property, Operation)
    assert MyClass.my_property.__signature__ == inspect.signature(
        MyClass.my_property._default
    )

    assert isinstance(term, Term)
    assert isinstance(term.op, Operation)
    assert term.op.__name__ == "my_property"
    assert term.args == (instance,)
    assert term.kwargs == {}

    # Ensure the operation is unique
    another_instance = MyClass()
    assert instance.my_property is not another_instance.my_property

    # Test that the property can be called with a handler
    with handler({MyClass.my_property: lambda self: 42}):
        assert instance.my_property == 42
        assert another_instance.my_property == 42


def test_defop_singledispatchmethod():
    """Test that defop can be used as a singledispatchmethod decorator."""

    class MyClass:
        @defop
        @functools.singledispatchmethod
        def my_singledispatch(self, x: object) -> object:
            raise NotHandled

        @my_singledispatch.register
        def _(self, x: int) -> int:
            return x + 1

        @my_singledispatch.register
        def _(self, x: str) -> str:
            return x + "!"

    class MySubClass(MyClass):
        @MyClass.my_singledispatch.register
        def _(self, x: bool) -> bool:
            return x

    instance = MyClass()
    assert instance.my_singledispatch is not MyClass().my_singledispatch
    assert MySubClass.my_singledispatch is MyClass.my_singledispatch

    term_float = instance.my_singledispatch(1.5)

    assert isinstance(MyClass.my_singledispatch, Operation)
    assert MyClass.my_singledispatch.__signature__ == inspect.signature(
        MyClass.my_singledispatch._default
    )

    assert isinstance(term_float, Term)
    assert term_float.op.__name__ == "my_singledispatch"
    assert term_float.args == (
        instance,
        1.5,
    )
    assert term_float.kwargs == {}

    # Test that the method can be called with a handler
    with handler({MyClass.my_singledispatch: lambda self, x: x + 6}):
        assert instance.my_singledispatch(5) == 11


def test_defdata_iterable():
    @defop
    def cons_iterable(*args: int) -> Iterable[int]:
        raise NotHandled

    tm = cons_iterable(1, 2, 3)
    assert isinstance(tm, Term)
    assert isinstance(tm, Iterable)
    assert issubclass(typeof(tm), Iterable)
    assert tm.op is cons_iterable
    assert tm.args == (1, 2, 3)

    tm_iter = iter(tm)
    assert isinstance(tm_iter, Term)
    assert isinstance(tm_iter, Iterator)
    assert issubclass(typeof(tm_iter), Iterator)
    assert tm_iter.op is iter_

    tm_iter_next = next(tm_iter)
    assert isinstance(tm_iter_next, Term)
    # assert isinstance(tm_iter_next, numbers.Number)  # TODO
    # assert issubclass(typeof(tm_iter_next), numbers.Number)
    assert tm_iter_next.op is next_

    assert list(tm.args) == [1, 2, 3]


def test_defstream_1():
    x = defop(int, name="x")
    y = defop(int, name="y")
    tm = defstream(x() + y(), {x: [1, 2, 3], y: [x() + 1, x() + 2, x() + 3]})

    assert isinstance(tm, Term)
    assert isinstance(tm, Iterable)
    assert issubclass(typeof(tm), Iterable)
    assert tm.op is defstream

    assert x not in fvsof(tm)
    assert y not in fvsof(tm)

    tm_iter = iter(tm)
    assert isinstance(tm_iter, Term)
    assert isinstance(tm_iter, Iterator)
    assert issubclass(typeof(tm_iter), Iterator)
    assert tm_iter.op is iter_

    tm_iter_next = next(tm_iter)
    assert isinstance(tm_iter_next, Term)
    # assert isinstance(tm_iter_next, numbers.Number)  # TODO
    # assert issubclass(typeof(tm_iter_next), numbers.Number)
    assert tm_iter_next.op is next_


def test_eval_dataclass() -> None:
    @dataclasses.dataclass
    class Point:
        x: int
        y: int

    @dataclasses.dataclass
    class Line:
        start: Point
        end: Point

    @dataclasses.dataclass
    class Lines:
        origin: Point
        lines: list[Line]

    x, y = defop(int, name="x"), defop(int, name="y")
    p1 = Point(x(), y())
    p2 = Point(x() + 1, y() + 1)
    line = Line(p1, p2)
    lines = Lines(p1, [line])

    assert {x, y} <= fvsof(lines)

    assert p1 == lines.origin

    with handler({x: lambda: 3, y: lambda: 4}):
        evaluated_lines = evaluate(lines)

    assert isinstance(evaluated_lines, Lines)
    assert evaluated_lines == Lines(
        origin=Point(3, 4),
        lines=[Line(Point(3, 4), Point(4, 5))],
    )


def test_lambda_calculus_1():
    x, y = defop(int), defop(int)

    with handler(eager_mixed):
        e1 = x() + 1
        f1 = Lam(x, e1)

        assert syntactic_eq(App(f1, 1), 2)
        assert syntactic_eq(Lam(y, f1), f1)
        assert syntactic_eq(Lam(x, f1.args[1]), f1.args[1])

        assert fvsof(e1) == fvsof(x() + 1)
        assert fvsof(Lam(x, e1).args[1]) != fvsof(Lam(x, e1).args[1])

        assert typeof(e1) is int
        assert typeof(f1) is collections.abc.Callable


def test_lambda_calculus_2():
    x, y = defop(int), defop(int)

    with handler(eager_mixed):
        f2 = Lam(x, Lam(y, (x() + y())))
        assert syntactic_eq(App(App(f2, 1), 2), 3)
        assert syntactic_eq(Lam(y, f2), f2)


def test_lambda_calculus_3():
    x, y, f = (
        defop(int),
        defop(int),
        defop(collections.abc.Callable[[int], collections.abc.Callable[[int], int]]),
    )

    with handler(eager_mixed):
        f2 = Lam(x, Lam(y, (x() + y())))
        app2 = Lam(f, Lam(x, Lam(y, App(App(f(), x()), y()))))
        assert syntactic_eq(App(App(App(app2, f2), 1), 2), 3)


def test_lambda_calculus_4():
    x, f, g = (
        defop(int),
        defop(collections.abc.Callable[[T], T]),
        defop(collections.abc.Callable[[T], T]),
    )

    with handler(eager_mixed):
        add1 = Lam(x, (x() + 1))
        compose = Lam(f, Lam(g, Lam(x, App(f(), App(g(), x())))))
        f1_twice = App(App(compose, add1), add1)
        assert syntactic_eq(App(f1_twice, 1), 3)


def test_lambda_calculus_5():
    x = defop(int)

    with handler(eager_mixed):
        e_add1 = Let(x, x(), (x() + 1))
        f_add1 = Lam(x, e_add1)

        assert x in fvsof(e_add1)
        assert e_add1.args[0] != x

        assert x not in fvsof(f_add1)
        assert f_add1.args[0] != f_add1.args[1].args[0]

        assert syntactic_eq(App(f_add1, 1), 2)
        assert syntactic_eq(Let(x, 1, e_add1), 2)


def test_arithmetic_1():
    x_, y_ = defop(int), defop(int)
    x, y = x_(), y_()

    with handler(eager_mixed):
        assert syntactic_eq((1 + 2) + x, x + 3)
        assert not syntactic_eq(x + 1, y + 1)
        assert syntactic_eq(x + 0, 0 + x) and syntactic_eq(0 + x, x)


def test_arithmetic_2():
    x_, y_ = defop(int), defop(int)
    x, y = x_(), y_()

    with handler(eager_mixed):
        assert syntactic_eq(x + y, y + x)
        assert syntactic_eq(3 + x, x + 3)
        assert syntactic_eq(1 + (x + 2), x + 3)
        assert syntactic_eq((x + 1) + 2, x + 3)


def test_arithmetic_3():
    x_, y_ = defop(int), defop(int)
    x, y = x_(), y_()

    with handler(eager_mixed):
        assert syntactic_eq((1 + (y + 1)) + (1 + (x + 1)), (y + x) + 4)
        assert syntactic_eq(1 + ((x + y) + 2), (x + y) + 3)
        assert syntactic_eq(1 + ((x + (y + 1)) + 1), (x + y) + 3)


def test_arithmetic_4():
    x_, y_ = defop(int), defop(int)
    x, y = x_(), y_()

    with handler(eager_mixed):
        expr1 = ((x + x) + (x + x)) + ((x + x) + (x + x))
        expr2 = x + (x + (x + (x + (x + (x + (x + x))))))
        expr3 = ((((((x + x) + x) + x) + x) + x) + x) + x
        assert syntactic_eq(expr1, expr2) and syntactic_eq(expr2, expr3)

        expr4 = (x + y) + (y + x)
        expr5 = (y + (x + x)) + y
        expr6 = y + (x + (y + x))
        assert syntactic_eq(expr4, expr5) and syntactic_eq(expr5, expr6)


def test_arithmetic_5():
    x, y = defop(int), defop(int)

    with handler(eager_mixed):
        assert syntactic_eq(Let(x, x() + 3, x() + 1), x() + 4)
        assert syntactic_eq(Let(x, x() + 3, x() + y() + 1), y() + x() + 4)

        assert syntactic_eq(Let(x, x() + 3, Let(x, x() + 4, x() + y())), x() + y() + 7)


def test_defun_1():
    x, y = defop(int), defop(int)

    with handler(eager_mixed):

        @trace
        def f1(x: int) -> int:
            return x + y() + 1

        assert typeof(f1) is collections.abc.Callable
        assert y in fvsof(f1)
        assert x not in fvsof(f1)

        assert syntactic_eq(f1(1), y() + 2)
        assert syntactic_eq(f1(x()), x() + y() + 1)


def test_defun_2():
    with handler(eager_mixed):

        @trace
        def f1(x: int, y: int) -> int:
            return x + y

        @trace
        def f2(x: int, y: int) -> int:
            @trace
            def f2_inner(y: int) -> int:
                return x + y

            return f2_inner(y)

        assert syntactic_eq(f1(1, 2), 3) and syntactic_eq(f2(1, 2), 3)


def test_defun_3():
    with handler(eager_mixed):

        @trace
        def f2(x: int, y: int) -> int:
            return x + y

        @trace
        def app2(f: collections.abc.Callable[[int, int], int], x: int, y: int) -> int:
            return f(x, y)

        assert syntactic_eq(app2(f2, 1, 2), 3)


@pytest.mark.xfail(condition=os.getenv("CI") == "true", reason="Fails on CI")
def test_defun_4():
    x = defop(int)

    with handler(eager_mixed):

        @trace
        def compose(
            f: collections.abc.Callable[[int], int],
            g: collections.abc.Callable[[int], int],
        ) -> collections.abc.Callable[[int], int]:
            @trace
            def fg(x: int) -> int:
                assert callable(f), f"f is not callable: {f}"
                assert callable(g), f"g is not callable: {g}"
                return f(g(x))

            return fg

        assert callable(compose), f"compose is not callable: {compose}"

        @trace
        def add1(x: int) -> int:
            return x + 1

        assert callable(add1), f"add1 is not callable: {add1}"

        @trace
        def add1_twice(x: int) -> int:
            return compose(add1, add1)(x)

        assert callable(add1_twice), f"add1_twice is not callable: {add1_twice}"

        assert syntactic_eq(add1_twice(1), 3) and syntactic_eq(
            compose(add1, add1)(1), 3
        )
        assert syntactic_eq(add1_twice(x()), x() + 2) and syntactic_eq(
            compose(add1, add1)(x()), x() + 2
        )


def test_defun_5():
    with pytest.raises(ValueError, match="variadic"):
        trace(lambda *xs: None)

    with pytest.raises(ValueError, match="variadic"):
        trace(lambda **ys: None)

    with pytest.raises(ValueError, match="variadic"):
        trace(lambda y=1, **ys: None)

    with pytest.raises(ValueError, match="variadic"):
        trace(lambda x, *xs, y=1, **ys: None)


def test_evaluate_2():
    x = defop(int, name="x")
    y = defop(int, name="y")
    t = x() + y()
    assert isinstance(t, Term)
    with handler({x: lambda: 1, y: lambda: 3}):
        assert evaluate(t) == 4

    t = x() * y()
    assert isinstance(t, Term)
    with handler({x: lambda: 2, y: lambda: 3}):
        assert evaluate(t) == 6

    t = x() - y()
    assert isinstance(t, Term)
    with handler({x: lambda: 2, y: lambda: 3}):
        assert evaluate(t) == -1

    t = x() ^ y()
    assert isinstance(t, Term)
    with handler({x: lambda: 1, y: lambda: 2}):
        assert evaluate(t) == 3


<<<<<<< HEAD
def test_arg_positioning():
    @defop
    def f(x):
        raise NotHandled

    assert isinstance(f(0), Term) and isinstance(f(x=0), Term)
    assert f(0).args == f(x=0).args == (0,)
    assert f(0).kwargs == f(x=0).kwargs == {}
=======
def test_syntactic_eq() -> None:
    l = defop(list[int])()
    assert syntactic_eq("test", "test")
    assert syntactic_eq([1, 2, 3], [1, 2, 3])
    assert syntactic_eq(set([1, 2, 3]), set([1, 2, 3]))
    assert syntactic_eq({"a": 1, "b": 2}, {"b": 2, "a": 1})
    assert syntactic_eq(l, l)
    assert not syntactic_eq(1, defop(int)())
    assert not syntactic_eq(defop(int)(), 1)
    assert not syntactic_eq([], l)
    assert not syntactic_eq(1, [])
>>>>>>> 16e6239a
<|MERGE_RESOLUTION|>--- conflicted
+++ resolved
@@ -850,16 +850,6 @@
         assert evaluate(t) == 3
 
 
-<<<<<<< HEAD
-def test_arg_positioning():
-    @defop
-    def f(x):
-        raise NotHandled
-
-    assert isinstance(f(0), Term) and isinstance(f(x=0), Term)
-    assert f(0).args == f(x=0).args == (0,)
-    assert f(0).kwargs == f(x=0).kwargs == {}
-=======
 def test_syntactic_eq() -> None:
     l = defop(list[int])()
     assert syntactic_eq("test", "test")
@@ -871,4 +861,13 @@
     assert not syntactic_eq(defop(int)(), 1)
     assert not syntactic_eq([], l)
     assert not syntactic_eq(1, [])
->>>>>>> 16e6239a
+
+
+def test_arg_positioning():
+    @defop
+    def f(x):
+        raise NotHandled
+
+    assert isinstance(f(0), Term) and isinstance(f(x=0), Term)
+    assert f(0).args == f(x=0).args == (0,)
+    assert f(0).kwargs == f(x=0).kwargs == {}