import dataclasses
import functools
import inspect
from collections.abc import Callable, Iterable, Iterator, Mapping
from typing import Annotated, ClassVar

import pytest

import effectful.handlers.numbers  # noqa: F401
from effectful.ops.semantics import call, evaluate, fvsof, handler, typeof
from effectful.ops.syntax import (
    Scoped,
    _CustomSingleDispatchCallable,
    deffn,
    defop,
    defstream,
    defterm,
    iter_,
    next_,
)
from effectful.ops.types import Operation, Term


def test_always_fresh():
    x = defop(int)
    y = defop(int)
    assert x != y

    x = defop(int, name="x")
    y = defop(int, name="y")
    assert x != y
    assert x.__name__ == "x"
    assert y.__name__ == "y"

    x1 = defop(int, name="x")
    x2 = defop(int, name="x")
    assert x1 != x2
    assert x1.__name__ == "x"
    assert x2.__name__ == "x"


def f(x: int) -> int:
    return x


def test_gensym_operation():
    def g(x: int) -> int:
        return x

    assert defop(f) != f != defop(f)

    assert defop(f) != defop(g) != defop(f)

    assert defop(f).__name__ == f.__name__
    assert defop(f, name="f2").__name__ == "f2"
    assert str(defop(f)) == f.__name__
    assert str(defop(f, name="f2")) == "f2"


def test_gensym_operation_2():
    @defop
    def op(x: int) -> int:
        return x

    # passing an operation to gensym should return a new operation
    g_op = defop(op)
    assert g_op != defop(g_op) != defop(op, name=op.__name__) != op

    # the new operation should have no default rule
    t = g_op(0)
    assert isinstance(t, Term)
    assert t.op == g_op
    assert t.args == (0,)


def test_gensym_annotations():
    """Test that gensym respects annotations."""

    @defop
    def Lam[S, T, A](
        var: Annotated[Operation[[], S], Scoped[A]],
        body: Annotated[T, Scoped[A]],
    ) -> Callable[[S], T]:
        raise NotImplementedError

    x = defop(int)
    y = defop(int)
    lam = defop(Lam)

    assert x not in fvsof(Lam(x, x()))
    assert y in fvsof(Lam(x, y()))

    # binding annotations must be preserved for ctxof to work properly
    assert x not in fvsof(lam(x, x()))
    assert y in fvsof(lam(x, y()))


def test_operation_metadata():
    """Test that Operation instances preserve decorated function metadata."""

    def f(x):
        """Docstring for f"""
        return x + 1

    f_op = defop(f)
    ff_op = defop(f)

    assert f.__doc__ == f_op.__doc__
    assert f.__name__ == f_op.__name__
    assert hash(f) == hash(f_op)
    assert f_op != ff_op


def test_scoped_collections():
    """Test that Scoped annotations work with tree-structured collections containing Operations."""

    # Test let_many operation with Mapping[Operation, T]
    @defop
    def let_many[S, T, A, B](
        bindings: Annotated[Mapping[Operation[[], T], T], Scoped[A]],
        body: Annotated[S, Scoped[A | B]],
    ) -> Annotated[S, Scoped[B]]:
        raise NotImplementedError

    x = defop(int, name="x")
    y = defop(int, name="y")
    z = defop(int, name="z")

    # Variables in bindings should be bound
    bindings = {x: 1, y: 2}
    body = x() + y() + z()
    term = let_many(bindings, body)
    free_vars = fvsof(term)

    new_x = list(term.args[0].keys())[0]
    new_y = list(term.args[0].keys())[1]
    assert new_x == term.args[1].args[0].args[0].op and new_x != x
    assert new_y == term.args[1].args[0].args[1].op and new_y != y

    assert x not in free_vars
    assert y not in free_vars
    assert z in free_vars

    # Test with nested collections
    @defop
    def let_nested[S, T, A, B](
        bindings: Annotated[list[tuple[Operation[[], T], T]], Scoped[A]],
        body: Annotated[S, Scoped[A | B]],
    ) -> Annotated[S, Scoped[B]]:
        raise NotImplementedError

    w = defop(int, name="w")
    nested_bindings = [(x, 1), (y, 2)]
    term2 = let_nested(nested_bindings, x() + y() + w())
    free_vars2 = fvsof(term2)

    assert x not in free_vars2
    assert y not in free_vars2
    assert w in free_vars2

    # Test empty collections
    empty_bindings = {}
    term3 = let_many(empty_bindings, z())
    free_vars3 = fvsof(term3)

    assert z in free_vars3


def test_no_default_tracing():
    x, y = defop(int), defop(int)

    @defop
    def add(x: int, y: int) -> int:
        raise NotImplementedError

    def f1(x: int) -> int:
        return add(x, add(y(), 1))

    f1_term = defterm(f1)

    f1_app = call(f1, x())
    f1_term_app = f1_term(x())

    assert y in fvsof(f1_term_app)
    assert y not in fvsof(f1_app)

    assert y not in fvsof(evaluate(f1_app))

    assert isinstance(f1_app, Term)
    assert f1_app.op is call
    assert f1_app.args[0] is f1


def test_term_str():
    x1 = defop(int, name="x")
    x2 = defop(int, name="x")
    x3 = defop(x1)

    assert str(x1) == str(x2) == str(x3) == "x"
    assert repr(x1) != repr(x2) != repr(x3)
    assert str(x1() + x2()) == "add(x(), x!1())"
    assert str(x1() + x1()) == "add(x(), x())"
    assert str(deffn(x1() + x1(), x1)) == "deffn(add(x(), x()), x)"
    assert str(deffn(x1() + x1(), x2)) == "deffn(add(x(), x()), x!1)"
    assert str(deffn(x1() + x2(), x1)) == "deffn(add(x(), x!1()), x)"


<<<<<<< HEAD
def test_defdata_renaming():
    T = TypeVar("T")
    A = TypeVar("A")
    B = TypeVar("B")
    S = TypeVar("S")

    @defop
    def Let(
        var: Annotated[Operation[[], S], Scoped[A]],
        val: Annotated[S, Scoped[B]],
        body: Annotated[T, Scoped[A | B]],
    ) -> Annotated[T, Scoped[B]]:
        raise NotImplementedError

    x, y = defop(int, name="x"), defop(int, name="y")

    # Constructing the term should rename the bound variable x in the right hand
    # side of the let only.
    let2 = Let(x, y() + x(), x() + y())
    assert let2.args[0] != x
    assert let2.args[1].args[0].op == y
    assert let2.args[1].args[1].op == x
    assert let2.args[2].args[0].op == let2.args[0]
    assert let2.args[2].args[1].op == y
=======
def test_defop_singledispatch():
    """Test that defop can be used with singledispatch functions."""

    @defop
    @functools.singledispatch
    def process(x: object) -> object:
        raise NotImplementedError("Unsupported type")

    @process.register(int)
    def _(x: int):
        return x + 1

    @process.register(str)
    def _(x: str):
        return x.upper()

    assert process(1) == 2
    assert process("hello") == "HELLO"

    assert process.__signature__ == inspect.signature(process)


def test_defop_customsingledispatch():
    """Test that defop can be used with CustomSingleDispatch functions."""

    @defop
    @_CustomSingleDispatchCallable
    def process(__dispatch: Callable, x: object) -> object:
        return __dispatch(type(x))(x)

    @process.register(int)
    def _(x: int):
        return x + 1

    @process.register(str)
    def _(x: str):
        return x.upper()

    assert process(1) == 2
    assert process("hello") == "HELLO"

    assert process.__signature__ == inspect.signature(process)


def test_defop_method():
    """Test that defop can be used as a method decorator."""

    class MyClass:
        @defop
        def my_method(self, x: int) -> int:
            raise NotImplementedError

    instance = MyClass()
    term = instance.my_method(5)

    assert isinstance(MyClass.my_method, Operation)

    # check signature
    assert MyClass.my_method.__signature__ == inspect.signature(
        MyClass.my_method._default
    )

    assert isinstance(term, Term)
    assert isinstance(term.op, Operation)
    assert term.op.__name__ == "my_method"
    assert term.args == (
        instance,
        5,
    )
    assert term.kwargs == {}

    # Ensure the operation is unique
    another_instance = MyClass()
    assert instance.my_method is not another_instance.my_method

    # Test that the method can be called with a handler
    with handler({MyClass.my_method: lambda self, x: x + 2}):
        assert instance.my_method(5) == 7
        assert another_instance.my_method(10) == 12


def test_defop_bound_method():
    """Test that defop can be used as a bound method decorator."""

    class MyClass:
        def my_bound_method(self, x: int) -> int:
            raise NotImplementedError

    instance = MyClass()
    my_bound_method_op = defop(instance.my_bound_method)

    assert isinstance(my_bound_method_op, Operation)

    # Test that the bound method can be called with a handler
    with handler({my_bound_method_op: lambda x: x + 1}):
        assert my_bound_method_op(5) == 6


def test_defop_setattr():
    class MyClass:
        def __init__(self, my_op: Operation):
            self.my_op = my_op

    @defop
    def my_op(x: int) -> int:
        raise NotImplementedError

    instance = MyClass(my_op)
    assert isinstance(instance.my_op, Operation)
    assert instance.my_op is my_op

    tm = instance.my_op(5)
    assert isinstance(tm, Term)
    assert isinstance(tm.op, Operation)
    assert tm.op is my_op


def test_defop_setattr_class():
    class MyClass:
        my_op: ClassVar[Operation]

    @defop
    def my_op(x: int) -> int:
        raise NotImplementedError

    MyClass.my_op = my_op

    tm = MyClass.my_op(5)
    assert isinstance(tm, Term)
    assert isinstance(tm.op, Operation)
    assert tm.op is my_op
    assert tm.args == (5,)

    with pytest.raises(TypeError):
        MyClass().my_op(5)


@pytest.mark.xfail(reason="defop does not support classmethod yet")
def test_defop_classmethod():
    """Test that defop can be used as a classmethod decorator."""

    class MyClass:
        @defop
        @classmethod
        def my_classmethod(cls, x: int) -> int:
            raise NotImplementedError

    term = MyClass.my_classmethod(5)

    assert isinstance(MyClass.my_classmethod, Operation)
    # check signature
    assert MyClass.my_classmethod.__signature__ == inspect.signature(
        MyClass.my_classmethod._default
    )

    assert isinstance(term, Term)
    assert isinstance(term.op, Operation)
    assert term.op.__name__ == "my_classmethod"
    assert term.args == (
        MyClass,
        5,
    )
    assert term.kwargs == {}

    # Ensure the operation is unique
    another_term = MyClass.my_classmethod(10)
    assert term.op is another_term.op

    # Test that the classmethod can be called with a handler
    with handler({MyClass.my_classmethod: lambda cls, x: x + 3}):
        assert MyClass.my_classmethod(5) == 8
        assert MyClass.my_classmethod(10) == 13


def test_defop_staticmethod():
    """Test that defop can be used as a staticmethod decorator."""

    class MyClass:
        @defop
        @staticmethod
        def my_staticmethod(x: int) -> int:
            raise NotImplementedError

    term = MyClass.my_staticmethod(5)

    assert isinstance(MyClass.my_staticmethod, Operation)
    # check signature
    assert MyClass.my_staticmethod.__signature__ == inspect.signature(
        MyClass.my_staticmethod._default
    )

    assert isinstance(term, Term)
    assert isinstance(term.op, Operation)
    assert term.op.__name__ == "my_staticmethod"
    assert term.args == (5,)
    assert term.kwargs == {}

    # Ensure the operation is unique
    another_term = MyClass.my_staticmethod(10)
    assert term.op is another_term.op

    # Test that the staticmethod can be called with a handler
    with handler({MyClass.my_staticmethod: lambda x: x + 4}):
        assert MyClass.my_staticmethod(5) == 9
        assert MyClass.my_staticmethod(10) == 14


def test_defop_property():
    """Test that defop can be used as a property decorator."""

    class MyClass:
        @defop
        @property
        def my_property(self) -> int:
            raise NotImplementedError

    instance = MyClass()
    term = instance.my_property

    assert isinstance(MyClass.my_property, Operation)
    assert MyClass.my_property.__signature__ == inspect.signature(
        MyClass.my_property._default
    )

    assert isinstance(term, Term)
    assert isinstance(term.op, Operation)
    assert term.op.__name__ == "my_property"
    assert term.args == (instance,)
    assert term.kwargs == {}

    # Ensure the operation is unique
    another_instance = MyClass()
    assert instance.my_property is not another_instance.my_property

    # Test that the property can be called with a handler
    with handler({MyClass.my_property: lambda self: 42}):
        assert instance.my_property == 42
        assert another_instance.my_property == 42


def test_defop_singledispatchmethod():
    """Test that defop can be used as a singledispatchmethod decorator."""

    class MyClass:
        @defop
        @functools.singledispatchmethod
        def my_singledispatch(self, x: object) -> object:
            raise NotImplementedError

        @my_singledispatch.register
        def _(self, x: int) -> int:
            return x + 1

        @my_singledispatch.register
        def _(self, x: str) -> str:
            return x + "!"

    class MySubClass(MyClass):
        @MyClass.my_singledispatch.register
        def _(self, x: bool) -> bool:
            return x

    instance = MyClass()
    assert instance.my_singledispatch is not MyClass().my_singledispatch
    assert MySubClass.my_singledispatch is MyClass.my_singledispatch

    term_float = instance.my_singledispatch(1.5)

    assert isinstance(MyClass.my_singledispatch, Operation)
    assert MyClass.my_singledispatch.__signature__ == inspect.signature(
        MyClass.my_singledispatch._default
    )

    assert isinstance(term_float, Term)
    assert term_float.op.__name__ == "my_singledispatch"
    assert term_float.args == (
        instance,
        1.5,
    )
    assert term_float.kwargs == {}

    # Test that the method can be called with a handler
    with handler({MyClass.my_singledispatch: lambda self, x: x + 6}):
        assert instance.my_singledispatch(5) == 11


def test_defdata_iterable():
    @defop
    def cons_iterable(*args: int) -> Iterable[int]:
        raise NotImplementedError

    tm = cons_iterable(1, 2, 3)
    assert isinstance(tm, Term)
    assert isinstance(tm, Iterable)
    assert issubclass(typeof(tm), Iterable)
    assert tm.op is cons_iterable
    assert tm.args == (1, 2, 3)

    tm_iter = iter(tm)
    assert isinstance(tm_iter, Term)
    assert isinstance(tm_iter, Iterator)
    assert issubclass(typeof(tm_iter), Iterator)
    assert tm_iter.op is iter_

    tm_iter_next = next(tm_iter)
    assert isinstance(tm_iter_next, Term)
    # assert isinstance(tm_iter_next, numbers.Number)  # TODO
    # assert issubclass(typeof(tm_iter_next), numbers.Number)
    assert tm_iter_next.op is next_

    assert list(tm.args) == [1, 2, 3]


def test_defstream_1():
    x = defop(int, name="x")
    y = defop(int, name="y")
    tm = defstream(x() + y(), {x: [1, 2, 3], y: [x() + 1, x() + 2, x() + 3]})

    assert isinstance(tm, Term)
    assert isinstance(tm, Iterable)
    assert issubclass(typeof(tm), Iterable)
    assert tm.op is defstream

    assert x not in fvsof(tm)
    assert y not in fvsof(tm)

    tm_iter = iter(tm)
    assert isinstance(tm_iter, Term)
    assert isinstance(tm_iter, Iterator)
    assert issubclass(typeof(tm_iter), Iterator)
    assert tm_iter.op is iter_

    tm_iter_next = next(tm_iter)
    assert isinstance(tm_iter_next, Term)
    # assert isinstance(tm_iter_next, numbers.Number)  # TODO
    # assert issubclass(typeof(tm_iter_next), numbers.Number)
    assert tm_iter_next.op is next_


def test_eval_dataclass():
    @dataclasses.dataclass
    class Point:
        x: int
        y: int

    @dataclasses.dataclass
    class Line:
        start: Point
        end: Point

    @dataclasses.dataclass
    class Lines:
        origin: Point
        lines: list[Line]

    x, y = defop(int, name="x"), defop(int, name="y")
    p1 = Point(x(), y())
    p2 = Point(x() + 1, y() + 1)
    line = Line(p1, p2)
    lines = Lines(p1, [line])

    assert {x, y} <= fvsof(lines)

    assert p1 == lines.origin

    with handler({x: lambda: 3, y: lambda: 4}):
        evaluated_lines = evaluate(lines)

    assert isinstance(evaluated_lines, Lines)
    assert evaluated_lines == Lines(
        origin=Point(3, 4),
        lines=[Line(Point(3, 4), Point(4, 5))],
    )
>>>>>>> 89ddd66a
<|MERGE_RESOLUTION|>--- conflicted
+++ resolved
@@ -205,7 +205,6 @@
     assert str(deffn(x1() + x2(), x1)) == "deffn(add(x(), x!1()), x)"
 
 
-<<<<<<< HEAD
 def test_defdata_renaming():
     T = TypeVar("T")
     A = TypeVar("A")
@@ -230,7 +229,8 @@
     assert let2.args[1].args[1].op == x
     assert let2.args[2].args[0].op == let2.args[0]
     assert let2.args[2].args[1].op == y
-=======
+
+
 def test_defop_singledispatch():
     """Test that defop can be used with singledispatch functions."""
 
@@ -603,5 +603,4 @@
     assert evaluated_lines == Lines(
         origin=Point(3, 4),
         lines=[Line(Point(3, 4), Point(4, 5))],
-    )
->>>>>>> 89ddd66a
+    )