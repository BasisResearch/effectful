import functools
import inspect
from collections.abc import Callable, Iterable, Iterator, Mapping
from typing import Annotated, ClassVar, TypeVar

import pytest

import effectful.handlers.numbers  # noqa: F401
from effectful.ops.semantics import call, evaluate, fvsof, handler, typeof
from effectful.ops.syntax import (
    Scoped,
    _CustomSingleDispatchCallable,
    deffn,
    defop,
    defstream,
    defterm,
    iter_,
    next_,
)
from effectful.ops.types import Operation, Term


def test_always_fresh():
    x = defop(int)
    y = defop(int)
    assert x != y

    x = defop(int, name="x")
    y = defop(int, name="y")
    assert x != y
    assert x.__name__ == "x"
    assert y.__name__ == "y"

    x1 = defop(int, name="x")
    x2 = defop(int, name="x")
    assert x1 != x2
    assert x1.__name__ == "x"
    assert x2.__name__ == "x"


def f(x: int) -> int:
    return x


def test_gensym_operation():
    def g(x: int) -> int:
        return x

    assert defop(f) != f != defop(f)

    assert defop(f) != defop(g) != defop(f)

    assert defop(f).__name__ == f.__name__
    assert defop(f, name="f2").__name__ == "f2"
    assert str(defop(f)) == f.__name__
    assert str(defop(f, name="f2")) == "f2"


def test_gensym_operation_2():
    @defop
    def op(x: int) -> int:
        return x

    # passing an operation to gensym should return a new operation
    g_op = defop(op)
    assert g_op != defop(g_op) != defop(op, name=op.__name__) != op

    # the new operation should have no default rule
    t = g_op(0)
    assert isinstance(t, Term)
    assert t.op == g_op
    assert t.args == (0,)


def test_gensym_annotations():
    """Test that gensym respects annotations."""
    S, T = TypeVar("S"), TypeVar("T")
    A = TypeVar("A")

    @defop
    def Lam(
        var: Annotated[Operation[[], S], Scoped[A]],
        body: Annotated[T, Scoped[A]],
    ) -> Callable[[S], T]:
        raise NotImplementedError

    x = defop(int)
    y = defop(int)
    lam = defop(Lam)

    assert x not in fvsof(Lam(x, x()))
    assert y in fvsof(Lam(x, y()))

    # binding annotations must be preserved for ctxof to work properly
    assert x not in fvsof(lam(x, x()))
    assert y in fvsof(lam(x, y()))


def test_operation_metadata():
    """Test that Operation instances preserve decorated function metadata."""

    def f(x):
        """Docstring for f"""
        return x + 1

    f_op = defop(f)
    ff_op = defop(f)

    assert f.__doc__ == f_op.__doc__
    assert f.__name__ == f_op.__name__
    assert hash(f) == hash(f_op)
    assert f_op != ff_op


def test_scoped_collections():
    """Test that Scoped annotations work with tree-structured collections containing Operations."""

    A, B, S, T = TypeVar("A"), TypeVar("B"), TypeVar("S"), TypeVar("T")

    # Test let_many operation with Mapping[Operation, T]
    @defop
    def let_many(
        bindings: Annotated[Mapping[Operation[[], T], T], Scoped[A]],
        body: Annotated[S, Scoped[A | B]],
    ) -> Annotated[S, Scoped[B]]:
        raise NotImplementedError

    x = defop(int, name="x")
    y = defop(int, name="y")
    z = defop(int, name="z")

    # Variables in bindings should be bound
    bindings = {x: 1, y: 2}
    body = x() + y() + z()
    term = let_many(bindings, body)
    free_vars = fvsof(term)

    assert x not in free_vars
    assert y not in free_vars
    assert z in free_vars

    # Test with nested collections
    @defop
    def let_nested(
        bindings: Annotated[list[tuple[Operation[[], T], T]], Scoped[A]],
        body: Annotated[S, Scoped[A | B]],
    ) -> Annotated[S, Scoped[B]]:
        raise NotImplementedError

    w = defop(int, name="w")
    nested_bindings = [(x, 1), (y, 2)]
    term2 = let_nested(nested_bindings, x() + y() + w())
    free_vars2 = fvsof(term2)

    assert x not in free_vars2
    assert y not in free_vars2
    assert w in free_vars2

    # Test empty collections
    empty_bindings = {}
    term3 = let_many(empty_bindings, z())
    free_vars3 = fvsof(term3)

    assert z in free_vars3


def test_no_default_tracing():
    x, y = defop(int), defop(int)

    @defop
    def add(x: int, y: int) -> int:
        raise NotImplementedError

    def f1(x: int) -> int:
        return add(x, add(y(), 1))

    f1_term = defterm(f1)

    f1_app = call(f1, x())
    f1_term_app = f1_term(x())

    assert y in fvsof(f1_term_app)
    assert y not in fvsof(f1_app)

    assert y not in fvsof(evaluate(f1_app))

    assert isinstance(f1_app, Term)
    assert f1_app.op is call
    assert f1_app.args[0] is f1


def test_term_str():
    x1 = defop(int, name="x")
    x2 = defop(int, name="x")
    x3 = defop(x1)

    assert str(x1) == str(x2) == str(x3) == "x"
    assert repr(x1) != repr(x2) != repr(x3)
    assert str(x1() + x2()) == "add(x(), x!1())"
    assert str(x1() + x1()) == "add(x(), x())"
    assert str(deffn(x1() + x1(), x1)) == "deffn(add(x(), x()), x)"
    assert str(deffn(x1() + x1(), x2)) == "deffn(add(x(), x()), x!1)"
    assert str(deffn(x1() + x2(), x1)) == "deffn(add(x(), x!1()), x)"


def test_defop_singledispatch():
    """Test that defop can be used with singledispatch functions."""

    @defop
    @functools.singledispatch
    def process(x: object) -> object:
        raise NotImplementedError("Unsupported type")

    @process.register(int)
    def _(x: int):
        return x + 1

    @process.register(str)
    def _(x: str):
        return x.upper()

    assert process(1) == 2
    assert process("hello") == "HELLO"

    assert process.__signature__ == inspect.signature(process)


def test_defop_customsingledispatch():
    """Test that defop can be used with CustomSingleDispatch functions."""

    @defop
    @_CustomSingleDispatchCallable
    def process(__dispatch: Callable, x: object) -> object:
        return __dispatch(type(x))(x)

    @process.register(int)
    def _(x: int):
        return x + 1

    @process.register(str)
    def _(x: str):
        return x.upper()

    assert process(1) == 2
    assert process("hello") == "HELLO"

    assert process.__signature__ == inspect.signature(process)


def test_defop_method():
    """Test that defop can be used as a method decorator."""

    class MyClass:
        @defop
        def my_method(self, x: int) -> int:
            raise NotImplementedError

    instance = MyClass()
    term = instance.my_method(5)

    assert isinstance(MyClass.my_method, Operation)

    # check signature
    assert MyClass.my_method.__signature__ == inspect.signature(
        MyClass.my_method._default
    )

    assert isinstance(term, Term)
    assert isinstance(term.op, Operation)
    assert term.op.__name__ == "my_method"
    assert term.args == (
        instance,
        5,
    )
    assert term.kwargs == {}

    # Ensure the operation is unique
    another_instance = MyClass()
    assert instance.my_method is not another_instance.my_method

    # Test that the method can be called with a handler
    with handler({MyClass.my_method: lambda self, x: x + 2}):
        assert instance.my_method(5) == 7
        assert another_instance.my_method(10) == 12


def test_defop_bound_method():
    """Test that defop can be used as a bound method decorator."""

    class MyClass:
        def my_bound_method(self, x: int) -> int:
            raise NotImplementedError

    instance = MyClass()
    my_bound_method_op = defop(instance.my_bound_method)

    assert isinstance(my_bound_method_op, Operation)

    # Test that the bound method can be called with a handler
    with handler({my_bound_method_op: lambda x: x + 1}):
        assert my_bound_method_op(5) == 6


def test_defop_setattr():
    class MyClass:
        def __init__(self, my_op: Operation):
            self.my_op = my_op

    @defop
    def my_op(x: int) -> int:
        raise NotImplementedError

    instance = MyClass(my_op)
    assert isinstance(instance.my_op, Operation)
    assert instance.my_op is my_op

    tm = instance.my_op(5)
    assert isinstance(tm, Term)
    assert isinstance(tm.op, Operation)
    assert tm.op is my_op


def test_defop_setattr_class():
    class MyClass:
        my_op: ClassVar[Operation]

    @defop
    def my_op(x: int) -> int:
        raise NotImplementedError

    MyClass.my_op = my_op

    tm = MyClass.my_op(5)
    assert isinstance(tm, Term)
    assert isinstance(tm.op, Operation)
    assert tm.op is my_op
    assert tm.args == (5,)

    with pytest.raises(TypeError):
        MyClass().my_op(5)


@pytest.mark.xfail(reason="defop does not support classmethod yet")
def test_defop_classmethod():
    """Test that defop can be used as a classmethod decorator."""

    class MyClass:
        @defop
        @classmethod
        def my_classmethod(cls, x: int) -> int:
            raise NotImplementedError

    term = MyClass.my_classmethod(5)

    assert isinstance(MyClass.my_classmethod, Operation)
    # check signature
    assert MyClass.my_classmethod.__signature__ == inspect.signature(
        MyClass.my_classmethod._default
    )

    assert isinstance(term, Term)
    assert isinstance(term.op, Operation)
    assert term.op.__name__ == "my_classmethod"
    assert term.args == (
        MyClass,
        5,
    )
    assert term.kwargs == {}

    # Ensure the operation is unique
    another_term = MyClass.my_classmethod(10)
    assert term.op is another_term.op

    # Test that the classmethod can be called with a handler
    with handler({MyClass.my_classmethod: lambda cls, x: x + 3}):
        assert MyClass.my_classmethod(5) == 8
        assert MyClass.my_classmethod(10) == 13


def test_defop_staticmethod():
    """Test that defop can be used as a staticmethod decorator."""

    class MyClass:
        @defop
        @staticmethod
        def my_staticmethod(x: int) -> int:
            raise NotImplementedError

    term = MyClass.my_staticmethod(5)

    assert isinstance(MyClass.my_staticmethod, Operation)
    # check signature
    assert MyClass.my_staticmethod.__signature__ == inspect.signature(
        MyClass.my_staticmethod._default
    )

    assert isinstance(term, Term)
    assert isinstance(term.op, Operation)
    assert term.op.__name__ == "my_staticmethod"
    assert term.args == (5,)
    assert term.kwargs == {}

    # Ensure the operation is unique
    another_term = MyClass.my_staticmethod(10)
    assert term.op is another_term.op

    # Test that the staticmethod can be called with a handler
    with handler({MyClass.my_staticmethod: lambda x: x + 4}):
        assert MyClass.my_staticmethod(5) == 9
        assert MyClass.my_staticmethod(10) == 14


def test_defop_property():
    """Test that defop can be used as a property decorator."""

    class MyClass:
        @defop
        @property
        def my_property(self) -> int:
            raise NotImplementedError

    instance = MyClass()
    term = instance.my_property

    assert isinstance(MyClass.my_property, Operation)
    assert MyClass.my_property.__signature__ == inspect.signature(
        MyClass.my_property._default
    )

    assert isinstance(term, Term)
    assert isinstance(term.op, Operation)
    assert term.op.__name__ == "my_property"
    assert term.args == (instance,)
    assert term.kwargs == {}

    # Ensure the operation is unique
    another_instance = MyClass()
    assert instance.my_property is not another_instance.my_property

    # Test that the property can be called with a handler
    with handler({MyClass.my_property: lambda self: 42}):
        assert instance.my_property == 42
        assert another_instance.my_property == 42


def test_defop_singledispatchmethod():
    """Test that defop can be used as a singledispatchmethod decorator."""

    class MyClass:
        @defop
        @functools.singledispatchmethod
        def my_singledispatch(self, x: object) -> object:
            raise NotImplementedError

        @my_singledispatch.register
        def _(self, x: int) -> int:
            return x + 1

        @my_singledispatch.register
        def _(self, x: str) -> str:
            return x + "!"

    class MySubClass(MyClass):
        @MyClass.my_singledispatch.register
        def _(self, x: bool) -> bool:
            return x

    instance = MyClass()
    assert instance.my_singledispatch is not MyClass().my_singledispatch
    assert MySubClass.my_singledispatch is MyClass.my_singledispatch

    term_float = instance.my_singledispatch(1.5)

    assert isinstance(MyClass.my_singledispatch, Operation)
    assert MyClass.my_singledispatch.__signature__ == inspect.signature(
        MyClass.my_singledispatch._default
    )

    assert isinstance(term_float, Term)
    assert term_float.op.__name__ == "my_singledispatch"
    assert term_float.args == (
        instance,
        1.5,
    )
    assert term_float.kwargs == {}

    # Test that the method can be called with a handler
    with handler({MyClass.my_singledispatch: lambda self, x: x + 6}):
        assert instance.my_singledispatch(5) == 11


def test_defdata_iterable():
    @defop
    def cons_iterable(*args: int) -> Iterable[int]:
        raise NotImplementedError

    tm = cons_iterable(1, 2, 3)
    assert isinstance(tm, Term)
    assert isinstance(tm, Iterable)
    assert issubclass(typeof(tm), Iterable)
    assert tm.op is cons_iterable
    assert tm.args == (1, 2, 3)

    tm_iter = iter(tm)
    assert isinstance(tm_iter, Term)
    assert isinstance(tm_iter, Iterator)
    assert issubclass(typeof(tm_iter), Iterator)
    assert tm_iter.op is iter_

    tm_iter_next = next(tm_iter)
    assert isinstance(tm_iter_next, Term)
    # assert isinstance(tm_iter_next, numbers.Number)  # TODO
    # assert issubclass(typeof(tm_iter_next), numbers.Number)
    assert tm_iter_next.op is next_

    assert list(tm.args) == [1, 2, 3]


<<<<<<< HEAD
def test_defterm_genexpr():
    xs = (x + 1 for x in range(5))

    tm = defterm(xs)
    assert isinstance(tm, Term)
    assert tm.op is defstream
=======
def test_defstream_1():
    x = defop(int, name="x")
    y = defop(int, name="y")
    tm = defstream(x() + y(), {x: [1, 2, 3], y: [x() + 1, x() + 2, x() + 3]})

    assert isinstance(tm, Term)
    assert isinstance(tm, Iterable)
    assert issubclass(typeof(tm), Iterable)
    assert tm.op is defstream

    assert x not in fvsof(tm)
    assert y not in fvsof(tm)

    tm_iter = iter(tm)
    assert isinstance(tm_iter, Term)
    assert isinstance(tm_iter, Iterator)
    assert issubclass(typeof(tm_iter), Iterator)
    assert tm_iter.op is iter_

    tm_iter_next = next(tm_iter)
    assert isinstance(tm_iter_next, Term)
    # assert isinstance(tm_iter_next, numbers.Number)  # TODO
    # assert issubclass(typeof(tm_iter_next), numbers.Number)
    assert tm_iter_next.op is next_
>>>>>>> f141429f
<|MERGE_RESOLUTION|>--- conflicted
+++ resolved
@@ -516,14 +516,6 @@
     assert list(tm.args) == [1, 2, 3]
 
 
-<<<<<<< HEAD
-def test_defterm_genexpr():
-    xs = (x + 1 for x in range(5))
-
-    tm = defterm(xs)
-    assert isinstance(tm, Term)
-    assert tm.op is defstream
-=======
 def test_defstream_1():
     x = defop(int, name="x")
     y = defop(int, name="y")
@@ -548,4 +540,11 @@
     # assert isinstance(tm_iter_next, numbers.Number)  # TODO
     # assert issubclass(typeof(tm_iter_next), numbers.Number)
     assert tm_iter_next.op is next_
->>>>>>> f141429f
+
+
+def test_defterm_genexpr():
+    xs = (x + 1 for x in range(5))
+
+    tm = defterm(xs)
+    assert isinstance(tm, Term)
+    assert tm.op is defstream