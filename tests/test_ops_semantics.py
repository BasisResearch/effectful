--- conflicted
+++ resolved
@@ -748,7 +748,6 @@
     assert typeof(box_value(42)) is Box
 
 
-<<<<<<< HEAD
 def test_simul_analysis():
     @defop
     def plus1(x: int) -> int:
@@ -947,7 +946,8 @@
 
     # Test a very large tree (depth 8 = 255 leaf nodes)
     benchmark(functools.partial(build_tree, 7))
-=======
+
+
 def test_evaluate_deep():
     x, y, z = defop(int), defop(int), defop(int)
     intp = {x: deffn(1), y: deffn(2), z: deffn(x() + y())}
@@ -959,5 +959,4 @@
 
     assert evaluate(evaluate(z(), intp=intp), intp=intp) == 3
 
-    assert evaluate(z(), intp=intp) == 3
->>>>>>> 89ddd66a
+    assert evaluate(z(), intp=intp) == 3