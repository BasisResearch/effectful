--- conflicted
+++ resolved
@@ -216,13 +216,7 @@
 
 def indexed_to_defun(value, names):
     vars_ = sizesof(value)
-<<<<<<< HEAD
-    ordered_vars = [
-        [v for v in vars_ if v is name_to_sym(n)][0] for n in names
-    ]
-=======
     ordered_vars = [[v for v in vars_ if v is name_to_sym(n)][0] for n in names]
->>>>>>> 8912d18e
     return defun(value, *ordered_vars)
 
 
