import contextlib
import itertools
import logging

import pyro.distributions as dist
import pytest
import torch
import tree

from effectful.indexed.func import grad, hessian, jacfwd, jacrev, jvp, vjp
from effectful.indexed.handlers import IndexPlatesMessenger
from effectful.indexed.internals import add_indices
from effectful.indexed.ops import (
    IndexSet,
    cond,
    cond_n,
    gather,
    get_index_plates,
    indexset_as_mask,
    indices_of,
    lift_tensor,
    name_to_sym,
    stack,
    to_tensor,
)
from effectful.internals.sugar import _register_torch_op, gensym, sizesof, torch_getitem
from effectful.ops.core import Term, ctxof, typeof
from effectful.ops.function import defun

logger = logging.getLogger(__name__)

ENUM_SHAPES = [
    (),
    (2,),
    (2, 1),
    (2, 3),
]

PLATE_SHAPES = [
    (),
    (2,),
    (2, 1),
    (2, 3),
    (1, 3),
]

BATCH_SHAPES = [
    (2,),
    (2, 1),
    (2, 3),
    (1, 2, 3),
    (2, 1, 3),
    (2, 3, 1),
    (2, 2),
    (2, 2, 2),
    (2, 2, 3),
]

EVENT_SHAPES = [
    (),
    (1,),
    (2,),
    (2, 1),
    (1, 2),
    (2, 2),
    (3, 1),
    (1, 1),
    (2, 2, 1),
    (2, 1, 2),
    (2, 3, 2),
]

SHAPE_CASES = list(
    itertools.product(ENUM_SHAPES, PLATE_SHAPES, BATCH_SHAPES, EVENT_SHAPES)
)


def test_lift_tensor():
    raw_value = torch.randn(2, 3, 4)
    name_to_dim = {"dim1": -2}
    lifted_value, vars_ = lift_tensor(raw_value, event_dim=1, name_to_dim=name_to_dim)

    f_lifted = defun(lifted_value, *vars_)
    assert (f_lifted(0) == raw_value[0]).all()


@pytest.mark.parametrize(
    "enum_shape,plate_shape,batch_shape,event_shape", SHAPE_CASES, ids=str
)
def test_indices_of_tensor(enum_shape, plate_shape, batch_shape, event_shape):
    batch_dim_names = {
        f"b{i}": -1 - i
        for i in range(len(plate_shape), len(plate_shape) + len(batch_shape))
    }

    full_batch_shape = enum_shape + batch_shape + plate_shape
    value = torch.randn(full_batch_shape + event_shape)
    actual_world = indices_of(
        value, event_dim=len(event_shape), name_to_dim=batch_dim_names
    )

    expected_world = IndexSet(
        **{
            name: set(range(full_batch_shape[dim]))
            for name, dim in batch_dim_names.items()
        }
    )

    assert actual_world == expected_world


@pytest.mark.skip
@pytest.mark.parametrize(
    "enum_shape,plate_shape,batch_shape,event_shape", SHAPE_CASES, ids=str
)
def test_indices_of_distribution(enum_shape, plate_shape, batch_shape, event_shape):
    batch_dim_names = {
        f"b{i}": -1 - i
        for i in range(len(plate_shape), len(plate_shape) + len(batch_shape))
    }

    full_batch_shape = enum_shape + batch_shape + plate_shape
    value = (
        dist.Normal(0, 1)
        .expand(full_batch_shape + event_shape)
        .to_event(len(event_shape))
    )
    actual_world = indices_of(value, name_to_dim=batch_dim_names)

    expected_world = IndexSet(
        **{
            name: set(range(full_batch_shape[dim]))
            for name, dim in batch_dim_names.items()
            if full_batch_shape[dim] > 1
        }
    )

    assert actual_world == expected_world


# Test the law `gather(value, world) == value[indexset_as_mask(world)]`
@pytest.mark.parametrize(
    "enum_shape,plate_shape,batch_shape,event_shape", SHAPE_CASES, ids=str
)
@pytest.mark.parametrize("use_effect", [True, False])
def test_gather_tensor(enum_shape, plate_shape, batch_shape, event_shape, use_effect):
    cf_dim = -1 - len(plate_shape)
    name_to_dim = {f"dim_{i}": cf_dim - i for i in range(len(batch_shape))}

    full_batch_shape = enum_shape + batch_shape + plate_shape
    value = torch.randn(full_batch_shape + event_shape)

    world = IndexSet(
        **{
            name: {full_batch_shape[dim] - 2}
            for name, dim in name_to_dim.items()
            if full_batch_shape[dim] > 1
        }
    )

    with contextlib.ExitStack() as stack:
        if use_effect:
            stack.enter_context(IndexPlatesMessenger(cf_dim))
            for name, dim in name_to_dim.items():
                add_indices(
                    IndexSet(**{name: set(range(max(2, full_batch_shape[dim])))})
                )
            _name_to_dim = None
        else:
            _name_to_dim = name_to_dim

        lifted_value, vars_ = lift_tensor(
            value, event_dim=len(event_shape), name_to_dim=_name_to_dim
        )
        actual = gather(lifted_value, world)

    mask = indexset_as_mask(
        world,
        event_dim=len(event_shape),
        name_to_dim_size={
            name: (dim, full_batch_shape[dim]) for name, dim in name_to_dim.items()
        },
    )
    _, mask = torch.broadcast_tensors(value, mask)

    assert mask.shape == value.shape

    f_actual = defun(actual, *vars_)

    assert isinstance(actual, Term)
    assert actual.op == torch_getitem
    assert isinstance(actual.args[0], torch.Tensor)
    assert all(
        not isinstance(arg, Term) or issubclass(typeof(arg), int)
        for arg in actual.args[1]
    )

    world_vars = {name_to_sym(name): inds for name, inds in world.items()}
    world_dims = [enumerate(world_vars.get(v, {0})) for v in vars_]
    for idx in itertools.product(*world_dims):
        actual_idx = tuple(i[0] for i in idx)
        value_idx = (slice(None),) * len(enum_shape) + tuple(i[1] for i in idx)
        actual_v = f_actual(*actual_idx)
        value_v = value[value_idx]
        assert (actual_v == value_v).all()


def indexed_to_defun(value, names):
    vars_ = sizesof(value)
    ordered_vars = [[v for v in vars_ if v is name_to_sym(n)][0] for n in names]
    return defun(value, *ordered_vars)


def test_stack():
    t1 = torch.randn(5, 3)
    t2 = torch.randn(5, 3)

    l1, _ = lift_tensor(t1, name_to_dim={"a": 0, "b": 1})
    l2, _ = lift_tensor(t2, name_to_dim={"a": 0, "b": 1})
    l3 = stack([l1, l2], "x")

    f = indexed_to_defun(l3, ["x", "a", "b"])

    for i in range(5):
        for j in range(3):
            assert f(0, i, j) == t1[i, j]
            assert f(1, i, j) == t2[i, j]


def test_index_incompatible():
    """Check that using the same index in two incompatible dimensions raises an error."""
    i = gensym(int)
    with pytest.raises(ValueError):
        torch_getitem(torch.randn(2, 3), (i(), i()))

    torch_getitem(torch.randn(2, 2), (i(), i()))


def test_simple_distribution():
    i = gensym(int)
    t = torch_getitem(torch.tensor([0.5, 0.2, 0.9]), (i(),))

    d1 = dist.Beta(t, t, validate_args=False)

    d = dist.Bernoulli(t, validate_args=False)


def test_index_plate_names():
    with IndexPlatesMessenger(-1):
        add_indices(IndexSet(a={0, 1}))
        index_plates = get_index_plates()
        x_ind = indices_of(torch.randn(2))

    assert "a" in x_ind
    assert len(index_plates) == 1
    for name, frame in index_plates.items():
        assert name != frame.name


@pytest.mark.parametrize(
    "enum_shape,plate_shape,batch_shape,event_shape", SHAPE_CASES, ids=str
)
def test_cond_tensor_associate(enum_shape, batch_shape, plate_shape, event_shape):
    cf_dim = -1 - len(plate_shape)
    event_dim = len(event_shape)
    ind1, ind2, ind3 = (
        IndexSet(new_dim={0}),
        IndexSet(new_dim={1}),
        IndexSet(new_dim={2}),
    )
    name_to_dim = {f"dim_{i}": cf_dim - i for i in range(len(batch_shape))}

    case = torch.randint(0, 3, enum_shape + batch_shape + plate_shape)
    value1 = torch.randn(batch_shape + plate_shape + event_shape)
    value2 = torch.randn(
        enum_shape + batch_shape + (1,) * len(plate_shape) + event_shape
    )
    value3 = torch.randn(enum_shape + batch_shape + plate_shape + event_shape)

    with IndexPlatesMessenger(cf_dim):
        for name, dim in name_to_dim.items():
            add_indices(
                IndexSet(**{name: set(range(max(3, (batch_shape + plate_shape)[dim])))})
            )

        actual_full = cond_n(
            {ind1: value1, ind2: value2, ind3: value3}, case, event_dim=event_dim
        )

        actual_left = cond(
            cond(value1, value2, case == 1, event_dim=event_dim),
            value3,
            case >= 2,
            event_dim=event_dim,
        )

        actual_right = cond(
            value1,
            cond(value2, value3, case == 2, event_dim=event_dim),
            case >= 1,
            event_dim=event_dim,
        )

        assert (
            indices_of(actual_full, event_dim=event_dim)
            == indices_of(actual_left, event_dim=event_dim)
            == indices_of(actual_right, event_dim=event_dim)
        )

    name_to_dim = list(name_to_dim.items())
    names = [i[0] for i in name_to_dim]

    f_actual_full = indexed_to_defun(actual_full, names)
    f_actual_left = indexed_to_defun(actual_left, names)
    f_actual_right = indexed_to_defun(actual_right, names)

    for idx in itertools.product(*[range(d[1]) for d in name_to_dim]):
        assert (f_actual_full(*idx) == f_actual_left(*idx)).all()
        assert (f_actual_left(*idx) == f_actual_right(*idx)).all()


def test_to_tensor():
    i = name_to_sym("i")
    j = name_to_sym("j")
    k = name_to_sym("k")

<<<<<<< HEAD
    t = torch.randn([2, 3, 4])
    t1 = torch_getitem(t, [i(), j(), k()]).to_tensor()
    t2 = torch_getitem(t.permute((2, 0, 1)), [k(), i(), j()]).to_tensor([i, j, k])
    t3 = torch_getitem(t.permute((1, 0, 2)), [j(), i(), k()]).to_tensor([i, j, k])

    assert torch.allclose(t1, t2)
    assert torch.allclose(t1, t3)
=======
    # test that named dimensions can be removed and reordered
    t = torch.randn([2, 3, 4])
    t1 = to_tensor(torch_getitem(t, [i(), j(), k()]), [i, j, k])
    t2 = to_tensor(torch_getitem(t.permute((2, 0, 1)), [k(), i(), j()]), [i, j, k])
    t3 = to_tensor(torch_getitem(t.permute((1, 0, 2)), [j(), i(), k()]), [i, j, k])

    assert torch.allclose(t1, t2)
    assert torch.allclose(t1, t3)

    # test that to_tensor can remove some but not all named dimensions
    t_ijk = torch_getitem(t, [i(), j(), k()])
    t_ij = to_tensor(t_ijk, [k])
    assert set(sizesof(t_ij).keys()) == set([i, j])
    assert t_ij.shape == torch.Size([4])

    t_i = to_tensor(t_ij, [j])
    assert set(sizesof(t_i).keys()) == set([i])
    assert t_i.shape == torch.Size([3, 4])

    t_ = to_tensor(t_i, [i])
    assert set(sizesof(t_).keys()) == set([])
    assert t_.shape == torch.Size([2, 3, 4])
    assert torch.allclose(t_, t)

    t__ = to_tensor(t_, [])
    assert set(sizesof(t__).keys()) == set([])
    assert t__.shape == torch.Size([2, 3, 4])
    assert torch.allclose(t_, t__)
>>>>>>> 2625895c
<|MERGE_RESOLUTION|>--- conflicted
+++ resolved
@@ -324,15 +324,6 @@
     j = name_to_sym("j")
     k = name_to_sym("k")
 
-<<<<<<< HEAD
-    t = torch.randn([2, 3, 4])
-    t1 = torch_getitem(t, [i(), j(), k()]).to_tensor()
-    t2 = torch_getitem(t.permute((2, 0, 1)), [k(), i(), j()]).to_tensor([i, j, k])
-    t3 = torch_getitem(t.permute((1, 0, 2)), [j(), i(), k()]).to_tensor([i, j, k])
-
-    assert torch.allclose(t1, t2)
-    assert torch.allclose(t1, t3)
-=======
     # test that named dimensions can be removed and reordered
     t = torch.randn([2, 3, 4])
     t1 = to_tensor(torch_getitem(t, [i(), j(), k()]), [i, j, k])
@@ -360,5 +351,4 @@
     t__ = to_tensor(t_, [])
     assert set(sizesof(t__).keys()) == set([])
     assert t__.shape == torch.Size([2, 3, 4])
-    assert torch.allclose(t_, t__)
->>>>>>> 2625895c
+    assert torch.allclose(t_, t__)