from typing import Callable, Optional, TypeVar, cast

from typing_extensions import ParamSpec

from effectful.internals.prompts import bind_prompt
from effectful.ops.core import Interpretation, Operation
from effectful.ops.handler import closed_handler

P = ParamSpec("P")
Q = ParamSpec("Q")
S = TypeVar("S")
T = TypeVar("T")


@Operation
def reflect(__result: Optional[S], *args, **kwargs) -> S:
    return __result  # type: ignore


def product(
    intp: Interpretation[S, T],
<<<<<<< HEAD
    *intps: Interpretation[S, T],
    prompt: Operation[..., T] = reflect,  # type: ignore
=======
    intp2: Interpretation[S, T],
    prompt: Prompt[T] = reflect,  # type: ignore
>>>>>>> 170db5c2
) -> Interpretation[S, T]:
    # on prompt, jump to the outer interpretation and interpret it using itself
    refls = {op: closed_handler(intp)(op) for op in intp}

    return {
        op: closed_handler(refls)(
            intp2[op]
            if op not in intp
            else bind_prompt(
                prompt,
                closed_handler(intp)(cast(Callable[..., T], op)),
                intp2[op],
            )
        )
        for op in intp2
<<<<<<< HEAD
    }


@contextlib.contextmanager
def runner(
    intp: Interpretation[S, T],
    *,
    prompt: Operation[..., T] = reflect,  # type: ignore
    handler_prompt: Optional[Operation[..., T]] = None,
):
    from effectful.internals.runtime import get_interpretation

    curr_intp, next_intp = get_interpretation(), intp

    if handler_prompt is not None:
        assert (
            prompt is not handler_prompt
        ), f"runner prompt and handler prompt must be distinct, but got {handler_prompt}"
        h2r = {handler_prompt: prompt}
        curr_intp = {op: closed_handler(h2r)(curr_intp[op]) for op in curr_intp.keys()}
        next_intp = {op: closed_handler(h2r)(next_intp[op]) for op in next_intp.keys()}

    with closed_handler(product(curr_intp, next_intp, prompt=prompt)):
        yield intp
=======
    }
>>>>>>> 170db5c2
<|MERGE_RESOLUTION|>--- conflicted
+++ resolved
@@ -19,13 +19,8 @@
 
 def product(
     intp: Interpretation[S, T],
-<<<<<<< HEAD
-    *intps: Interpretation[S, T],
+    intp2: Interpretation[S, T],
     prompt: Operation[..., T] = reflect,  # type: ignore
-=======
-    intp2: Interpretation[S, T],
-    prompt: Prompt[T] = reflect,  # type: ignore
->>>>>>> 170db5c2
 ) -> Interpretation[S, T]:
     # on prompt, jump to the outer interpretation and interpret it using itself
     refls = {op: closed_handler(intp)(op) for op in intp}
@@ -41,31 +36,4 @@
             )
         )
         for op in intp2
-<<<<<<< HEAD
-    }
-
-
-@contextlib.contextmanager
-def runner(
-    intp: Interpretation[S, T],
-    *,
-    prompt: Operation[..., T] = reflect,  # type: ignore
-    handler_prompt: Optional[Operation[..., T]] = None,
-):
-    from effectful.internals.runtime import get_interpretation
-
-    curr_intp, next_intp = get_interpretation(), intp
-
-    if handler_prompt is not None:
-        assert (
-            prompt is not handler_prompt
-        ), f"runner prompt and handler prompt must be distinct, but got {handler_prompt}"
-        h2r = {handler_prompt: prompt}
-        curr_intp = {op: closed_handler(h2r)(curr_intp[op]) for op in curr_intp.keys()}
-        next_intp = {op: closed_handler(h2r)(next_intp[op]) for op in next_intp.keys()}
-
-    with closed_handler(product(curr_intp, next_intp, prompt=prompt)):
-        yield intp
-=======
-    }
->>>>>>> 170db5c2
+    }