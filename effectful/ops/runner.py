<<<<<<< HEAD
import contextlib
from typing import Callable, TypeVar, cast
=======
from typing import Callable, Optional, TypeVar, cast
>>>>>>> 0c57e5bf

from typing_extensions import ParamSpec

from effectful.internals.prompts import bind_prompt
from effectful.internals.runtime import get_interpretation
from effectful.ops.core import Interpretation, Operation
from effectful.ops.handler import closed_handler, fwd

P = ParamSpec("P")
Q = ParamSpec("Q")
S = TypeVar("S")
T = TypeVar("T")


@Operation
<<<<<<< HEAD
def product(
    intp: Interpretation[S, T],
    *intps: Interpretation[S, T],
) -> Interpretation[S, T]:
    if len(intps) == 0:  # unit
        return intp
    elif len(intps) > 1:  # associativity
        return product(intp, product(*intps))

    (intp2,) = intps

=======
def reflect(__result: Optional[S], *args, **kwargs) -> S:
    return __result  # type: ignore


def product(
    intp: Interpretation[S, T],
    intp2: Interpretation[S, T],
    prompt: Operation[..., T] = reflect,  # type: ignore
) -> Interpretation[S, T]:
>>>>>>> 0c57e5bf
    # on prompt, jump to the outer interpretation and interpret it using itself
    refls = {op: closed_handler(intp)(op) for op in intp}

    return {
        op: closed_handler(refls)(
            intp2[op]
            if op not in intp
            else bind_prompt(
                fwd,  # type: ignore
                closed_handler(intp)(cast(Callable[..., T], op)),
                intp2[op],
            )
        )
        for op in intp2
<<<<<<< HEAD
    }


@contextlib.contextmanager
def runner(intp: Interpretation[S, T]):

    with closed_handler(product(get_interpretation(), intp)):
        yield intp
=======
    }
>>>>>>> 0c57e5bf
<|MERGE_RESOLUTION|>--- conflicted
+++ resolved
@@ -1,15 +1,9 @@
-<<<<<<< HEAD
-import contextlib
 from typing import Callable, TypeVar, cast
-=======
-from typing import Callable, Optional, TypeVar, cast
->>>>>>> 0c57e5bf
 
 from typing_extensions import ParamSpec
 
 from effectful.internals.prompts import bind_prompt
-from effectful.internals.runtime import get_interpretation
-from effectful.ops.core import Interpretation, Operation
+from effectful.ops.core import Interpretation
 from effectful.ops.handler import closed_handler, fwd
 
 P = ParamSpec("P")
@@ -18,30 +12,10 @@
 T = TypeVar("T")
 
 
-@Operation
-<<<<<<< HEAD
-def product(
-    intp: Interpretation[S, T],
-    *intps: Interpretation[S, T],
-) -> Interpretation[S, T]:
-    if len(intps) == 0:  # unit
-        return intp
-    elif len(intps) > 1:  # associativity
-        return product(intp, product(*intps))
-
-    (intp2,) = intps
-
-=======
-def reflect(__result: Optional[S], *args, **kwargs) -> S:
-    return __result  # type: ignore
-
-
 def product(
     intp: Interpretation[S, T],
     intp2: Interpretation[S, T],
-    prompt: Operation[..., T] = reflect,  # type: ignore
 ) -> Interpretation[S, T]:
->>>>>>> 0c57e5bf
     # on prompt, jump to the outer interpretation and interpret it using itself
     refls = {op: closed_handler(intp)(op) for op in intp}
 
@@ -56,15 +30,4 @@
             )
         )
         for op in intp2
-<<<<<<< HEAD
-    }
-
-
-@contextlib.contextmanager
-def runner(intp: Interpretation[S, T]):
-
-    with closed_handler(product(get_interpretation(), intp)):
-        yield intp
-=======
-    }
->>>>>>> 0c57e5bf
+    }