from typing import Callable, Optional, TypeVar, cast

from typing_extensions import ParamSpec

from effectful.internals.prompts import Prompt, bind_prompt
from effectful.ops.core import Interpretation, Operation
from effectful.ops.handler import closed_handler

P = ParamSpec("P")
Q = ParamSpec("Q")
S = TypeVar("S")
T = TypeVar("T")


@Operation
def reflect(__result: Optional[S]) -> S:
    return __result  # type: ignore


@Operation
def product(
    intp: Interpretation[S, T],
    *intps: Interpretation[S, T],
    prompt: Prompt[T] = reflect,  # type: ignore
) -> Interpretation[S, T]:
    if len(intps) == 0:  # unit
        return intp
    elif len(intps) > 1:  # associativity
        return product(intp, product(*intps, prompt=prompt), prompt=prompt)

    (intp2,) = intps

    # on prompt, jump to the outer interpretation and interpret it using itself
    refls = {op: closed_handler(intp)(op) for op in intp}

    return {
        op: closed_handler(refls)(
            intp2[op]
            if op not in intp
            else bind_prompt(
                prompt,
                closed_handler(intp)(cast(Callable[..., T], op)),
                intp2[op],
            )
        )
        for op in intp2
<<<<<<< HEAD
    }
=======
    }


@contextlib.contextmanager
def runner(
    intp: Interpretation[S, T],
    *,
    prompt: Prompt[T] = reflect,  # type: ignore
    handler_prompt: Optional[Prompt[T]] = None,
):
    from effectful.internals.runtime import get_interpretation

    curr_intp, next_intp = get_interpretation(), intp

    if handler_prompt is not None:
        assert (
            prompt is not handler_prompt
        ), f"runner prompt and handler prompt must be distinct, but got {handler_prompt}"
        h2r = {handler_prompt: prompt}
        curr_intp = {op: closed_handler(h2r)(curr_intp[op]) for op in curr_intp.keys()}
        next_intp = {op: closed_handler(h2r)(next_intp[op]) for op in next_intp.keys()}

    with closed_handler(product(curr_intp, next_intp, prompt=prompt)):
        yield intp
>>>>>>> 86db3462
<|MERGE_RESOLUTION|>--- conflicted
+++ resolved
@@ -44,31 +44,4 @@
             )
         )
         for op in intp2
-<<<<<<< HEAD
-    }
-=======
-    }
-
-
-@contextlib.contextmanager
-def runner(
-    intp: Interpretation[S, T],
-    *,
-    prompt: Prompt[T] = reflect,  # type: ignore
-    handler_prompt: Optional[Prompt[T]] = None,
-):
-    from effectful.internals.runtime import get_interpretation
-
-    curr_intp, next_intp = get_interpretation(), intp
-
-    if handler_prompt is not None:
-        assert (
-            prompt is not handler_prompt
-        ), f"runner prompt and handler prompt must be distinct, but got {handler_prompt}"
-        h2r = {handler_prompt: prompt}
-        curr_intp = {op: closed_handler(h2r)(curr_intp[op]) for op in curr_intp.keys()}
-        next_intp = {op: closed_handler(h2r)(next_intp[op]) for op in next_intp.keys()}
-
-    with closed_handler(product(curr_intp, next_intp, prompt=prompt)):
-        yield intp
->>>>>>> 86db3462
+    }