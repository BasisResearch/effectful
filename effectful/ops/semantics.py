import contextlib
import functools
from typing import Any, Callable, Optional, Set, Type, TypeVar

import tree
from typing_extensions import ParamSpec

from effectful.ops.syntax import NoDefaultRule, deffn, defop
from effectful.ops.types import Expr, Interpretation, Operation, Term

P = ParamSpec("P")
Q = ParamSpec("Q")
S = TypeVar("S")
T = TypeVar("T")
V = TypeVar("V")


@defop  # type: ignore
def apply(
    intp: Interpretation[S, T], op: Operation[P, S], *args: P.args, **kwargs: P.kwargs
) -> T:
    """Apply ``op`` to ``args``, ``kwargs`` in interpretation ``intp``.

    Handling :func:`apply` changes the evaluation strategy of terms.

    **Example usage**:

    >>> @defop
    ... def add(x: int, y: int) -> int:
    ...     return x + y
    >>> @defop
    ... def mul(x: int, y: int) -> int:
    ...     return x * y

    ``add`` and ``mul`` have default rules, so this term evaluates:

    >>> mul(add(1, 2), 3)
    9

    By installing an :func:`apply` handler, we capture the term instead:

    >>> with handler({apply: lambda _, op, *args, **kwargs: op.__free_rule__(*args, **kwargs) }):
    ...     term = mul(add(1, 2), 3)
    >>> term
    mul(add(1, 2), 3)

    """
    if op in intp:
        return intp[op](*args, **kwargs)
    elif apply in intp:
        return intp[apply](intp, op, *args, **kwargs)
    else:
        return op.__default_rule__(*args, **kwargs)  # type: ignore


@defop  # type: ignore
def call(fn: Callable[P, T], *args: P.args, **kwargs: P.kwargs) -> T:
    """An operation that eliminates a callable term.

    This operation is invoked by the ``__call__`` method of a callable term.

    """
    if isinstance(fn, Term) and fn.op is deffn:
        body: Expr[Callable[P, T]] = fn.args[0]
        argvars: tuple[Operation, ...] = fn.args[1:]
        kwvars: dict[str, Operation] = fn.kwargs
        subs = {
            **{v: functools.partial(lambda x: x, a) for v, a in zip(argvars, args)},
            **{kwvars[k]: functools.partial(lambda x: x, kwargs[k]) for k in kwargs},
        }
        with handler(subs):
            return evaluate(body)
<<<<<<< HEAD
    elif not any(isinstance(a, Term) for a in tree.flatten((fn, args, kwargs))):
        return fn(*args, **kwargs)
=======
>>>>>>> e450a097
    else:
        raise NoDefaultRule


@defop
def fwd(*args, **kwargs) -> Any:
    """Forward execution to the next most enclosing handler.

    :func:`fwd` should only be called in the context of a handler.

    :param args: Positional arguments.
    :param kwargs: Keyword arguments.

    If no positional or keyword arguments are provided, :func:`fwd` will forward
    the current arguments to the next handler.

    """
    raise RuntimeError("fwd should only be called in the context of a handler")


def coproduct(
    intp: Interpretation[S, T], intp2: Interpretation[S, T]
) -> Interpretation[S, T]:
    """The coproduct of two interpretations handles any effect that is handled
    by either. If both interpretations handle an effect, ``intp2`` takes
    precedence.

    Handlers in ``intp2`` that override a handler in ``intp`` may call the
    overridden handler using :func:`fwd`. This allows handlers to be written
    that extend or wrap other handlers.

    **Example usage**:

    The ``message`` effect produces a welcome message using two helper effects:
    ``greeting`` and ``name``. By handling these helper effects, we can customize the
    message.

    >>> message, greeting, name = defop(str), defop(str), defop(str)
    >>> i1 = {message: lambda: f"{greeting()} {name()}!", greeting: lambda: "Hi"}
    >>> i2 = {name: lambda: "Jack"}

    The coproduct of ``i1`` and ``i2`` handles all three effects.

    >>> i3 = coproduct(i1, i2)
    >>> with handler(i3):
    ...     print(f'{message()}')
    Hi Jack!

    We can delegate to an enclosing handler by calling :func:`fwd`. Here we
    override the ``name`` handler to format the name differently.

    >>> i4 = coproduct(i3, {name: lambda: f'*{fwd()}*'})
    >>> with handler(i4):
    ...     print(f'{message()}')
    Hi *Jack*!

    .. note::

      :func:`coproduct` allows effects to be overridden in a pervasive way, but
      this is not always desirable. In particular, an interpretation with
      handlers that call "internal" private effects may be broken if coproducted
      with an interpretation that handles those effects. It is dangerous to take
      the coproduct of arbitrary interpretations. For an alternate form of
      interpretation composition, see :func:`product`.

    """
    from effectful.internals.runtime import (
        _get_args,
        _restore_args,
        _save_args,
        _set_prompt,
    )

    res = dict(intp)
    for op, i2 in intp2.items():
        if op is fwd or op is _get_args:
            res[op] = i2  # fast path for special cases, should be equivalent if removed
        else:
            i1 = intp.get(op, op.__default_rule__)  # type: ignore

            # calling fwd in the right handler should dispatch to the left handler
            res[op] = _set_prompt(fwd, _restore_args(_save_args(i1)), _save_args(i2))

    return res


def product(
    intp: Interpretation[S, T], intp2: Interpretation[S, T]
) -> Interpretation[S, T]:
    """The product of two interpretations handles any effect that is handled by
    ``intp2``. Handlers in ``intp2`` may override handlers in ``intp``, but
    those changes are not visible to the handlers in ``intp``. In this way,
    ``intp`` is isolated from ``intp2``.

    **Example usage**:

    In this example, ``i1`` has a ``param`` effect that defines some hyperparameter and
    an effect ``f1`` that uses it. ``i2`` redefines ``param`` and uses it in a new effect
    ``f2``, which calls ``f1``.

    >>> param, f1, f2 = defop(int), defop(dict), defop(dict)
    >>> i1 = {param: lambda: 1, f1: lambda: {'inner': param()}}
    >>> i2 = {param: lambda: 2, f2: lambda: f1() | {'outer': param()}}

    Using :func:`product`, ``i2``'s override of ``param`` is not visible to ``i1``.

    >>> with handler(product(i1, i2)):
    ...     print(f2())
    {'inner': 1, 'outer': 2}

    However, if we use :func:`coproduct`, ``i1`` is not isolated from ``i2``.

    >>> with handler(coproduct(i1, i2)):
    ...     print(f2())
    {'inner': 2, 'outer': 2}

    **References**

    [1] Ahman, D., & Bauer, A. (2020, April). Runners in action. In European
    Symposium on Programming (pp. 29-55). Cham: Springer International
    Publishing.

    """
    if any(op in intp for op in intp2):  # alpha-rename
        renaming = {op: defop(op) for op in intp2 if op in intp}
        intp_fresh = {renaming.get(op, op): handler(renaming)(intp[op]) for op in intp}
        return product(intp_fresh, intp2)
    else:
        refls2 = {op: op.__default_rule__ for op in intp2}
        intp_ = coproduct({}, {op: runner(refls2)(intp[op]) for op in intp})
        return {op: runner(intp_)(intp2[op]) for op in intp2}


@contextlib.contextmanager
def runner(intp: Interpretation[S, T]):
    """Install an interpretation by taking a product with the current
    interpretation.

    """
    from effectful.internals.runtime import get_interpretation, interpreter

    @interpreter(get_interpretation())
    def _reapply(_, op: Operation[P, S], *args: P.args, **kwargs: P.kwargs):
        return op(*args, **kwargs)

    with interpreter({apply: _reapply, **intp}):
        yield intp


@contextlib.contextmanager
def handler(intp: Interpretation[S, T]):
    """Install an interpretation by taking a coproduct with the current
    interpretation.

    """
    from effectful.internals.runtime import get_interpretation, interpreter

    with interpreter(coproduct(get_interpretation(), intp)):
        yield intp


def evaluate(expr: Expr[T], *, intp: Optional[Interpretation[S, T]] = None) -> Expr[T]:
    """Evaluate expression ``expr`` using interpretation ``intp``. If no
    interpretation is provided, uses the current interpretation.

    :param expr: The expression to evaluate.
    :param intp: Optional interpretation for evaluating ``expr``.

    **Example usage**:

    >>> @defop
    ... def add(x: int, y: int) -> int:
    ...     raise NoDefaultRule
    >>> expr = add(1, add(2, 3))
    >>> expr
    add(1, add(2, 3))
    >>> evaluate(expr, intp={add: lambda x, y: x + y})
    6

    """
    if intp is None:
        from effectful.internals.runtime import get_interpretation

        intp = get_interpretation()

    if isinstance(expr, Term):
        (args, kwargs) = tree.map_structure(
            functools.partial(evaluate, intp=intp), (expr.args, expr.kwargs)
        )
        return apply.__default_rule__(intp, expr.op, *args, **kwargs)  # type: ignore
    elif tree.is_nested(expr):
        return tree.map_structure(functools.partial(evaluate, intp=intp), expr)
    else:
        return expr


def typeof(term: Expr[T]) -> Type[T]:
    """Return the type of an expression.

    **Example usage**:

    Type signatures are used to infer the types of expressions.

    >>> @defop
    ... def cmp(x: int, y: int) -> bool:
    ...     raise NoDefaultRule
    >>> typeof(cmp(1, 2))
    <class 'bool'>

    Types can be computed in the presence of type variables.

    >>> from typing import TypeVar
    >>> T = TypeVar('T')
    >>> @defop
    ... def if_then_else(x: bool, a: T, b: T) -> T:
    ...     raise NoDefaultRule
    >>> typeof(if_then_else(True, 0, 1))
    <class 'int'>

    """
    from effectful.internals.runtime import interpreter

    with interpreter({apply: lambda _, op, *a, **k: op.__type_rule__(*a, **k)}):
        return evaluate(term)  # type: ignore


def fvsof(term: Expr[S]) -> Set[Operation]:
    """Return the free variables of an expression.

    **Example usage**:

    >>> @defop
    ... def f(x: int, y: int) -> int:
    ...     raise NoDefaultRule
    >>> fvsof(f(1, 2))
    {f}

    """
    from effectful.internals.runtime import interpreter

    _fvs: Set[Operation] = set()

    def _update_fvs(_, op, *args, **kwargs):
        _fvs.add(op)
        for bound_var in op.__fvs_rule__(*args, **kwargs):
            if bound_var in _fvs:
                _fvs.remove(bound_var)

    with interpreter({apply: _update_fvs}):
        evaluate(term)

    return _fvs<|MERGE_RESOLUTION|>--- conflicted
+++ resolved
@@ -15,7 +15,7 @@
 V = TypeVar("V")
 
 
-@defop  # type: ignore
+@defop
 def apply(
     intp: Interpretation[S, T], op: Operation[P, S], *args: P.args, **kwargs: P.kwargs
 ) -> T:
@@ -70,11 +70,8 @@
         }
         with handler(subs):
             return evaluate(body)
-<<<<<<< HEAD
     elif not any(isinstance(a, Term) for a in tree.flatten((fn, args, kwargs))):
         return fn(*args, **kwargs)
-=======
->>>>>>> e450a097
     else:
         raise NoDefaultRule
 
