import contextlib
import functools
from typing import Any, Callable, Optional, Set, Type, TypeVar

import tree
from typing_extensions import ParamSpec

from effectful.ops.syntax import deffn, defop
from effectful.ops.types import Expr, Interpretation, Operation, Term

P = ParamSpec("P")
Q = ParamSpec("Q")
S = TypeVar("S")
T = TypeVar("T")
V = TypeVar("V")


@defop
def apply(intp: Interpretation, op: Operation, *args, **kwargs) -> Any:
    """Apply ``op`` to ``args``, ``kwargs`` in interpretation ``intp``.

    Handling :func:`apply` changes the evaluation strategy of terms.

    **Example usage**:

    >>> @defop
    ... def add(x: int, y: int) -> int:
    ...     return x + y
    >>> @defop
    ... def mul(x: int, y: int) -> int:
    ...     return x * y

    ``add`` and ``mul`` have default rules, so this term evaluates:

    >>> mul(add(1, 2), 3)
    9

    By installing an :func:`apply` handler, we capture the term instead:

<<<<<<< HEAD
    >>> def default(*args, **kwargs):
    ...     raise NotImplementedError
    >>> with handler({apply: default }):
=======
    >>> def _apply(_, op, *args, **kwargs):
    ...     raise NotImplementedError

    >>> with handler({apply: _apply }):
>>>>>>> 8f167f8f
    ...     term = mul(add(1, 2), 3)
    >>> print(str(term))
    mul(add(1, 2), 3)

    """
    if op in intp:
        return intp[op](*args, **kwargs)
    elif apply in intp:
        return intp[apply](intp, op, *args, **kwargs)
    else:
        return op.__default_rule__(*args, **kwargs)


@defop  # type: ignore
def call(fn: Callable[P, T], *args: P.args, **kwargs: P.kwargs) -> T:
    """An operation that eliminates a callable term.

    This operation is invoked by the ``__call__`` method of a callable term.

    """
    if isinstance(fn, Term) and fn.op is deffn:
        body: Expr[Callable[P, T]] = fn.args[0]
        argvars: tuple[Operation, ...] = fn.args[1:]
        kwvars: dict[str, Operation] = fn.kwargs
        subs = {
            **{v: functools.partial(lambda x: x, a) for v, a in zip(argvars, args)},
            **{kwvars[k]: functools.partial(lambda x: x, kwargs[k]) for k in kwargs},
        }
        with handler(subs):
            return evaluate(body)
    elif not any(isinstance(a, Term) for a in tree.flatten((fn, args, kwargs))):
        return fn(*args, **kwargs)
    else:
        raise NotImplementedError


@defop
def fwd(*args, **kwargs) -> Any:
    """Forward execution to the next most enclosing handler.

    :func:`fwd` should only be called in the context of a handler.

    :param args: Positional arguments.
    :param kwargs: Keyword arguments.

    If no positional or keyword arguments are provided, :func:`fwd` will forward
    the current arguments to the next handler.

    """
    raise RuntimeError("fwd should only be called in the context of a handler")


def coproduct(intp: Interpretation, intp2: Interpretation) -> Interpretation:
    """The coproduct of two interpretations handles any effect that is handled
    by either. If both interpretations handle an effect, ``intp2`` takes
    precedence.

    Handlers in ``intp2`` that override a handler in ``intp`` may call the
    overridden handler using :func:`fwd`. This allows handlers to be written
    that extend or wrap other handlers.

    **Example usage**:

    The ``message`` effect produces a welcome message using two helper effects:
    ``greeting`` and ``name``. By handling these helper effects, we can customize the
    message.

    >>> message, greeting, name = defop(str), defop(str), defop(str)
    >>> i1 = {message: lambda: f"{greeting()} {name()}!", greeting: lambda: "Hi"}
    >>> i2 = {name: lambda: "Jack"}

    The coproduct of ``i1`` and ``i2`` handles all three effects.

    >>> i3 = coproduct(i1, i2)
    >>> with handler(i3):
    ...     print(f'{message()}')
    Hi Jack!

    We can delegate to an enclosing handler by calling :func:`fwd`. Here we
    override the ``name`` handler to format the name differently.

    >>> i4 = coproduct(i3, {name: lambda: f'*{fwd()}*'})
    >>> with handler(i4):
    ...     print(f'{message()}')
    Hi *Jack*!

    .. note::

      :func:`coproduct` allows effects to be overridden in a pervasive way, but
      this is not always desirable. In particular, an interpretation with
      handlers that call "internal" private effects may be broken if coproducted
      with an interpretation that handles those effects. It is dangerous to take
      the coproduct of arbitrary interpretations. For an alternate form of
      interpretation composition, see :func:`product`.

    """
    from effectful.internals.runtime import (
        _get_args,
        _restore_args,
        _save_args,
        _set_prompt,
    )

    res = dict(intp)
    for op, i2 in intp2.items():
        if op is fwd or op is _get_args:
            res[op] = i2  # fast path for special cases, should be equivalent if removed
        else:
            i1 = intp.get(op, op.__default_rule__)

            # calling fwd in the right handler should dispatch to the left handler
            res[op] = _set_prompt(fwd, _restore_args(_save_args(i1)), _save_args(i2))

    return res


def product(intp: Interpretation, intp2: Interpretation) -> Interpretation:
    """The product of two interpretations handles any effect that is handled by
    ``intp2``. Handlers in ``intp2`` may override handlers in ``intp``, but
    those changes are not visible to the handlers in ``intp``. In this way,
    ``intp`` is isolated from ``intp2``.

    **Example usage**:

    In this example, ``i1`` has a ``param`` effect that defines some hyperparameter and
    an effect ``f1`` that uses it. ``i2`` redefines ``param`` and uses it in a new effect
    ``f2``, which calls ``f1``.

    >>> param, f1, f2 = defop(int), defop(dict), defop(dict)
    >>> i1 = {param: lambda: 1, f1: lambda: {'inner': param()}}
    >>> i2 = {param: lambda: 2, f2: lambda: f1() | {'outer': param()}}

    Using :func:`product`, ``i2``'s override of ``param`` is not visible to ``i1``.

    >>> with handler(product(i1, i2)):
    ...     print(f2())
    {'inner': 1, 'outer': 2}

    However, if we use :func:`coproduct`, ``i1`` is not isolated from ``i2``.

    >>> with handler(coproduct(i1, i2)):
    ...     print(f2())
    {'inner': 2, 'outer': 2}

    **References**

    [1] Ahman, D., & Bauer, A. (2020, April). Runners in action. In European
    Symposium on Programming (pp. 29-55). Cham: Springer International
    Publishing.

    """
    if any(op in intp for op in intp2):  # alpha-rename
        renaming = {op: defop(op) for op in intp2 if op in intp}
        intp_fresh = {renaming.get(op, op): handler(renaming)(intp[op]) for op in intp}
        return product(intp_fresh, intp2)
    else:
        refls2 = {op: op.__default_rule__ for op in intp2}
        intp_ = coproduct({}, {op: runner(refls2)(intp[op]) for op in intp})
        return {op: runner(intp_)(intp2[op]) for op in intp2}


@contextlib.contextmanager
def runner(intp: Interpretation):
    """Install an interpretation by taking a product with the current
    interpretation.

    """
    from effectful.internals.runtime import get_interpretation, interpreter

    @interpreter(get_interpretation())
    def _reapply(_, op: Operation[P, S], *args: P.args, **kwargs: P.kwargs):
        return op(*args, **kwargs)

    with interpreter({apply: _reapply, **intp}):
        yield intp


@contextlib.contextmanager
def handler(intp: Interpretation):
    """Install an interpretation by taking a coproduct with the current
    interpretation.

    """
    from effectful.internals.runtime import get_interpretation, interpreter

    with interpreter(coproduct(get_interpretation(), intp)):
        yield intp


def evaluate(expr: Expr[T], *, intp: Optional[Interpretation] = None) -> Expr[T]:
    """Evaluate expression ``expr`` using interpretation ``intp``. If no
    interpretation is provided, uses the current interpretation.

    :param expr: The expression to evaluate.
    :param intp: Optional interpretation for evaluating ``expr``.

    **Example usage**:

    >>> @defop
    ... def add(x: int, y: int) -> int:
    ...     raise NotImplementedError
    >>> expr = add(1, add(2, 3))
    >>> print(str(expr))
    add(1, add(2, 3))
    >>> evaluate(expr, intp={add: lambda x, y: x + y})
    6

    """
    if intp is None:
        from effectful.internals.runtime import get_interpretation

        intp = get_interpretation()

    if isinstance(expr, Term):
        (args, kwargs) = tree.map_structure(
            functools.partial(evaluate, intp=intp), (expr.args, expr.kwargs)
        )
        return apply.__default_rule__(intp, expr.op, *args, **kwargs)
    elif tree.is_nested(expr):
        return tree.map_structure(functools.partial(evaluate, intp=intp), expr)
    else:
        return expr


def typeof(term: Expr[T]) -> Type[T]:
    """Return the type of an expression.

    **Example usage**:

    Type signatures are used to infer the types of expressions.

    >>> @defop
    ... def cmp(x: int, y: int) -> bool:
    ...     raise NotImplementedError
    >>> typeof(cmp(1, 2))
    <class 'bool'>

    Types can be computed in the presence of type variables.

    >>> from typing import TypeVar
    >>> T = TypeVar('T')
    >>> @defop
    ... def if_then_else(x: bool, a: T, b: T) -> T:
    ...     raise NotImplementedError
    >>> typeof(if_then_else(True, 0, 1))
    <class 'int'>

    """
    from effectful.internals.runtime import interpreter

    with interpreter({apply: lambda _, op, *a, **k: op.__type_rule__(*a, **k)}):
        return evaluate(term) if isinstance(term, Term) else type(term)  # type: ignore


def fvsof(term: Expr[S]) -> Set[Operation]:
    """Return the free variables of an expression.

    **Example usage**:

    >>> @defop
    ... def f(x: int, y: int) -> int:
    ...     raise NotImplementedError
    >>> fvs = fvsof(f(1, 2))
    >>> assert f in fvs
    >>> assert len(fvs) == 1
    """
    from effectful.internals.runtime import interpreter

    _fvs: Set[Operation] = set()

    def _update_fvs(_, op, *args, **kwargs):
        _fvs.add(op)
        arg_ctxs, kwarg_ctxs = op.__fvs_rule__(*args, **kwargs)
        bound_vars = set().union(
            *(a for a in arg_ctxs),
            *(k for k in kwarg_ctxs.values()),
        )
        for bound_var in bound_vars:
            if bound_var in _fvs:
                _fvs.remove(bound_var)

    with interpreter({apply: _update_fvs}):
        evaluate(term)

    return _fvs<|MERGE_RESOLUTION|>--- conflicted
+++ resolved
@@ -37,16 +37,9 @@
 
     By installing an :func:`apply` handler, we capture the term instead:
 
-<<<<<<< HEAD
     >>> def default(*args, **kwargs):
     ...     raise NotImplementedError
     >>> with handler({apply: default }):
-=======
-    >>> def _apply(_, op, *args, **kwargs):
-    ...     raise NotImplementedError
-
-    >>> with handler({apply: _apply }):
->>>>>>> 8f167f8f
     ...     term = mul(add(1, 2), 3)
     >>> print(str(term))
     mul(add(1, 2), 3)
