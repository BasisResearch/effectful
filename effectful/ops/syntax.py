--- conflicted
+++ resolved
@@ -561,91 +561,7 @@
         return id(self) < id(other)
 
     def __hash__(self):
-<<<<<<< HEAD
-        return hash(self._default)
-
-    def __default_rule__(self, *args: Q.args, **kwargs: Q.kwargs) -> "Expr[V]":
-        try:
-            try:
-                return self._default(*args, **kwargs)
-            except NotImplementedError:
-                warnings.warn(
-                    "Operations should raise effectful.ops.types.NotHandled instead of NotImplementedError.",
-                    DeprecationWarning,
-                )
-                raise NotHandled
-        except NotHandled:
-            return typing.cast(
-                Callable[Concatenate[Operation[Q, V], Q], Expr[V]], defdata
-            )(self, *args, **kwargs)
-
-    def __fvs_rule__(self, *args: Q.args, **kwargs: Q.kwargs) -> inspect.BoundArguments:
-        sig = Scoped.infer_annotations(self.__signature__)
-        bound_sig = sig.bind(*args, **kwargs)
-        bound_sig.apply_defaults()
-
-        result_sig = sig.bind(
-            *(frozenset() for _ in bound_sig.args),
-            **{k: frozenset() for k in bound_sig.kwargs},
-        )
-        for name, param in sig.parameters.items():
-            if typing.get_origin(param.annotation) is typing.Annotated:
-                for anno in typing.get_args(param.annotation)[1:]:
-                    if isinstance(anno, Scoped):
-                        param_bound_vars = anno.analyze(bound_sig)
-                        if param.kind is inspect.Parameter.VAR_POSITIONAL:
-                            result_sig.arguments[name] = tuple(
-                                param_bound_vars for _ in bound_sig.arguments[name]
-                            )
-                        elif param.kind is inspect.Parameter.VAR_KEYWORD:
-                            for k in bound_sig.arguments[name]:
-                                result_sig.arguments[name][k] = param_bound_vars
-                        else:
-                            result_sig.arguments[name] = param_bound_vars
-
-        return result_sig
-
-    def __type_rule__(self, *args: Q.args, **kwargs: Q.kwargs) -> type[V]:
-        from effectful.internals.unification import (
-            freetypevars,
-            nested_type,
-            substitute,
-            unify,
-        )
-
-        return_anno = self.__signature__.return_annotation
-        if typing.get_origin(return_anno) is typing.Annotated:
-            return_anno = typing.get_args(return_anno)[0]
-
-        if return_anno is inspect.Parameter.empty:
-            return typing.cast(type[V], object)
-        elif return_anno is None:
-            return typing.cast(type[V], type(None))
-        elif not freetypevars(return_anno):
-            return return_anno
-
-        type_args = tuple(nested_type(a).value for a in args)
-        type_kwargs = {k: nested_type(v).value for k, v in kwargs.items()}
-        bound_sig = self.__signature__.bind(*type_args, **type_kwargs)
-        subst_type = substitute(return_anno, unify(self.__signature__, bound_sig))
-        return typing.cast(type[V], subst_type)
-
-    def __repr__(self):
-        return f"{type(self).__name__}({self._default}, name={self.__name__}, freshening={self._freshening})"
-
-    def __str__(self):
-        return self.__name__
-
-    def __get__(self, instance, owner):
-        if instance is not None:
-            # This is an instance-level operation, so we need to bind the instance
-            return functools.partial(self, instance)
-        else:
-            # This is a static operation, so we return the operation itself
-            return self
-=======
         return hash(self.__default__)
->>>>>>> 057d3bfc
 
     @defop
     @classmethod
