--- conflicted
+++ resolved
@@ -43,7 +43,7 @@
 
 
 @functools.singledispatch
-def defop(t, *, name: Optional[str] = None) -> Operation:
+def defop(t, *, name: Optional[str] = None):
     """Creates a fresh :class:`Operation`.
 
     :param t: May be a type, callable, or :class:`Operation`. If a type, the
@@ -177,16 +177,11 @@
     raise NotImplementedError(f"expected type or callable, got {t}")
 
 
-<<<<<<< HEAD
-@defop.register(collections.abc.Callable)  # type: ignore
+@defop.register(collections.abc.Callable)
 def _(
-    t: collections.abc.Callable[P, T], *, name: Optional[str] = None
+    t: Callable[P, T], *, name: Optional[str] = None
 ) -> Operation[P, T]:
     from effectful.internals.base_impl import _BaseOperation
-=======
-        def func(*args, **kwargs):
-            raise NoDefaultRule
->>>>>>> e450a097
 
     op = _BaseOperation(t)
     op.__name__ = name or t.__name__
