import collections.abc
import dataclasses
import functools
import inspect
import random
import types
import typing
from collections.abc import Callable, Iterable, Mapping
from typing import Annotated, Concatenate

from effectful.ops.types import Annotation, Expr, Operation, Term


@dataclasses.dataclass
class Scoped(Annotation):
    """
    A special type annotation that indicates the relative scope of a parameter
    in the signature of an :class:`Operation` created with :func:`defop` .

    :class:`Scoped` makes it easy to describe higher-order :class:`Operation` s
    that take other :class:`Term` s and :class:`Operation` s as arguments,
    inspired by a number of recent proposals to view syntactic variables
    as algebraic effects and environments as effect handlers.

    As a result, in ``effectful`` many complex higher-order programming constructs,
    such as lambda-abstraction, let-binding, loops, try-catch exception handling,
    nondeterminism, capture-avoiding substitution and algebraic effect handling,
    can be expressed uniformly using :func:`defop` as ordinary :class:`Operation` s
    and evaluated or transformed using generalized effect handlers that respect
    the scoping semantics of the operations.

    .. warning::

        :class:`Scoped` instances are typically constructed using indexing
        syntactic sugar borrowed from generic types like :class:`typing.Generic` .
        For example, ``Scoped[A]`` desugars to a :class:`Scoped` instances
        with ``ordinal={A}``, and ``Scoped[A | B]`` desugars to a :class:`Scoped`
        instance with ``ordinal={A, B}`` .

        However, :class:`Scoped` is not a generic type, and the set of :class:`typing.TypeVar` s
        used for the :class:`Scoped` annotations in a given operation must be disjoint
        from the set of :class:`typing.TypeVar` s used for generic types of the parameters.

    **Example usage**:

    We illustrate the use of :class:`Scoped` with a few case studies of classical
    syntactic variable binding constructs expressed as :class:`Operation` s.

    >>> from typing import Annotated
    >>> from effectful.ops.syntax import Scoped, defop
    >>> from effectful.ops.semantics import fvsof
    >>> from effectful.handlers.numbers import add
    >>> x, y = defop(int, name='x'), defop(int, name='y')

    * For example, we can define a higher-order operation :func:`Lambda`
      that takes an :class:`Operation` representing a bound syntactic variable
      and a :class:`Term` representing the body of an anonymous function,
      and returns a :class:`Term` representing a lambda function:

      >>> @defop
      ... def Lambda[S, T, A, B](
      ...     var: Annotated[Operation[[], S], Scoped[A]],
      ...     body: Annotated[T, Scoped[A | B]]
      ... ) -> Annotated[Callable[[S], T], Scoped[B]]:
      ...     raise NotImplementedError

    * The :class:`Scoped` annotation is used here to indicate that the argument ``var``
      passed to :func:`Lambda` may appear free in ``body``, but not in the resulting function.
      In other words, it is bound by :func:`Lambda`:

      >>> assert x not in fvsof(Lambda(x, add(x(), 1)))

      However, variables in ``body`` other than ``var`` still appear free in the result:

      >>> assert y in fvsof(Lambda(x, add(x(), y())))

    * :class:`Scoped` can also be used with variadic arguments and keyword arguments.
      For example, we can define a generalized :func:`LambdaN` that takes a variable
      number of arguments and keyword arguments:

      >>> @defop
      ... def LambdaN[S, T, A, B](
      ...     body: Annotated[T, Scoped[A | B]],
      ...     *args: Annotated[Operation[[], S], Scoped[A]],
      ...     **kwargs: Annotated[Operation[[], S], Scoped[A]]
      ... ) -> Annotated[Callable[..., T], Scoped[B]]:
      ...     raise NotImplementedError

      This is equivalent to the built-in :class:`Operation` :func:`deffn`:

      >>> assert not {x, y} & fvsof(LambdaN(add(x(), y()), x, y))

    * :class:`Scoped` and :func:`defop` can also express more complex scoping semantics.
      For example, we can define a :func:`Let` operation that binds a variable in
      a :class:`Term` ``body`` to a ``value`` that may be another possibly open :class:`Term` :

      >>> @defop
      ... def Let[S, T, A, B](
      ...     var: Annotated[Operation[[], S], Scoped[A]],
      ...     val: Annotated[S, Scoped[B]],
      ...     body: Annotated[T, Scoped[A | B]]
      ... ) -> Annotated[T, Scoped[B]]:
      ...     raise NotImplementedError

      Here the variable ``var`` is bound by :func:`Let` in `body` but not in ``val`` :

      >>> assert x not in fvsof(Let(x, add(y(), 1), add(x(), y())))

      >>> fvs = fvsof(Let(x, add(y(), x()), add(x(), y())))
      >>> assert x in fvs and y in fvs

      This is reflected in the free variables of subterms of the result:

      >>> assert x in fvsof(Let(x, add(x(), y()), add(x(), y())).args[1])
      >>> assert x not in fvsof(Let(x, add(y(), 1), add(x(), y())).args[2])
    """

    ordinal: collections.abc.Set

    def __class_getitem__(cls, item: typing.TypeVar | typing._SpecialForm):
        assert not isinstance(item, tuple), "can only be in one scope"
        if isinstance(item, typing.TypeVar):
            return cls(ordinal=frozenset({item}))
        elif typing.get_origin(item) is typing.Union and typing.get_args(item):
            return cls(ordinal=frozenset(typing.get_args(item)))
        else:
            raise TypeError(
                f"expected TypeVar or non-empty Union of TypeVars, but got {item}"
            )

    @staticmethod
    def _param_is_var(param: type | inspect.Parameter) -> bool:
        """
        Helper function that checks if a parameter is annotated as an :class:`Operation` .

        :param param: The parameter to check.
        :returns: ``True`` if the parameter is an :class:`Operation` , ``False`` otherwise.
        """
        if isinstance(param, inspect.Parameter):
            param = param.annotation
        if typing.get_origin(param) is Annotated:
            param = typing.get_args(param)[0]
        if typing.get_origin(param) is not None:
            param = typing.cast(type, typing.get_origin(param))
        return isinstance(param, type) and issubclass(param, Operation)

    @classmethod
    def _get_param_ordinal(cls, param: type | inspect.Parameter) -> collections.abc.Set:
        """
        Given a type or parameter, extracts the ordinal from its :class:`Scoped` annotation.

        :param param: The type or signature parameter to extract the ordinal from.
        :returns: The ordinal typevars.
        """
        if isinstance(param, inspect.Parameter):
            return cls._get_param_ordinal(param.annotation)
        elif typing.get_origin(param) is Annotated:
            for a in typing.get_args(param)[1:]:
                if isinstance(a, cls):
                    return a.ordinal
            return set()
        else:
            return set()

    @classmethod
    def _get_root_ordinal(cls, sig: inspect.Signature) -> collections.abc.Set:
        """
        Given a signature, computes the intersection of all :class:`Scoped` annotations.

        :param sig: The signature to check.
        :returns: The intersection of the `ordinal`s of all :class:`Scoped` annotations.
        """
        return set(cls._get_param_ordinal(sig.return_annotation)).intersection(
            *(cls._get_param_ordinal(p) for p in sig.parameters.values())
        )

    @classmethod
    def _get_fresh_ordinal(cls, *, name: str = "RootScope") -> collections.abc.Set:
        return {typing.TypeVar(name)}

    @classmethod
    def _check_has_single_scope(cls, sig: inspect.Signature) -> bool:
        """
        Checks if each parameter has at most one :class:`Scoped` annotation.

        :param sig: The signature to check.
        :returns: True if each parameter has at most one :class:`Scoped` annotation, False otherwise.
        """
        # invariant: at most one Scope annotation per parameter
        return not any(
            len([a for a in p.annotation.__metadata__ if isinstance(a, cls)]) > 1
            for p in sig.parameters.values()
            if typing.get_origin(p.annotation) is Annotated
        )

    @classmethod
    def _check_no_typevar_overlap(cls, sig: inspect.Signature) -> bool:
        """
        Checks if there is no overlap between ordinal typevars and generic ones.

        :param sig: The signature to check.
        :returns: True if there is no overlap between ordinal typevars and generic ones, False otherwise.
        """

        def _get_free_type_vars(
            tp: type | typing._SpecialForm | inspect.Parameter | tuple | list,
        ) -> collections.abc.Set[typing.TypeVar]:
            if isinstance(tp, typing.TypeVar):
                return {tp}
            elif isinstance(tp, tuple | list):
                return set().union(*map(_get_free_type_vars, tp))
            elif isinstance(tp, inspect.Parameter):
                return _get_free_type_vars(tp.annotation)
            elif typing.get_origin(tp) is Annotated:
                return _get_free_type_vars(typing.get_args(tp)[0])
            elif typing.get_origin(tp) is not None:
                return _get_free_type_vars(typing.get_args(tp))
            else:
                return set()

        # invariant: no overlap between ordinal typevars and generic ones
        free_type_vars = _get_free_type_vars(
            (sig.return_annotation, *sig.parameters.values())
        )
        return all(
            free_type_vars.isdisjoint(cls._get_param_ordinal(p))
            for p in (
                sig.return_annotation,
                *sig.parameters.values(),
            )
        )

    @classmethod
    def _check_no_boundvars_in_result(cls, sig: inspect.Signature) -> bool:
        """
        Checks that no bound variables would appear free in the return value.

        :param sig: The signature to check.
        :returns: True if no bound variables would appear free in the return value, False otherwise.

        .. note::

            This is used as a post-condition for :func:`infer_annotations`.
            However, it is not a necessary condition for the correctness of the
            `Scope` annotations of an operation - our current implementation
            merely does not extend to cases where this condition is true.
        """
        root_ordinal = cls._get_root_ordinal(sig)
        return_ordinal = cls._get_param_ordinal(sig.return_annotation)
        return not any(
            root_ordinal < cls._get_param_ordinal(p) <= return_ordinal
            for p in sig.parameters.values()
            if cls._param_is_var(p)
        )

    @classmethod
    def infer_annotations(cls, sig: inspect.Signature) -> inspect.Signature:
        """
        Given a :class:`inspect.Signature` for an :class:`Operation` for which
        only some :class:`inspect.Parameter` s have manual :class:`Scoped` annotations,
        computes a new signature with :class:`Scoped` annotations attached to each parameter,
        including the return type annotation.

        The new annotations are inferred by joining the manual annotations with a
        fresh root scope. The root scope is the intersection of all :class:`Scoped`
        annotations in the resulting :class:`inspect.Signature` object.

        :class`Operation` s in this root scope are free in the result and in all arguments.

        :param sig: The signature of the operation.
        :returns: A new signature with inferred :class:`Scoped` annotations.
        """
        # pre-conditions
        assert cls._check_has_single_scope(sig)
        assert cls._check_no_typevar_overlap(sig)
        assert cls._check_no_boundvars_in_result(sig)

        root_ordinal = cls._get_root_ordinal(sig)
        if not root_ordinal:
            root_ordinal = cls._get_fresh_ordinal()

        # add missing Scoped annotations and join everything with the root scope
        new_annos: list[type | typing._SpecialForm] = []
        for anno in (
            sig.return_annotation,
            *(p.annotation for p in sig.parameters.values()),
        ):
            new_scope = cls(ordinal=cls._get_param_ordinal(anno) | root_ordinal)
            if typing.get_origin(anno) is Annotated:
                new_anno = typing.get_args(anno)[0]
                new_anno = Annotated[new_anno, new_scope]
                for other in typing.get_args(anno)[1:]:
                    if not isinstance(other, cls):
                        new_anno = Annotated[new_anno, other]
            else:
                new_anno = Annotated[anno, new_scope]

            new_annos.append(new_anno)

        # construct a new Signature structure with the inferred annotations
        new_return_anno, new_annos = new_annos[0], new_annos[1:]
        inferred_sig = sig.replace(
            parameters=[
                p.replace(annotation=a)
                for p, a in zip(sig.parameters.values(), new_annos)
            ],
            return_annotation=new_return_anno,
        )

        # post-conditions
        assert cls._get_root_ordinal(inferred_sig) == root_ordinal != set()
        return inferred_sig

    def analyze(self, bound_sig: inspect.BoundArguments) -> frozenset[Operation]:
        """
        Computes a set of bound variables given a signature with bound arguments.

        The :func:`analyze` methods of :class:`Scoped` annotations that appear on
        the signature of an :class:`Operation` are used by :func:`defop` to generate
        implementations of :func:`Operation.__fvs_rule__` underlying alpha-renaming
        in :func:`defterm` and :func:`defdata` and free variable sets in :func:`fvsof` .

        Specifically, the :func:`analyze` method of the :class:`Scoped` annotation
        of a parameter computes the set of bound variables in that parameter's value.
        The :func:`Operation.__fvs_rule__` method generated by :func:`defop` simply
        extracts the annotation of each parameter, calls :func:`analyze` on the value
        given for the corresponding parameter in ``bound_sig`` , and returns the results.

        :param bound_sig: The :class:`inspect.Signature` of an :class:`Operation`
            together with values for all of its arguments.
        :returns: A set of bound variables.
        """
        bound_vars: frozenset[Operation] = frozenset()
        return_ordinal = self._get_param_ordinal(bound_sig.signature.return_annotation)
        for name, param in bound_sig.signature.parameters.items():
            param_ordinal = self._get_param_ordinal(param)
            if param_ordinal <= self.ordinal and not param_ordinal <= return_ordinal:
                param_value = bound_sig.arguments[name]
                param_bound_vars = set()

                if self._param_is_var(param):
                    # Handle individual Operation parameters (existing behavior)
                    if param.kind is inspect.Parameter.VAR_POSITIONAL:
                        # pre-condition: all bound variables should be distinct
                        assert len(param_value) == len(set(param_value))
                        param_bound_vars = set(param_value)
                    elif param.kind is inspect.Parameter.VAR_KEYWORD:
                        # pre-condition: all bound variables should be distinct
                        assert len(param_value.values()) == len(
                            set(param_value.values())
                        )
                        param_bound_vars = set(param_value.values())
                    else:
                        param_bound_vars = {param_value}
                elif param_ordinal:  # Only process if there's a Scoped annotation
                    # We can't use flatten here because we want to be able
                    # to see dict keys
                    def extract_operations(obj):
                        if isinstance(obj, Operation):
                            param_bound_vars.add(obj)
                        elif isinstance(obj, dict):
                            for k, v in obj.items():
                                extract_operations(k)
                                extract_operations(v)
                        elif isinstance(obj, list | set | tuple):
                            for v in obj:
                                extract_operations(v)

                    extract_operations(param_value)

                # pre-condition: all bound variables should be distinct
                if param_bound_vars:
                    assert not bound_vars & param_bound_vars
                    bound_vars |= param_bound_vars

        return bound_vars


@functools.singledispatch
def defop[**P, T](
    t: Callable[P, T], *, name: str | None = None, freshening=list[int] | None
) -> Operation[P, T]:
    """Creates a fresh :class:`Operation`.

    :param t: May be a type, callable, or :class:`Operation`. If a type, the
              operation will have no arguments and return the type. If a callable,
              the operation will have the same signature as the callable, but with
              no default rule. If an operation, the operation will be a distinct
              copy of the operation.
    :param name: Optional name for the operation.
    :returns: A fresh operation.

    .. note::

      The result of :func:`defop` is always fresh (i.e. ``defop(f) != defop(f)``).

    **Example usage**:

    * Defining an operation:

      This example defines an operation that selects one of two integers:

      >>> @defop
      ... def select(x: int, y: int) -> int:
      ...     return x

      The operation can be called like a regular function. By default, ``select``
      returns the first argument:

      >>> select(1, 2)
      1

      We can change its behavior by installing a ``select`` handler:

      >>> from effectful.ops.semantics import handler
      >>> with handler({select: lambda x, y: y}):
      ...     print(select(1, 2))
      2

    * Defining an operation with no default rule:

      We can use :func:`defop` and the
      :exc:`NotImplementedError` exception to define an
      operation with no default rule:

      >>> @defop
      ... def add(x: int, y: int) -> int:
      ...     raise NotImplementedError
      >>> print(str(add(1, 2)))
      add(1, 2)

      When an operation has no default rule, the free rule is used instead, which
      constructs a term of the operation applied to its arguments. This feature
      can be used to conveniently define the syntax of a domain-specific language.

    * Defining free variables:

      Passing :func:`defop` a type is a handy way to create a free variable.

      >>> import effectful.handlers.numbers
      >>> from effectful.ops.semantics import evaluate
      >>> x = defop(int, name='x')
      >>> y = x() + 1

      ``y`` is free in ``x``, so it is not fully evaluated:

      >>> print(str(y))
      add(x(), 1)

      We bind ``x`` by installing a handler for it:

      >>> with handler({x: lambda: 2}):
      ...     print(evaluate(y))
      3

      .. note::

        Because the result of :func:`defop` is always fresh, it's important to
        be careful with variable identity.

        Two operations with the same name that come from different calls to
        ``defop`` are not equal:

        >>> x1 = defop(int, name='x')
        >>> x2 = defop(int, name='x')
        >>> x1 == x2
        False

        This means that to correctly bind a variable, you must use the same
        operation object. In this example, ``scale`` returns a term with a free
        variable ``x``:

        >>> import effectful.handlers.numbers
        >>> x = defop(float, name='x')
        >>> def scale(a: float) -> float:
        ...     return x() * a

        Binding the variable ``x`` as follows does not work:

        >>> term = scale(3.0)
        >>> fresh_x = defop(float, name='x')
        >>> with handler({fresh_x: lambda: 2.0}):
        ...     print(str(evaluate(term)))
        mul(x(), 3.0)

        Only the original operation object will work:

        >>> from effectful.ops.semantics import fvsof
        >>> with handler({x: lambda: 2.0}):
        ...     print(evaluate(term))
        6.0

    * Defining a fresh :class:`Operation`:

      Passing :func:`defop` an :class:`Operation` creates a fresh operation with
      the same name and signature, but no default rule.

      >>> fresh_select = defop(select)
      >>> print(str(fresh_select(1, 2)))
      select(1, 2)

      The new operation is distinct from the original:

      >>> with handler({select: lambda x, y: y}):
      ...     print(select(1, 2), fresh_select(1, 2))
      2 select(1, 2)

      >>> with handler({fresh_select: lambda x, y: y}):
      ...     print(select(1, 2), fresh_select(1, 2))
      1 2

    """
    raise NotImplementedError(f"expected type or callable, got {t}")


@defop.register(typing.cast(type[collections.abc.Callable], collections.abc.Callable))
class _BaseOperation[**Q, V](Operation[Q, V]):
    __signature__: inspect.Signature
    __name__: str

    _default: Callable[Q, V]

    def __init__(
        self,
        default: Callable[Q, V],
        *,
        name: str | None = None,
        freshening: list[int] | None = None,
    ):
        functools.update_wrapper(self, default)
        self._default = default
        self.__name__ = name or default.__name__
        self._freshening = freshening or []
        self.__signature__ = inspect.signature(default)

    def __eq__(self, other):
        if not isinstance(other, Operation):
            return NotImplemented
        return self is other

    def __lt__(self, other):
        if not isinstance(other, Operation):
            return NotImplemented
        return id(self) < id(other)

    def __hash__(self):
        return hash(self._default)

    def __default_rule__(self, *args: Q.args, **kwargs: Q.kwargs) -> "Expr[V]":
        try:
            return self._default(*args, **kwargs)
        except NotImplementedError:
            return typing.cast(
                Callable[Concatenate[Operation[Q, V], Q], Expr[V]], defdata
            )(self, *args, **kwargs)

    def __fvs_rule__(
        self, *args: Q.args, **kwargs: Q.kwargs
    ) -> tuple[
        tuple[collections.abc.Set[Operation], ...],
        dict[str, collections.abc.Set[Operation]],
    ]:
        sig = Scoped.infer_annotations(self.__signature__)
        bound_sig = sig.bind(*args, **kwargs)
        bound_sig.apply_defaults()

        result_sig = sig.bind(
            *(frozenset() for _ in bound_sig.args),
            **{k: frozenset() for k in bound_sig.kwargs},
        )
        for name, param in sig.parameters.items():
            if typing.get_origin(param.annotation) is typing.Annotated:
                for anno in typing.get_args(param.annotation)[1:]:
                    if isinstance(anno, Scoped):
                        param_bound_vars = anno.analyze(bound_sig)
                        if param.kind is inspect.Parameter.VAR_POSITIONAL:
                            result_sig.arguments[name] = tuple(
                                param_bound_vars for _ in bound_sig.arguments[name]
                            )
                        elif param.kind is inspect.Parameter.VAR_KEYWORD:
                            for k in bound_sig.arguments[name]:
                                result_sig.arguments[name][k] = param_bound_vars
                        else:
                            result_sig.arguments[name] = param_bound_vars

        return tuple(result_sig.args), dict(result_sig.kwargs)

    def __type_rule__(self, *args: Q.args, **kwargs: Q.kwargs) -> type[V]:
<<<<<<< HEAD
        def unwrap_annotation(typ):
            """Unwrap Annotated types."""
            return (
                typing.get_args(typ)[0] if typing.get_origin(typ) is Annotated else typ
            )

        def cleanup_type(typ):
            """Strip parameters from polymorphic types."""
            origin = typing.get_origin(typ)
            typ = typ if origin is None else origin

            if typ is typing.Any:
                return object
            return typ

        sig = self.__signature__
        bound_sig = sig.bind(*args, **kwargs)
        bound_sig.apply_defaults()

        anno = sig.return_annotation
        anno = unwrap_annotation(anno)

        if anno is None:
            return typing.cast(type[V], type(None))

        if anno is inspect.Signature.empty:
            return typing.cast(type[V], object)

        if isinstance(anno, typing.TypeVar):
            # rudimentary but sound special-case type inference sufficient for syntax ops:
            # if the return type annotation is a TypeVar,
            # look for a parameter with the same annotation and return its type,
            # otherwise give up and return Any/object
            for name, param in bound_sig.signature.parameters.items():
                param_typ = unwrap_annotation(param.annotation)
                if param_typ is anno and param.kind not in (
                    inspect.Parameter.VAR_POSITIONAL,
                    inspect.Parameter.VAR_KEYWORD,
                ):
                    arg = bound_sig.arguments[name]
                    tp: type[V] = type(arg) if not isinstance(arg, type) else arg
                    return cleanup_type(tp)
=======
        from effectful.internals.unification import (
            freetypevars,
            nested_type,
            substitute,
            unify,
        )

        return_anno = self.__signature__.return_annotation
        if typing.get_origin(return_anno) is typing.Annotated:
            return_anno = typing.get_args(return_anno)[0]
>>>>>>> 89ddd66a

        if return_anno is inspect.Parameter.empty:
            return typing.cast(type[V], object)
        elif return_anno is None:
            return type(None)  # type: ignore
        elif not freetypevars(return_anno):
            return return_anno

<<<<<<< HEAD
        return cleanup_type(anno)
=======
        type_args = tuple(nested_type(a) for a in args)
        type_kwargs = {k: nested_type(v) for k, v in kwargs.items()}
        bound_sig = self.__signature__.bind(*type_args, **type_kwargs)
        return substitute(return_anno, unify(self.__signature__, bound_sig))  # type: ignore
>>>>>>> 89ddd66a

    def __repr__(self):
        return f"_BaseOperation({self._default}, name={self.__name__}, freshening={self._freshening})"

    def __str__(self):
        return self.__name__

    def __get__(self, instance, owner):
        if instance is not None:
            # This is an instance-level operation, so we need to bind the instance
            return functools.partial(self, instance)
        else:
            # This is a static operation, so we return the operation itself
            return self


@defop.register(Operation)
def _[**P, T](t: Operation[P, T], *, name: str | None = None) -> Operation[P, T]:
    @functools.wraps(t)
    def func(*args, **kwargs):
        raise NotImplementedError

    if name is None:
        name = getattr(t, "__name__", str(t))
    freshening = getattr(t, "_freshening", []) + [random.randint(0, 1 << 32)]

    return defop(func, name=name, freshening=freshening)


@defop.register(type)
@defop.register(typing.cast(type, types.GenericAlias))
@defop.register(typing.cast(type, typing._GenericAlias))  # type: ignore
@defop.register(typing.cast(type, types.UnionType))
def _[T](t: type[T], *, name: str | None = None) -> Operation[[], T]:
    def func() -> t:  # type: ignore
        raise NotImplementedError

    freshening = []
    if name is None:
        name = t.__name__
        freshening = [random.randint(0, 1 << 32)]

    return typing.cast(
        Operation[[], T],
        defop(func, name=name, freshening=freshening),
    )


@defop.register(types.BuiltinFunctionType)
def _[**P, T](t: Callable[P, T], *, name: str | None = None) -> Operation[P, T]:
    @functools.wraps(t)
    def func(*args, **kwargs):
        from effectful.ops.semantics import fvsof

        if not fvsof((args, kwargs)):
            return t(*args, **kwargs)
        else:
            raise NotImplementedError

    return defop(func, name=name)


@defop.register(classmethod)
def _[**P, S, T](  # type: ignore
    t: classmethod, *, name: str | None = None
) -> Operation[Concatenate[type[S], P], T]:
    raise NotImplementedError("classmethod operations are not yet supported")


@defop.register(staticmethod)
class _StaticMethodOperation[**P, S, T](_BaseOperation[P, T]):
    def __init__(self, default: staticmethod, **kwargs):
        super().__init__(default=default.__func__, **kwargs)

    def __get__(self, instance: S, owner: type[S] | None = None) -> Callable[P, T]:
        return self


@defop.register(property)
class _PropertyOperation[S, T](_BaseOperation[[S], T]):
    def __init__(self, default: property, **kwargs):  # type: ignore
        assert not default.fset, "property with setter is not supported"
        assert not default.fdel, "property with deleter is not supported"
        super().__init__(default=typing.cast(Callable[[S], T], default.fget), **kwargs)

    @typing.overload
    def __get__(
        self, instance: None, owner: type[S] | None = None
    ) -> "_PropertyOperation[S, T]": ...

    @typing.overload
    def __get__(self, instance: S, owner: type[S] | None = None) -> T: ...

    def __get__(self, instance, owner: type[S] | None = None):
        if instance is not None:
            return self(instance)
        else:
            return self


@defop.register(functools.singledispatchmethod)
class _SingleDispatchMethodOperation[**P, S, T](_BaseOperation[Concatenate[S, P], T]):
    _default: Callable[Concatenate[S, P], T]

    def __init__(self, default: functools.singledispatchmethod, **kwargs):  # type: ignore
        if isinstance(default.func, classmethod):
            raise NotImplementedError("Operations as classmethod are not yet supported")

        @functools.wraps(default.func)
        def _wrapper(obj: S, *args: P.args, **kwargs: P.kwargs) -> T:
            return default.__get__(obj)(*args, **kwargs)

        self._registry: functools.singledispatchmethod = default
        super().__init__(_wrapper, **kwargs)

    @typing.overload
    def __get__(
        self, instance: None, owner: type[S] | None = None
    ) -> "_SingleDispatchMethodOperation[P, S, T]": ...

    @typing.overload
    def __get__(self, instance: S, owner: type[S] | None = None) -> Callable[P, T]: ...

    def __get__(self, instance, owner: type[S] | None = None):
        if instance is not None:
            return functools.partial(self, instance)
        else:
            return self

    @property
    def register(self):
        return self._registry.register

    @property
    def __isabstractmethod__(self):
        return self._registry.__isabstractmethod__


class _SingleDispatchOperation[**P, S, T](_BaseOperation[Concatenate[S, P], T]):
    _default: "functools._SingleDispatchCallable[T]"

    @property
    def register(self):
        return self._default.register

    @property
    def dispatch(self):
        return self._default.dispatch


if typing.TYPE_CHECKING:
    defop.register(functools._SingleDispatchCallable)(_SingleDispatchOperation)
else:

    @typing.runtime_checkable
    class _SingleDispatchCallable(typing.Protocol):
        registry: types.MappingProxyType[object, Callable]

        def dispatch(self, cls: type) -> Callable: ...
        def register(self, cls: type, func: Callable | None = None) -> Callable: ...
        def _clear_cache(self) -> None: ...
        def __call__(self, /, *args, **kwargs): ...

    defop.register(_SingleDispatchCallable)(_SingleDispatchOperation)


@defop
def deffn[T, A, B](
    body: Annotated[T, Scoped[A | B]],
    *args: Annotated[Operation, Scoped[A]],
    **kwargs: Annotated[Operation, Scoped[A]],
) -> Annotated[Callable[..., T], Scoped[B]]:
    """An operation that represents a lambda function.

    :param body: The body of the function.
    :type body: T
    :param args: Operations representing the positional arguments of the function.
    :type args: Operation
    :param kwargs: Operations representing the keyword arguments of the function.
    :type kwargs: Operation
    :returns: A callable term.
    :rtype: Callable[..., T]

    :func:`deffn` terms are eliminated by the :func:`call` operation, which
    performs beta-reduction.

    **Example usage**:

    Here :func:`deffn` is used to define a term that represents the function
    ``lambda x, y=1: 2 * x + y``:

    >>> import effectful.handlers.numbers
    >>> import random
    >>> random.seed(0)

    >>> x, y = defop(int, name='x'), defop(int, name='y')
    >>> term = deffn(2 * x() + y(), x, y=y)
    >>> print(str(term))
    deffn(add(mul(2, x()), y()), x, y=y)
    >>> term(3, y=4)
    10

    .. note::

      In general, avoid using :func:`deffn` directly. Instead, use
      :func:`defterm` to convert a function to a term because it will
      automatically create the right free variables.

    """
    raise NotImplementedError


class _CustomSingleDispatchCallable[**P, **Q, S, T]:
    def __init__(
        self, func: Callable[Concatenate[Callable[[type], Callable[Q, S]], P], T]
    ):
        self.func = func
        self._registry = functools.singledispatch(func)
        functools.update_wrapper(self, func)

    @property
    def dispatch(self):
        return self._registry.dispatch

    @property
    def register(self):
        return self._registry.register

    def __call__(self, *args: P.args, **kwargs: P.kwargs) -> T:
        return self.func(self.dispatch, *args, **kwargs)


@defop.register(_CustomSingleDispatchCallable)
class _CustomSingleDispatchOperation[**P, **Q, S, T](_BaseOperation[P, T]):
    _default: _CustomSingleDispatchCallable[P, Q, S, T]

    def __init__(self, default: _CustomSingleDispatchCallable[P, Q, S, T], **kwargs):
        super().__init__(default, **kwargs)
        self.__signature__ = inspect.signature(functools.partial(default.func, None))  # type: ignore

    @property
    def dispatch(self):
        return self._registry.dispatch

    @property
    def register(self):
        return self._registry.register


@_CustomSingleDispatchCallable
def defterm[T](__dispatch: Callable[[type], Callable[[T], Expr[T]]], value: T):
    """Convert a value to a term, using the type of the value to dispatch.

    :param value: The value to convert.
    :type value: T
    :returns: A term.
    :rtype: Expr[T]
    """
    if isinstance(value, Term):
        return value
    else:
        return __dispatch(type(value))(value)


@_CustomSingleDispatchCallable
def defdata[T](
    __dispatch: Callable[[type], Callable[..., Expr[T]]],
    op: Operation[..., T],
    *args,
    **kwargs,
) -> Expr[T]:
    """Constructs a Term that is an instance of its semantic type.

    :returns: An instance of ``T``.
    :rtype: Expr[T]

    This function is the only way to construct a :class:`Term` from an :class:`Operation`.

    .. note::

      This function is not likely to be called by users of the effectful
      library, but they may wish to register implementations for additional
      types.

    **Example usage**:

    This is how callable terms are implemented:

    .. code-block:: python

      class _CallableTerm[**P, T](Term[collections.abc.Callable[P, T]]):
          def __init__(
              self,
              op: Operation[..., T],
              *args: Expr,
              **kwargs: Expr,
          ):
              self._op = op
              self._args = args
              self._kwargs = kwargs

          @property
          def op(self):
              return self._op

          @property
          def args(self):
              return self._args

          @property
          def kwargs(self):
              return self._kwargs

          def __call__(self, *args: Expr, **kwargs: Expr) -> Expr[T]:
              from effectful.ops.semantics import call

              return call(self, *args, **kwargs)

      @defdata.register(collections.abc.Callable)
      def _(op, *args, **kwargs):
          return _CallableTerm(op, *args, **kwargs)

    When an Operation whose return type is `Callable` is passed to :func:`defdata`,
    it is reconstructed as a :class:`_CallableTerm`, which implements the :func:`__call__` method.
    """
    from effectful.internals.runtime import interpreter
    from effectful.ops.semantics import apply, evaluate, productN

    if not args and not kwargs:
        return __dispatch(op.__type_rule__())(op)

    # If this operation binds variables, we need to rename them in the
    # appropriate parts of the child term.
    arg_ctxs, kwarg_ctxs = op.__fvs_rule__(*args, **kwargs)
    renaming = {
        var: defop(var)
        for bound_vars in (*arg_ctxs, *kwarg_ctxs.values())
        for var in bound_vars
    }

<<<<<<< HEAD
    if not renaming:
        # No renaming needed, just return the term.
        return __dispatch(op.__type_rule__(*args, **kwargs))(op, *args, **kwargs)

    # Create base analyses for type computation and term reconstruction
    typ = defop(object, name="typ")
    cast = defop(object, name="cast")

    def apply_type(_, op, *args, **kwargs):
        return op.__type_rule__(*args, **kwargs)

    def apply_cast(_, op, *args, **kwargs):
        return __dispatch(typ())(op, *args, **kwargs)

    def evaluate_with_renaming(expr, name_prefix, ctx):
        """Evaluate an expression with renaming applied if context is non-empty."""
        if not ctx:
            return expr

        # If expr is an operation that needs renaming, rename it directly
        if isinstance(expr, Operation):
            if expr in ctx:
                return renaming.get(expr, expr)
            return expr

        # Build analysis for this specific expression
        expr_analysis = {
            typ: {apply: apply_type},
            cast: {
                apply: apply_cast,
                **{
                    old_var: new_var
                    for old_var, new_var in renaming.items()
                    if old_var in ctx
                },
            },
        }
        analysis = productN(expr_analysis)
        result = evaluate(expr, intp=analysis)
        return result

    # Process arguments with immediate evaluation
    renamed_args = []
    for i, (arg, ctx) in enumerate(zip(args, arg_ctxs)):
        renamed_args.append(evaluate_with_renaming(arg, f"rename_arg_{i}", ctx))

    # Process keyword arguments with immediate evaluation
    renamed_kwargs = {}
    for k, kwarg in kwargs.items():
        ctx = kwarg_ctxs.get(k, frozenset())
        renamed_kwargs[k] = evaluate_with_renaming(kwarg, f"rename_kwarg_{k}", ctx)

    # Build the final term with type analysis
    base_analyses = {typ: {apply: apply_type}, cast: {apply: apply_cast}}
    with interpreter(productN(base_analyses)):
        result = op(*renamed_args, **renamed_kwargs)
    return result.values(cast)  # type: ignore
=======
    args_, kwargs_ = list(args), dict(kwargs)
    for i, (v, c) in (
        *enumerate(zip(args, arg_ctxs)),
        *{k: (v, kwarg_ctxs[k]) for k, v in kwargs.items()}.items(),
    ):
        if c:
            res = evaluate(
                v,
                intp={
                    apply: lambda _, op, *a, **k: defdata(op, *a, **k),
                    **{op: renaming[op] for op in c},
                },
            )
            if isinstance(i, int):
                args_[i] = res
            elif isinstance(i, str):
                kwargs_[i] = res

    base_term = __dispatch(typing.cast(type[T], object))(op, *args_, **kwargs_)
    tp = typeof(base_term)

    typed_term = __dispatch(tp)(op, *args_, **kwargs_)
    return typed_term
>>>>>>> 89ddd66a


@defterm.register(object)
@defterm.register(Operation)
@defterm.register(Term)
@defterm.register(type)
@defterm.register(types.BuiltinFunctionType)
def _[T](value: T) -> T:
    return value


@defdata.register(object)
class _BaseTerm[T](Term[T]):
    _op: Operation[..., T]
    _args: collections.abc.Sequence[Expr]
    _kwargs: collections.abc.Mapping[str, Expr]

    def __init__(
        self,
        op: Operation[..., T],
        *args: Expr,
        **kwargs: Expr,
    ):
        self._op = op
        self._args = args
        self._kwargs = kwargs

    def __eq__(self, other) -> bool:
        from effectful.ops.syntax import syntactic_eq

        return syntactic_eq(self, other)

    @property
    def op(self):
        return self._op

    @property
    def args(self):
        return self._args

    @property
    def kwargs(self):
        return self._kwargs


@defdata.register(collections.abc.Callable)
class _CallableTerm[**P, T](_BaseTerm[collections.abc.Callable[P, T]]):
    def __call__(self, *args: Expr, **kwargs: Expr) -> Expr[T]:
        from effectful.ops.semantics import call

        return call(self, *args, **kwargs)  # type: ignore


def trace[**P, T](value: Callable[P, T]) -> Callable[P, T]:
    """Convert a callable to a term by calling it with appropriately typed free variables.

    **Example usage**:

    :func:`trace` can be passed a function, and it will convert that function to
    a term by calling it with appropriately typed free variables:

    >>> def incr(x: int) -> int:
    ...     return x + 1
    >>> term = trace(incr)

    >>> print(str(term))
    deffn(add(int(), 1), int)

    >>> term(2)
    3

    """
    from effectful.internals.runtime import interpreter
    from effectful.ops.semantics import apply, call

    assert not isinstance(value, Term)

    try:
        sig = inspect.signature(value)
    except ValueError:
        return value

    for name, param in sig.parameters.items():
        if param.kind in (
            inspect.Parameter.VAR_POSITIONAL,
            inspect.Parameter.VAR_KEYWORD,
        ):
            raise ValueError(f"cannot unembed {value}: parameter {name} is variadic")

    bound_sig = sig.bind(
        **{name: defop(param.annotation) for name, param in sig.parameters.items()}
    )
    bound_sig.apply_defaults()

    with interpreter(
        {
            apply: lambda _, op, *a, **k: defdata(op, *a, **k),
            call: call.__default_rule__,
        }
    ):
        body = value(
            *[a() for a in bound_sig.args],
            **{k: v() for k, v in bound_sig.kwargs.items()},
        )

    return deffn(body, *bound_sig.args, **bound_sig.kwargs)


@defop
def defstream[S, T, A, B](
    body: Annotated[T, Scoped[A | B]],
    streams: Annotated[Mapping[Operation[[], S], Iterable[S]], Scoped[B]],
) -> Annotated[Iterable[T], Scoped[A]]:
    """A higher-order operation that represents a for-expression."""
    raise NotImplementedError


@defdata.register(collections.abc.Iterable)
class _IterableTerm[T](_BaseTerm[collections.abc.Iterable[T]]):
    @defop
    def __iter__(self: collections.abc.Iterable[T]) -> collections.abc.Iterator[T]:
        if not isinstance(self, Term):
            return iter(self)
        else:
            raise NotImplementedError


@defdata.register(collections.abc.Iterator)
class _IteratorTerm[T](_IterableTerm[T]):
    @defop
    def __next__(self: collections.abc.Iterator[T]) -> T:
        if not isinstance(self, Term):
            return next(self)
        else:
            raise NotImplementedError


iter_ = _IterableTerm.__iter__
next_ = _IteratorTerm.__next__


def syntactic_eq[T](x: Expr[T], other: Expr[T]) -> bool:
    """Syntactic equality, ignoring the interpretation of the terms.

    :param x: A term.
    :type x: Expr[T]
    :param other: Another term.
    :type other: Expr[T]
    :returns: ``True`` if the terms are syntactically equal and ``False`` otherwise.
    """
    if isinstance(x, Term) and isinstance(other, Term):
        op, args, kwargs = x.op, x.args, x.kwargs
        op2, args2, kwargs2 = other.op, other.args, other.kwargs
        return (
            op == op2
            and len(args) == len(args2)
            and set(kwargs) == set(kwargs2)
            and all(syntactic_eq(a, b) for a, b in zip(args, args2))
            and all(syntactic_eq(kwargs[k], kwargs2[k]) for k in kwargs)
        )
    elif isinstance(x, Term) or isinstance(other, Term):
        return False
    elif isinstance(x, collections.abc.Mapping) and isinstance(
        other, collections.abc.Mapping
    ):
        return all(
            k in x and k in other and syntactic_eq(x[k], other[k])
            for k in set(x) | set(other)
        )
    elif isinstance(x, collections.abc.Sequence) and isinstance(
        other, collections.abc.Sequence
    ):
        return len(x) == len(other) and all(
            syntactic_eq(a, b) for a, b in zip(x, other)
        )
    elif (
        dataclasses.is_dataclass(x)
        and not isinstance(x, type)
        and dataclasses.is_dataclass(other)
        and not isinstance(other, type)
    ):
        return type(x) == type(other) and syntactic_eq(
            {field.name: getattr(x, field.name) for field in dataclasses.fields(x)},
            {
                field.name: getattr(other, field.name)
                for field in dataclasses.fields(other)
            },
        )
    else:
        return x == other


class ObjectInterpretation[T, V](collections.abc.Mapping):
    """A helper superclass for defining an ``Interpretation`` of many
    :class:`~effectful.ops.types.Operation` instances with shared state or behavior.

    You can mark specific methods in the definition of an
    :class:`ObjectInterpretation` with operations using the :func:`implements`
    decorator. The :class:`ObjectInterpretation` object itself is an
    ``Interpretation`` (mapping from :class:`~effectful.ops.types.Operation` to :class:`~typing.Callable`)

    >>> from effectful.ops.semantics import handler
    >>> @defop
    ... def read_box():
    ...     pass
    ...
    >>> @defop
    ... def write_box(new_value):
    ...     pass
    ...
    >>> class StatefulBox(ObjectInterpretation):
    ...     def __init__(self, init=None):
    ...         super().__init__()
    ...         self.stored = init
    ...     @implements(read_box)
    ...     def whatever(self):
    ...         return self.stored
    ...     @implements(write_box)
    ...     def write_box(self, new_value):
    ...         self.stored = new_value
    ...
    >>> first_box = StatefulBox(init="First Starting Value")
    >>> second_box = StatefulBox(init="Second Starting Value")
    >>> with handler(first_box):
    ...     print(read_box())
    ...     write_box("New Value")
    ...     print(read_box())
    ...
    First Starting Value
    New Value
    >>> with handler(second_box):
    ...     print(read_box())
    Second Starting Value
    >>> with handler(first_box):
    ...     print(read_box())
    New Value

    """

    # This is a weird hack to get around the fact that
    # the default meta-class runs __set_name__ before __init__subclass__.
    # We basically store the implementations here temporarily
    # until __init__subclass__ is called.
    # This dict is shared by all `Implementation`s,
    # so we need to clear it when we're done.
    _temporary_implementations: dict[Operation[..., T], Callable[..., V]] = dict()
    implementations: dict[Operation[..., T], Callable[..., V]] = dict()

    @classmethod
    def __init_subclass__(cls, **kwargs):
        super().__init_subclass__(**kwargs)
        cls.implementations = ObjectInterpretation._temporary_implementations.copy()

        for sup in cls.mro():
            if issubclass(sup, ObjectInterpretation):
                cls.implementations = {**sup.implementations, **cls.implementations}

        ObjectInterpretation._temporary_implementations.clear()

    def __iter__(self):
        return iter(self.implementations)

    def __len__(self):
        return len(self.implementations)

    def __getitem__(self, item: Operation[..., T]) -> Callable[..., V]:
        return self.implementations[item].__get__(self, type(self))


class _ImplementedOperation[**P, **Q, T, V]:
    impl: Callable[Q, V] | None
    op: Operation[P, T]

    def __init__(self, op: Operation[P, T]):
        self.op = op
        self.impl = None

    def __get__(
        self, instance: ObjectInterpretation[T, V], owner: type
    ) -> Callable[..., V]:
        assert self.impl is not None

        return self.impl.__get__(instance, owner)

    def __call__(self, impl: Callable[Q, V]):
        self.impl = impl
        return self

    def __set_name__(self, owner: ObjectInterpretation[T, V], name):
        assert self.impl is not None
        assert self.op is not None
        owner._temporary_implementations[self.op] = self.impl


def implements[**P, V](op: Operation[P, V]):
    """Marks a method in an :class:`ObjectInterpretation` as the implementation of a
    particular abstract :class:`Operation`.

    When passed an :class:`Operation`, returns a method decorator which installs
    the given method as the implementation of the given :class:`Operation`.

    """
    return _ImplementedOperation(op)<|MERGE_RESOLUTION|>--- conflicted
+++ resolved
@@ -586,50 +586,6 @@
         return tuple(result_sig.args), dict(result_sig.kwargs)
 
     def __type_rule__(self, *args: Q.args, **kwargs: Q.kwargs) -> type[V]:
-<<<<<<< HEAD
-        def unwrap_annotation(typ):
-            """Unwrap Annotated types."""
-            return (
-                typing.get_args(typ)[0] if typing.get_origin(typ) is Annotated else typ
-            )
-
-        def cleanup_type(typ):
-            """Strip parameters from polymorphic types."""
-            origin = typing.get_origin(typ)
-            typ = typ if origin is None else origin
-
-            if typ is typing.Any:
-                return object
-            return typ
-
-        sig = self.__signature__
-        bound_sig = sig.bind(*args, **kwargs)
-        bound_sig.apply_defaults()
-
-        anno = sig.return_annotation
-        anno = unwrap_annotation(anno)
-
-        if anno is None:
-            return typing.cast(type[V], type(None))
-
-        if anno is inspect.Signature.empty:
-            return typing.cast(type[V], object)
-
-        if isinstance(anno, typing.TypeVar):
-            # rudimentary but sound special-case type inference sufficient for syntax ops:
-            # if the return type annotation is a TypeVar,
-            # look for a parameter with the same annotation and return its type,
-            # otherwise give up and return Any/object
-            for name, param in bound_sig.signature.parameters.items():
-                param_typ = unwrap_annotation(param.annotation)
-                if param_typ is anno and param.kind not in (
-                    inspect.Parameter.VAR_POSITIONAL,
-                    inspect.Parameter.VAR_KEYWORD,
-                ):
-                    arg = bound_sig.arguments[name]
-                    tp: type[V] = type(arg) if not isinstance(arg, type) else arg
-                    return cleanup_type(tp)
-=======
         from effectful.internals.unification import (
             freetypevars,
             nested_type,
@@ -640,7 +596,6 @@
         return_anno = self.__signature__.return_annotation
         if typing.get_origin(return_anno) is typing.Annotated:
             return_anno = typing.get_args(return_anno)[0]
->>>>>>> 89ddd66a
 
         if return_anno is inspect.Parameter.empty:
             return typing.cast(type[V], object)
@@ -649,14 +604,10 @@
         elif not freetypevars(return_anno):
             return return_anno
 
-<<<<<<< HEAD
-        return cleanup_type(anno)
-=======
         type_args = tuple(nested_type(a) for a in args)
         type_kwargs = {k: nested_type(v) for k, v in kwargs.items()}
         bound_sig = self.__signature__.bind(*type_args, **type_kwargs)
         return substitute(return_anno, unify(self.__signature__, bound_sig))  # type: ignore
->>>>>>> 89ddd66a
 
     def __repr__(self):
         return f"_BaseOperation({self._default}, name={self.__name__}, freshening={self._freshening})"
@@ -997,7 +948,6 @@
         for var in bound_vars
     }
 
-<<<<<<< HEAD
     if not renaming:
         # No renaming needed, just return the term.
         return __dispatch(op.__type_rule__(*args, **kwargs))(op, *args, **kwargs)
@@ -1055,31 +1005,6 @@
     with interpreter(productN(base_analyses)):
         result = op(*renamed_args, **renamed_kwargs)
     return result.values(cast)  # type: ignore
-=======
-    args_, kwargs_ = list(args), dict(kwargs)
-    for i, (v, c) in (
-        *enumerate(zip(args, arg_ctxs)),
-        *{k: (v, kwarg_ctxs[k]) for k, v in kwargs.items()}.items(),
-    ):
-        if c:
-            res = evaluate(
-                v,
-                intp={
-                    apply: lambda _, op, *a, **k: defdata(op, *a, **k),
-                    **{op: renaming[op] for op in c},
-                },
-            )
-            if isinstance(i, int):
-                args_[i] = res
-            elif isinstance(i, str):
-                kwargs_[i] = res
-
-    base_term = __dispatch(typing.cast(type[T], object))(op, *args_, **kwargs_)
-    tp = typeof(base_term)
-
-    typed_term = __dispatch(tp)(op, *args_, **kwargs_)
-    return typed_term
->>>>>>> 89ddd66a
 
 
 @defterm.register(object)
