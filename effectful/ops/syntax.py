--- conflicted
+++ resolved
@@ -7,12 +7,6 @@
 import typing
 from collections.abc import Callable, Iterable, Mapping
 from typing import Annotated, Concatenate
-
-<<<<<<< HEAD
-from typing_extensions import ParamSpec
-=======
-import tree
->>>>>>> ec7b64d5
 
 from effectful.ops.types import Annotation, Expr, Operation, Term
 
@@ -669,12 +663,8 @@
 
 
 @defop.register(type)
-<<<<<<< HEAD
 @defop.register(types.GenericAlias)
-def _(t: type[T], *, name: str | None = None) -> Operation[[], T]:
-=======
 def _[T](t: type[T], *, name: str | None = None) -> Operation[[], T]:
->>>>>>> ec7b64d5
     def func() -> t:  # type: ignore
         raise NotImplementedError
 
@@ -991,12 +981,6 @@
         *{k: (v, kwarg_ctxs[k]) for k, v in kwargs.items()}.items(),
     ):
         if c:
-<<<<<<< HEAD
-=======
-            v = _map_structure_and_keys(
-                lambda a: renaming.get(a, a) if isinstance(a, Operation) else a, v
-            )
->>>>>>> ec7b64d5
             res = evaluate(
                 v,
                 intp={
@@ -1137,13 +1121,7 @@
 
 
 @defdata.register(collections.abc.Iterable)
-<<<<<<< HEAD
-class _IterableTerm(
-    Generic[T], _BaseTerm[collections.abc.Iterable[T]], collections.abc.Iterable[T]
-):
-=======
-class _IterableTerm[T](_BaseTerm[collections.abc.Iterable[T]]):
->>>>>>> ec7b64d5
+class _IterableTerm[T](_BaseTerm[collections.abc.Iterable[T]], collections.abc.Iterable[T]):
     @defop
     def __iter__(self: collections.abc.Iterable[T]) -> collections.abc.Iterator[T]:
         if not isinstance(self, Term):
@@ -1153,11 +1131,7 @@
 
 
 @defdata.register(collections.abc.Iterator)
-<<<<<<< HEAD
-class _IteratorTerm(Generic[T], _IterableTerm[T], collections.abc.Iterator[T]):
-=======
-class _IteratorTerm[T](_IterableTerm[T]):
->>>>>>> ec7b64d5
+class _IteratorTerm[T](_IterableTerm[T], collections.abc.Iterator[T]):
     @defop
     def __next__(self: collections.abc.Iterator[T]) -> T:
         if not isinstance(self, Term):
@@ -1170,9 +1144,8 @@
 next_ = _IteratorTerm.__next__
 
 
-<<<<<<< HEAD
 @defdata.register(collections.abc.Collection)
-class _CollectionTerm(Generic[T], _IterableTerm[T]):
+class _CollectionTerm[T](_IterableTerm[T]):
     @defop
     def __contains__(self: collections.abc.Collection[T], item: T) -> bool:
         if not isinstance(self, Term) and not isinstance(item, Term):
@@ -1189,7 +1162,7 @@
 
 
 @defdata.register(collections.abc.Sequence)
-class _SequenceTerm(Generic[T], _CollectionTerm[T], collections.abc.Sequence[T]):
+class _SequenceTerm[T](_CollectionTerm[T], collections.abc.Sequence[T]):
     @defop
     def __getitem__(self: collections.abc.Sequence[T], index: int) -> T:
         if not isinstance(self, Term) and not isinstance(index, Term):
@@ -1199,7 +1172,7 @@
 
 
 @defdata.register(collections.abc.Mapping)
-class _MappingTerm(Generic[S, V], _CollectionTerm[S], collections.abc.Mapping[S, V]):
+class _MappingTerm[S, V](_CollectionTerm[S], collections.abc.Mapping[S, V]):
     @defop
     def __getitem__(self: collections.abc.Mapping[S, V], key: S) -> V:
         if not isinstance(self, Term) and not isinstance(key, Term):
@@ -1208,10 +1181,7 @@
             raise NotImplementedError
 
 
-def syntactic_eq(x: Expr[T], other: Expr[T]) -> bool:
-=======
 def syntactic_eq[T](x: Expr[T], other: Expr[T]) -> bool:
->>>>>>> ec7b64d5
     """Syntactic equality, ignoring the interpretation of the terms.
 
     :param x: A term.
