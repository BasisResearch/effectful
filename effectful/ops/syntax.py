--- conflicted
+++ resolved
@@ -640,14 +640,10 @@
 
 
 @defop.register(type)
-<<<<<<< HEAD
 @defop.register(typing.cast(type, types.GenericAlias))
 @defop.register(typing.cast(type, typing._GenericAlias))  # type: ignore
 @defop.register(typing.cast(type, types.UnionType))
-def _(t: type[T], *, name: str | None = None) -> Operation[[], T]:
-=======
 def _[T](t: type[T], *, name: str | None = None) -> Operation[[], T]:
->>>>>>> ec7b64d5
     def func() -> t:  # type: ignore
         raise NotImplementedError
 
