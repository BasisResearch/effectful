import collections.abc
import dataclasses
import functools
import inspect
import random
import types
import typing
from collections.abc import Callable
from typing import Annotated, Concatenate, Generic, TypeVar

import tree
from typing_extensions import ParamSpec

from effectful.ops.types import Annotation, Expr, Interpretation, Operation, Term

P = ParamSpec("P")
Q = ParamSpec("Q")
S = TypeVar("S")
T = TypeVar("T")
V = TypeVar("V")
A = TypeVar("A")
B = TypeVar("B")


@dataclasses.dataclass
class Scoped(Annotation):
    """
    A special type annotation that indicates the relative scope of a parameter
    in the signature of an :class:`Operation` created with :func:`defop` .

    :class:`Scoped` makes it easy to describe higher-order :class:`Operation` s
    that take other :class:`Term` s and :class:`Operation` s as arguments,
    inspired by a number of recent proposals to view syntactic variables
    as algebraic effects and environments as effect handlers.

    As a result, in ``effectful`` many complex higher-order programming constructs,
    such as lambda-abstraction, let-binding, loops, try-catch exception handling,
    nondeterminism, capture-avoiding substitution and algebraic effect handling,
    can be expressed uniformly using :func:`defop` as ordinary :class:`Operation` s
    and evaluated or transformed using generalized effect handlers that respect
    the scoping semantics of the operations.

    .. warning::

        :class:`Scoped` instances are typically constructed using indexing
        syntactic sugar borrowed from generic types like :class:`typing.Generic` .
        For example, ``Scoped[A]`` desugars to a :class:`Scoped` instances
        with ``ordinal={A}``, and ``Scoped[A | B]`` desugars to a :class:`Scoped`
        instance with ``ordinal={A, B}`` .

        However, :class:`Scoped` is not a generic type, and the set of :class:`typing.TypeVar` s
        used for the :class:`Scoped` annotations in a given operation must be disjoint
        from the set of :class:`typing.TypeVar` s used for generic types of the parameters.

    **Example usage**:

    We illustrate the use of :class:`Scoped` with a few case studies of classical
    syntactic variable binding constructs expressed as :class:`Operation` s.

    >>> from typing import Annotated, TypeVar
    >>> from effectful.ops.syntax import Scoped, defop
    >>> from effectful.ops.semantics import fvsof
    >>> from effectful.handlers.numbers import add
    >>> A, B, S, T = TypeVar('A'), TypeVar('B'), TypeVar('S'), TypeVar('T')
    >>> x, y = defop(int, name='x'), defop(int, name='y')

    * For example, we can define a higher-order operation :func:`Lambda`
      that takes an :class:`Operation` representing a bound syntactic variable
      and a :class:`Term` representing the body of an anonymous function,
      and returns a :class:`Term` representing a lambda function:

      >>> @defop
      ... def Lambda(
      ...     var: Annotated[Operation[[], S], Scoped[A]],
      ...     body: Annotated[T, Scoped[A | B]]
      ... ) -> Annotated[Callable[[S], T], Scoped[B]]:
      ...     raise NotImplementedError

    * The :class:`Scoped` annotation is used here to indicate that the argument ``var``
      passed to :func:`Lambda` may appear free in ``body``, but not in the resulting function.
      In other words, it is bound by :func:`Lambda`:

      >>> assert x not in fvsof(Lambda(x, add(x(), 1)))

      However, variables in ``body`` other than ``var`` still appear free in the result:

      >>> assert y in fvsof(Lambda(x, add(x(), y())))

    * :class:`Scoped` can also be used with variadic arguments and keyword arguments.
      For example, we can define a generalized :func:`LambdaN` that takes a variable
      number of arguments and keyword arguments:

      >>> @defop
      ... def LambdaN(
      ...     body: Annotated[T, Scoped[A | B]],
      ...     *args: Annotated[Operation[[], S], Scoped[A]],
      ...     **kwargs: Annotated[Operation[[], S], Scoped[A]]
      ... ) -> Annotated[Callable[..., T], Scoped[B]]:
      ...     raise NotImplementedError

      This is equivalent to the built-in :class:`Operation` :func:`deffn`:

      >>> assert not {x, y} & fvsof(LambdaN(add(x(), y()), x, y))

    * :class:`Scoped` and :func:`defop` can also express more complex scoping semantics.
      For example, we can define a :func:`Let` operation that binds a variable in
      a :class:`Term` ``body`` to a ``value`` that may be another possibly open :class:`Term` :

      >>> @defop
      ... def Let(
      ...     var: Annotated[Operation[[], S], Scoped[A]],
      ...     val: Annotated[S, Scoped[B]],
      ...     body: Annotated[T, Scoped[A | B]]
      ... ) -> Annotated[T, Scoped[B]]:
      ...     raise NotImplementedError

      Here the variable ``var`` is bound by :func:`Let` in `body` but not in ``val`` :

      >>> assert x not in fvsof(Let(x, add(y(), 1), add(x(), y())))

      >>> fvs = fvsof(Let(x, add(y(), x()), add(x(), y())))
      >>> assert x in fvs and y in fvs

      This is reflected in the free variables of subterms of the result:

      >>> assert x in fvsof(Let(x, add(x(), y()), add(x(), y())).args[1])
      >>> assert x not in fvsof(Let(x, add(y(), 1), add(x(), y())).args[2])
    """

    ordinal: collections.abc.Set

    def __class_getitem__(cls, item: TypeVar | typing._SpecialForm):
        assert not isinstance(item, tuple), "can only be in one scope"
        if isinstance(item, typing.TypeVar):
            return cls(ordinal=frozenset({item}))
        elif typing.get_origin(item) is typing.Union and typing.get_args(item):
            return cls(ordinal=frozenset(typing.get_args(item)))
        else:
            raise TypeError(
                f"expected TypeVar or non-empty Union of TypeVars, but got {item}"
            )

    @staticmethod
    def _param_is_var(param: type | inspect.Parameter) -> bool:
        """
        Helper function that checks if a parameter is annotated as an :class:`Operation` .

        :param param: The parameter to check.
        :returns: ``True`` if the parameter is an :class:`Operation` , ``False`` otherwise.
        """
        if isinstance(param, inspect.Parameter):
            param = param.annotation
        if typing.get_origin(param) is Annotated:
            param = typing.get_args(param)[0]
        if typing.get_origin(param) is not None:
            param = typing.cast(type, typing.get_origin(param))
        return isinstance(param, type) and issubclass(param, Operation)

    @classmethod
    def _get_param_ordinal(cls, param: type | inspect.Parameter) -> collections.abc.Set:
        """
        Given a type or parameter, extracts the ordinal from its :class:`Scoped` annotation.

        :param param: The type or signature parameter to extract the ordinal from.
        :returns: The ordinal typevars.
        """
        if isinstance(param, inspect.Parameter):
            return cls._get_param_ordinal(param.annotation)
        elif typing.get_origin(param) is Annotated:
            for a in typing.get_args(param)[1:]:
                if isinstance(a, cls):
                    return a.ordinal
            return set()
        else:
            return set()

    @classmethod
    def _get_root_ordinal(cls, sig: inspect.Signature) -> collections.abc.Set:
        """
        Given a signature, computes the intersection of all :class:`Scoped` annotations.

        :param sig: The signature to check.
        :returns: The intersection of the `ordinal`s of all :class:`Scoped` annotations.
        """
        return set(cls._get_param_ordinal(sig.return_annotation)).intersection(
            *(cls._get_param_ordinal(p) for p in sig.parameters.values())
        )

    @classmethod
    def _get_fresh_ordinal(cls, *, name: str = "RootScope") -> collections.abc.Set:
        return {TypeVar(name)}

    @classmethod
    def _check_has_single_scope(cls, sig: inspect.Signature) -> bool:
        """
        Checks if each parameter has at most one :class:`Scoped` annotation.

        :param sig: The signature to check.
        :returns: True if each parameter has at most one :class:`Scoped` annotation, False otherwise.
        """
        # invariant: at most one Scope annotation per parameter
        return not any(
            len([a for a in p.annotation.__metadata__ if isinstance(a, cls)]) > 1
            for p in sig.parameters.values()
            if typing.get_origin(p.annotation) is Annotated
        )

    @classmethod
    def _check_no_typevar_overlap(cls, sig: inspect.Signature) -> bool:
        """
        Checks if there is no overlap between ordinal typevars and generic ones.

        :param sig: The signature to check.
        :returns: True if there is no overlap between ordinal typevars and generic ones, False otherwise.
        """

        def _get_free_type_vars(
            tp: type | typing._SpecialForm | inspect.Parameter | tuple | list,
        ) -> collections.abc.Set[TypeVar]:
            if isinstance(tp, TypeVar):
                return {tp}
            elif isinstance(tp, tuple | list):
                return set().union(*map(_get_free_type_vars, tp))
            elif isinstance(tp, inspect.Parameter):
                return _get_free_type_vars(tp.annotation)
            elif typing.get_origin(tp) is Annotated:
                return _get_free_type_vars(typing.get_args(tp)[0])
            elif typing.get_origin(tp) is not None:
                return _get_free_type_vars(typing.get_args(tp))
            else:
                return set()

        # invariant: no overlap between ordinal typevars and generic ones
        free_type_vars = _get_free_type_vars(
            (sig.return_annotation, *sig.parameters.values())
        )
        return all(
            free_type_vars.isdisjoint(cls._get_param_ordinal(p))
            for p in (
                sig.return_annotation,
                *sig.parameters.values(),
            )
        )

    @classmethod
    def _check_no_boundvars_in_result(cls, sig: inspect.Signature) -> bool:
        """
        Checks that no bound variables would appear free in the return value.

        :param sig: The signature to check.
        :returns: True if no bound variables would appear free in the return value, False otherwise.

        .. note::

            This is used as a post-condition for :func:`infer_annotations`.
            However, it is not a necessary condition for the correctness of the
            `Scope` annotations of an operation - our current implementation
            merely does not extend to cases where this condition is true.
        """
        root_ordinal = cls._get_root_ordinal(sig)
        return_ordinal = cls._get_param_ordinal(sig.return_annotation)
        return not any(
            root_ordinal < cls._get_param_ordinal(p) <= return_ordinal
            for p in sig.parameters.values()
            if cls._param_is_var(p)
        )

    @classmethod
    def infer_annotations(cls, sig: inspect.Signature) -> inspect.Signature:
        """
        Given a :class:`inspect.Signature` for an :class:`Operation` for which
        only some :class:`inspect.Parameter` s have manual :class:`Scoped` annotations,
        computes a new signature with :class:`Scoped` annotations attached to each parameter,
        including the return type annotation.

        The new annotations are inferred by joining the manual annotations with a
        fresh root scope. The root scope is the intersection of all :class:`Scoped`
        annotations in the resulting :class:`inspect.Signature` object.

        :class`Operation` s in this root scope are free in the result and in all arguments.

        :param sig: The signature of the operation.
        :returns: A new signature with inferred :class:`Scoped` annotations.
        """
        # pre-conditions
        assert cls._check_has_single_scope(sig)
        assert cls._check_no_typevar_overlap(sig)
        assert cls._check_no_boundvars_in_result(sig)

        root_ordinal = cls._get_root_ordinal(sig)
        if not root_ordinal:
            root_ordinal = cls._get_fresh_ordinal()

        # add missing Scoped annotations and join everything with the root scope
        new_annos: list[type | typing._SpecialForm] = []
        for anno in (
            sig.return_annotation,
            *(p.annotation for p in sig.parameters.values()),
        ):
            new_scope = cls(ordinal=cls._get_param_ordinal(anno) | root_ordinal)
            if typing.get_origin(anno) is Annotated:
                new_anno = typing.get_args(anno)[0]
                new_anno = Annotated[new_anno, new_scope]
                for other in typing.get_args(anno)[1:]:
                    if not isinstance(other, cls):
                        new_anno = Annotated[new_anno, other]
            else:
                new_anno = Annotated[anno, new_scope]

            new_annos.append(new_anno)

        # construct a new Signature structure with the inferred annotations
        new_return_anno, new_annos = new_annos[0], new_annos[1:]
        inferred_sig = sig.replace(
            parameters=[
                p.replace(annotation=a)
                for p, a in zip(sig.parameters.values(), new_annos)
            ],
            return_annotation=new_return_anno,
        )

        # post-conditions
        assert cls._get_root_ordinal(inferred_sig) == root_ordinal != set()
        return inferred_sig

    def analyze(self, bound_sig: inspect.BoundArguments) -> frozenset[Operation]:
        """
        Computes a set of bound variables given a signature with bound arguments.

        The :func:`analyze` methods of :class:`Scoped` annotations that appear on
        the signature of an :class:`Operation` are used by :func:`defop` to generate
        implementations of :func:`Operation.__fvs_rule__` underlying alpha-renaming
        in :func:`defterm` and :func:`defdata` and free variable sets in :func:`fvsof` .

        Specifically, the :func:`analyze` method of the :class:`Scoped` annotation
        of a parameter computes the set of bound variables in that parameter's value.
        The :func:`Operation.__fvs_rule__` method generated by :func:`defop` simply
        extracts the annotation of each parameter, calls :func:`analyze` on the value
        given for the corresponding parameter in ``bound_sig`` , and returns the results.

        :param bound_sig: The :class:`inspect.Signature` of an :class:`Operation`
            together with values for all of its arguments.
        :returns: A set of bound variables.
        """
        bound_vars: frozenset[Operation] = frozenset()
        return_ordinal = self._get_param_ordinal(bound_sig.signature.return_annotation)
        for name, param in bound_sig.signature.parameters.items():
            param_ordinal = self._get_param_ordinal(param)
            if param_ordinal <= self.ordinal and not param_ordinal <= return_ordinal:
                param_value = bound_sig.arguments[name]
                param_bound_vars = set()

                if self._param_is_var(param):
                    # Handle individual Operation parameters (existing behavior)
                    if param.kind is inspect.Parameter.VAR_POSITIONAL:
                        # pre-condition: all bound variables should be distinct
                        assert len(param_value) == len(set(param_value))
                        param_bound_vars = set(param_value)
                    elif param.kind is inspect.Parameter.VAR_KEYWORD:
                        # pre-condition: all bound variables should be distinct
                        assert len(param_value.values()) == len(
                            set(param_value.values())
                        )
                        param_bound_vars = set(param_value.values())
                    else:
                        param_bound_vars = {param_value}
                elif param_ordinal:  # Only process if there's a Scoped annotation
                    # We can't use tree.flatten here because we want to be able
                    # to see dict keys
                    def extract_operations(obj):
                        if isinstance(obj, Operation):
                            param_bound_vars.add(obj)
                        elif isinstance(obj, dict):
                            for k, v in obj.items():
                                extract_operations(k)
                                extract_operations(v)
                        elif isinstance(obj, list | set | tuple):
                            for v in obj:
                                extract_operations(v)

                    extract_operations(param_value)

                # pre-condition: all bound variables should be distinct
                if param_bound_vars:
                    assert not bound_vars & param_bound_vars
                    bound_vars |= param_bound_vars

        return bound_vars


@functools.singledispatch
def defop(
    t: Callable[P, T], *, name: str | None = None, freshening=list[int] | None
) -> Operation[P, T]:
    """Creates a fresh :class:`Operation`.

    :param t: May be a type, callable, or :class:`Operation`. If a type, the
              operation will have no arguments and return the type. If a callable,
              the operation will have the same signature as the callable, but with
              no default rule. If an operation, the operation will be a distinct
              copy of the operation.
    :param name: Optional name for the operation.
    :returns: A fresh operation.

    .. note::

      The result of :func:`defop` is always fresh (i.e. ``defop(f) != defop(f)``).

    **Example usage**:

    * Defining an operation:

      This example defines an operation that selects one of two integers:

      >>> @defop
      ... def select(x: int, y: int) -> int:
      ...     return x

      The operation can be called like a regular function. By default, ``select``
      returns the first argument:

      >>> select(1, 2)
      1

      We can change its behavior by installing a ``select`` handler:

      >>> from effectful.ops.semantics import handler
      >>> with handler({select: lambda x, y: y}):
      ...     print(select(1, 2))
      2

    * Defining an operation with no default rule:

      We can use :func:`defop` and the
      :exc:`NotImplementedError` exception to define an
      operation with no default rule:

      >>> @defop
      ... def add(x: int, y: int) -> int:
      ...     raise NotImplementedError
      >>> print(str(add(1, 2)))
      add(1, 2)

      When an operation has no default rule, the free rule is used instead, which
      constructs a term of the operation applied to its arguments. This feature
      can be used to conveniently define the syntax of a domain-specific language.

    * Defining free variables:

      Passing :func:`defop` a type is a handy way to create a free variable.

      >>> import effectful.handlers.numbers
      >>> from effectful.ops.semantics import evaluate
      >>> x = defop(int, name='x')
      >>> y = x() + 1

      ``y`` is free in ``x``, so it is not fully evaluated:

      >>> print(str(y))
      add(x(), 1)

      We bind ``x`` by installing a handler for it:

      >>> with handler({x: lambda: 2}):
      ...     print(evaluate(y))
      3

      .. note::

        Because the result of :func:`defop` is always fresh, it's important to
        be careful with variable identity.

        Two operations with the same name that come from different calls to
        ``defop`` are not equal:

        >>> x1 = defop(int, name='x')
        >>> x2 = defop(int, name='x')
        >>> x1 == x2
        False

        This means that to correctly bind a variable, you must use the same
        operation object. In this example, ``scale`` returns a term with a free
        variable ``x``:

        >>> import effectful.handlers.numbers
        >>> x = defop(float, name='x')
        >>> def scale(a: float) -> float:
        ...     return x() * a

        Binding the variable ``x`` as follows does not work:

        >>> term = scale(3.0)
        >>> fresh_x = defop(float, name='x')
        >>> with handler({fresh_x: lambda: 2.0}):
        ...     print(str(evaluate(term)))
        mul(x(), 3.0)

        Only the original operation object will work:

        >>> from effectful.ops.semantics import fvsof
        >>> with handler({x: lambda: 2.0}):
        ...     print(evaluate(term))
        6.0

    * Defining a fresh :class:`Operation`:

      Passing :func:`defop` an :class:`Operation` creates a fresh operation with
      the same name and signature, but no default rule.

      >>> fresh_select = defop(select)
      >>> print(str(fresh_select(1, 2)))
      select(1, 2)

      The new operation is distinct from the original:

      >>> with handler({select: lambda x, y: y}):
      ...     print(select(1, 2), fresh_select(1, 2))
      2 select(1, 2)

      >>> with handler({fresh_select: lambda x, y: y}):
      ...     print(select(1, 2), fresh_select(1, 2))
      1 2

    """
    raise NotImplementedError(f"expected type or callable, got {t}")


@defop.register(typing.cast(type[collections.abc.Callable], collections.abc.Callable))
class _BaseOperation(Generic[Q, V], Operation[Q, V]):
    __signature__: inspect.Signature
    __name__: str

    _default: Callable[Q, V]

    def __init__(
        self,
        default: Callable[Q, V],
        *,
        name: str | None = None,
        freshening: list[int] | None = None,
    ):
        functools.update_wrapper(self, default)
        self._default = default
        self.__name__ = name or default.__name__
        self._freshening = freshening or []
        self.__signature__ = inspect.signature(default)

    def __eq__(self, other):
        if not isinstance(other, Operation):
            return NotImplemented
        return self is other

    def __lt__(self, other):
        if not isinstance(other, Operation):
            return NotImplemented
        return id(self) < id(other)

    def __hash__(self):
        return hash(self._default)

    def __default_rule__(self, *args: Q.args, **kwargs: Q.kwargs) -> "Expr[V]":
        try:
            return self._default(*args, **kwargs)
        except NotImplementedError:
            return typing.cast(
                Callable[Concatenate[Operation[Q, V], Q], Expr[V]], defdata
            )(self, *args, **kwargs)

    def __fvs_rule__(
        self, *args: Q.args, **kwargs: Q.kwargs
    ) -> tuple[
        tuple[collections.abc.Set[Operation], ...],
        dict[str, collections.abc.Set[Operation]],
    ]:
        sig = Scoped.infer_annotations(self.__signature__)
        bound_sig = sig.bind(*args, **kwargs)
        bound_sig.apply_defaults()

        result_sig = sig.bind(
            *(frozenset() for _ in bound_sig.args),
            **{k: frozenset() for k in bound_sig.kwargs},
        )
        for name, param in sig.parameters.items():
            if typing.get_origin(param.annotation) is typing.Annotated:
                for anno in typing.get_args(param.annotation)[1:]:
                    if isinstance(anno, Scoped):
                        param_bound_vars = anno.analyze(bound_sig)
                        if param.kind is inspect.Parameter.VAR_POSITIONAL:
                            result_sig.arguments[name] = tuple(
                                param_bound_vars for _ in bound_sig.arguments[name]
                            )
                        elif param.kind is inspect.Parameter.VAR_KEYWORD:
                            for k in bound_sig.arguments[name]:
                                result_sig.arguments[name][k] = param_bound_vars
                        else:
                            result_sig.arguments[name] = param_bound_vars

        return tuple(result_sig.args), dict(result_sig.kwargs)

    def __type_rule__(self, *args: Q.args, **kwargs: Q.kwargs) -> type[V]:
        def unwrap_annotation(typ):
            """Unwrap Annotated types."""
            return (
                typing.get_args(typ)[0] if typing.get_origin(typ) is Annotated else typ
            )

        def drop_params(typ):
            """Strip parameters from polymorphic types."""
            origin = typing.get_origin(typ)
            return typ if origin is None else origin

        sig = self.__signature__
        bound_sig = sig.bind(*args, **kwargs)
        bound_sig.apply_defaults()

        anno = sig.return_annotation
        anno = unwrap_annotation(anno)

        if anno is None:
            return typing.cast(type[V], type(None))

        if anno is inspect.Signature.empty:
            return typing.cast(type[V], object)

        if isinstance(anno, typing.TypeVar):
            # rudimentary but sound special-case type inference sufficient for syntax ops:
            # if the return type annotation is a TypeVar,
            # look for a parameter with the same annotation and return its type,
            # otherwise give up and return Any/object
            for name, param in bound_sig.signature.parameters.items():
                param_typ = unwrap_annotation(param.annotation)
                if param_typ is anno and param.kind not in (
                    inspect.Parameter.VAR_POSITIONAL,
                    inspect.Parameter.VAR_KEYWORD,
                ):
                    arg = bound_sig.arguments[name]
                    tp: type[V] = type(arg) if not isinstance(arg, type) else arg
                    return drop_params(tp)

            return typing.cast(type[V], object)

        return drop_params(anno)

    def __repr__(self):
        return f"_BaseOperation({self._default}, name={self.__name__}, freshening={self._freshening})"

    def __str__(self):
        return self.__name__

    def __get__(self, instance, owner):
        if instance is not None:
            # This is an instance-level operation, so we need to bind the instance
            return functools.partial(self, instance)
        else:
            # This is a static operation, so we return the operation itself
            return self


@defop.register(Operation)
def _(t: Operation[P, T], *, name: str | None = None) -> Operation[P, T]:
    @functools.wraps(t)
    def func(*args, **kwargs):
        raise NotImplementedError

    if name is None:
        name = getattr(t, "__name__", str(t))
    freshening = getattr(t, "_freshening", []) + [random.randint(0, 1 << 32)]

    return defop(func, name=name, freshening=freshening)


@defop.register(type)
def _(t: type[T], *, name: str | None = None) -> Operation[[], T]:
    def func() -> t:  # type: ignore
        raise NotImplementedError

    freshening = []
    if name is None:
        name = t.__name__
        freshening = [random.randint(0, 1 << 32)]

    return typing.cast(
        Operation[[], T],
        defop(func, name=name, freshening=freshening),
    )


@defop.register(types.BuiltinFunctionType)
def _(t: Callable[P, T], *, name: str | None = None) -> Operation[P, T]:
    @functools.wraps(t)
    def func(*args, **kwargs):
        if not any(isinstance(a, Term) for a in tree.flatten((args, kwargs))):
            return t(*args, **kwargs)
        else:
            raise NotImplementedError

    return defop(func, name=name)


<<<<<<< HEAD
@defop.register(classmethod)
def _(  # type: ignore
    t: classmethod, *, name: str | None = None
) -> Operation[Concatenate[type[S], P], T]:
    raise NotImplementedError("classmethod operations are not yet supported")


@defop.register(staticmethod)
class _StaticMethodOperation(Generic[P, S, T], _BaseOperation[P, T]):
    def __init__(self, default: staticmethod, **kwargs):
        super().__init__(default=default.__func__, **kwargs)

    def __get__(self, instance: S, owner: type[S] | None = None) -> Callable[P, T]:
        return self


@defop.register(property)
class _PropertyOperation(Generic[S, T], _BaseOperation[[S], T]):
    def __init__(self, default: property, **kwargs):  # type: ignore
        assert not default.fset, "property with setter is not supported"
        assert not default.fdel, "property with deleter is not supported"
        super().__init__(default=typing.cast(Callable[[S], T], default.fget), **kwargs)

    @typing.overload
    def __get__(
        self, instance: None, owner: type[S] | None = None
    ) -> "_PropertyOperation[S, T]": ...

    @typing.overload
    def __get__(self, instance: S, owner: type[S] | None = None) -> T: ...

    def __get__(self, instance, owner: type[S] | None = None):
        if instance is not None:
            return self(instance)
        else:
            return self


@defop.register(functools.singledispatchmethod)
class _SingleDispatchMethodOperation(
    Generic[P, S, T], _BaseOperation[Concatenate[S, P], T]
):
    _default: Callable[Concatenate[S, P], T]

    def __init__(self, default: functools.singledispatchmethod, **kwargs):  # type: ignore
        if isinstance(default.func, classmethod):
            raise NotImplementedError("Operations as classmethod are not yet supported")

        @functools.wraps(default.func)
        def _wrapper(obj: S, *args: P.args, **kwargs: P.kwargs) -> T:
            return default.__get__(obj)(*args, **kwargs)

        self._registry: functools.singledispatchmethod = default
        super().__init__(_wrapper, **kwargs)

    @typing.overload
    def __get__(
        self, instance: None, owner: type[S] | None = None
    ) -> "_SingleDispatchMethodOperation[P, S, T]": ...

    @typing.overload
    def __get__(self, instance: S, owner: type[S] | None = None) -> Callable[P, T]: ...

    def __get__(self, instance, owner: type[S] | None = None):
        if instance is not None:
            return functools.partial(self, instance)
        else:
            return self

    @property
    def register(self):
        return self._registry.register

    @property
    def __isabstractmethod__(self):
        return self._registry.__isabstractmethod__
=======
class _SingleDispatchOperation(Generic[P, S, T], _BaseOperation[Concatenate[S, P], T]):
    _default: "functools._SingleDispatchCallable[T]"

    @property
    def register(self):
        return self._default.register

    @property
    def dispatch(self):
        return self._default.dispatch


if typing.TYPE_CHECKING:
    defop.register(functools._SingleDispatchCallable)(_SingleDispatchOperation)
else:

    @typing.runtime_checkable
    class _SingleDispatchCallable(typing.Protocol):
        registry: types.MappingProxyType[object, Callable]

        def dispatch(self, cls: type) -> Callable: ...
        def register(self, cls: type, func: Callable | None = None) -> Callable: ...
        def _clear_cache(self) -> None: ...
        def __call__(self, /, *args, **kwargs): ...

    defop.register(_SingleDispatchCallable)(_SingleDispatchOperation)
>>>>>>> 9ab58f4b


@defop
def deffn(
    body: Annotated[T, Scoped[A | B]],
    *args: Annotated[Operation, Scoped[A]],
    **kwargs: Annotated[Operation, Scoped[A]],
) -> Annotated[Callable[..., T], Scoped[B]]:
    """An operation that represents a lambda function.

    :param body: The body of the function.
    :type body: T
    :param args: Operations representing the positional arguments of the function.
    :type args: Operation
    :param kwargs: Operations representing the keyword arguments of the function.
    :type kwargs: Operation
    :returns: A callable term.
    :rtype: Callable[..., T]

    :func:`deffn` terms are eliminated by the :func:`call` operation, which
    performs beta-reduction.

    **Example usage**:

    Here :func:`deffn` is used to define a term that represents the function
    ``lambda x, y=1: 2 * x + y``:

    >>> import effectful.handlers.numbers
    >>> import random
    >>> random.seed(0)

    >>> x, y = defop(int, name='x'), defop(int, name='y')
    >>> term = deffn(2 * x() + y(), x, y=y)
    >>> print(str(term))
    deffn(add(mul(2, x()), y()), x, y=y)
    >>> term(3, y=4)
    10

    .. note::

      In general, avoid using :func:`deffn` directly. Instead, use
      :func:`defterm` to convert a function to a term because it will
      automatically create the right free variables.

    """
    raise NotImplementedError


class _CustomSingleDispatchCallable(Generic[P, Q, S, T]):
    def __init__(
        self, func: Callable[Concatenate[Callable[[type], Callable[Q, S]], P], T]
    ):
        self.func = func
        self._registry = functools.singledispatch(func)
        functools.update_wrapper(self, func)

    @property
    def dispatch(self):
        return self._registry.dispatch

    @property
    def register(self):
        return self._registry.register

    def __call__(self, *args: P.args, **kwargs: P.kwargs) -> T:
        return self.func(self.dispatch, *args, **kwargs)


@defop.register(_CustomSingleDispatchCallable)
class _CustomSingleDispatchOperation(Generic[P, Q, S, T], _BaseOperation[P, T]):
    _default: _CustomSingleDispatchCallable[P, Q, S, T]

    def __init__(self, default: _CustomSingleDispatchCallable[P, Q, S, T], **kwargs):
        super().__init__(default, **kwargs)
        self.__signature__ = inspect.signature(functools.partial(default.func, None))  # type: ignore

    @property
    def dispatch(self):
        return self._registry.dispatch

    @property
    def register(self):
        return self._registry.register


@_CustomSingleDispatchCallable
def defterm(__dispatch: Callable[[type], Callable[[T], Expr[T]]], value: T):
    """Convert a value to a term, using the type of the value to dispatch.

    :param value: The value to convert.
    :type value: T
    :returns: A term.
    :rtype: Expr[T]
    """
    if isinstance(value, Term):
        return value
    else:
        return __dispatch(type(value))(value)


@_CustomSingleDispatchCallable
def defdata(
    __dispatch: Callable[[type], Callable[..., Expr[T]]],
    op: Operation[..., T],
    *args,
    **kwargs,
) -> Expr[T]:
    """Constructs a Term that is an instance of its semantic type.

    :returns: An instance of ``T``.
    :rtype: Expr[T]

    This function is the only way to construct a :class:`Term` from an :class:`Operation`.

    .. note::

      This function is not likely to be called by users of the effectful
      library, but they may wish to register implementations for additional
      types.

    **Example usage**:

    This is how callable terms are implemented:

    .. code-block:: python

      class _CallableTerm(Generic[P, T], Term[collections.abc.Callable[P, T]]):
          def __init__(
              self,
              op: Operation[..., T],
              *args: Expr,
              **kwargs: Expr,
          ):
              self._op = op
              self._args = args
              self._kwargs = kwargs

          @property
          def op(self):
              return self._op

          @property
          def args(self):
              return self._args

          @property
          def kwargs(self):
              return self._kwargs

          def __call__(self, *args: Expr, **kwargs: Expr) -> Expr[T]:
              from effectful.ops.semantics import call

              return call(self, *args, **kwargs)

      @defdata.register(collections.abc.Callable)
      def _(op, *args, **kwargs):
          return _CallableTerm(op, *args, **kwargs)

    When an Operation whose return type is `Callable` is passed to :func:`defdata`,
    it is reconstructed as a :class:`_CallableTerm`, which implements the :func:`__call__` method.
    """
    from effectful.ops.semantics import apply, evaluate, typeof

    arg_ctxs, kwarg_ctxs = op.__fvs_rule__(*args, **kwargs)
    renaming = {
        var: defop(var)
        for bound_vars in (*arg_ctxs, *kwarg_ctxs.values())
        for var in bound_vars
    }

    args_, kwargs_ = list(args), dict(kwargs)
    for i, (v, c) in (
        *enumerate(zip(args, arg_ctxs)),
        *{k: (v, kwarg_ctxs[k]) for k, v in kwargs.items()}.items(),
    ):
        if c:
            v = tree.map_structure(
                lambda a: renaming.get(a, a) if isinstance(a, Operation) else a, v
            )
            res = evaluate(
                v,
                intp={
                    apply: lambda _, op, *a, **k: defdata(op, *a, **k),
                    **{op: renaming[op] for op in c},
                },
            )
            if isinstance(i, int):
                args_[i] = res
            elif isinstance(i, str):
                kwargs_[i] = res

    base_term = __dispatch(typing.cast(type[T], object))(op, *args_, **kwargs_)
    tp = typeof(base_term)
    if tp is typing.Union:
        raise ValueError("Terms that return Union types are not supported.")
    assert isinstance(tp, type)

    typed_term = __dispatch(tp)(op, *args_, **kwargs_)
    return typed_term


@defterm.register(object)
@defterm.register(Operation)
@defterm.register(Term)
@defterm.register(type)
@defterm.register(types.BuiltinFunctionType)
def _(value: T) -> T:
    return value


@defdata.register(object)
class _BaseTerm(Generic[T], Term[T]):
    _op: Operation[..., T]
    _args: collections.abc.Sequence[Expr]
    _kwargs: collections.abc.Mapping[str, Expr]

    def __init__(
        self,
        op: Operation[..., T],
        *args: Expr,
        **kwargs: Expr,
    ):
        self._op = op
        self._args = args
        self._kwargs = kwargs

    def __eq__(self, other) -> bool:
        from effectful.ops.syntax import syntactic_eq

        return syntactic_eq(self, other)

    @property
    def op(self):
        return self._op

    @property
    def args(self):
        return self._args

    @property
    def kwargs(self):
        return self._kwargs


@defdata.register(collections.abc.Callable)
class _CallableTerm(Generic[P, T], _BaseTerm[collections.abc.Callable[P, T]]):
    def __call__(self, *args: Expr, **kwargs: Expr) -> Expr[T]:
        from effectful.ops.semantics import call

        return call(self, *args, **kwargs)  # type: ignore


def trace(value: Callable[P, T]) -> Callable[P, T]:
    """Convert a callable to a term by calling it with appropriately typed free variables.

    **Example usage**:

    :func:`trace` can be passed a function, and it will convert that function to
    a term by calling it with appropriately typed free variables:

    >>> def incr(x: int) -> int:
    ...     return x + 1
    >>> term = trace(incr)

    >>> print(str(term))
    deffn(add(int(), 1), int)

    >>> term(2)
    3

    """
    from effectful.internals.runtime import interpreter
    from effectful.ops.semantics import apply, call

    assert not isinstance(value, Term)

    try:
        sig = inspect.signature(value)
    except ValueError:
        return value

    for name, param in sig.parameters.items():
        if param.kind in (
            inspect.Parameter.VAR_POSITIONAL,
            inspect.Parameter.VAR_KEYWORD,
        ):
            raise ValueError(f"cannot unembed {value}: parameter {name} is variadic")

    bound_sig = sig.bind(
        **{name: defop(param.annotation) for name, param in sig.parameters.items()}
    )
    bound_sig.apply_defaults()

    with interpreter(
        {
            apply: lambda _, op, *a, **k: defdata(op, *a, **k),
            call: call.__default_rule__,
        }
    ):
        body = value(
            *[a() for a in bound_sig.args],
            **{k: v() for k, v in bound_sig.kwargs.items()},
        )

    return deffn(body, *bound_sig.args, **bound_sig.kwargs)


def syntactic_eq(x: Expr[T], other: Expr[T]) -> bool:
    """Syntactic equality, ignoring the interpretation of the terms.

    :param x: A term.
    :type x: Expr[T]
    :param other: Another term.
    :type other: Expr[T]
    :returns: ``True`` if the terms are syntactically equal and ``False`` otherwise.
    """
    if isinstance(x, Term) and isinstance(other, Term):
        op, args, kwargs = x.op, x.args, x.kwargs
        op2, args2, kwargs2 = other.op, other.args, other.kwargs
        try:
            tree.assert_same_structure(
                (op, args, kwargs), (op2, args2, kwargs2), check_types=True
            )
        except (TypeError, ValueError):
            return False
        return all(
            tree.flatten(
                tree.map_structure(
                    syntactic_eq, (op, args, kwargs), (op2, args2, kwargs2)
                )
            )
        )
    elif isinstance(x, Term) or isinstance(other, Term):
        return False
    else:
        return x == other


class ObjectInterpretation(Generic[T, V], Interpretation[T, V]):
    """A helper superclass for defining an ``Interpretation`` of many
    :class:`~effectful.ops.types.Operation` instances with shared state or behavior.

    You can mark specific methods in the definition of an
    :class:`ObjectInterpretation` with operations using the :func:`implements`
    decorator. The :class:`ObjectInterpretation` object itself is an
    ``Interpretation`` (mapping from :class:`~effectful.ops.types.Operation` to :class:`~typing.Callable`)

    >>> from effectful.ops.semantics import handler
    >>> @defop
    ... def read_box():
    ...     pass
    ...
    >>> @defop
    ... def write_box(new_value):
    ...     pass
    ...
    >>> class StatefulBox(ObjectInterpretation):
    ...     def __init__(self, init=None):
    ...         super().__init__()
    ...         self.stored = init
    ...     @implements(read_box)
    ...     def whatever(self):
    ...         return self.stored
    ...     @implements(write_box)
    ...     def write_box(self, new_value):
    ...         self.stored = new_value
    ...
    >>> first_box = StatefulBox(init="First Starting Value")
    >>> second_box = StatefulBox(init="Second Starting Value")
    >>> with handler(first_box):
    ...     print(read_box())
    ...     write_box("New Value")
    ...     print(read_box())
    ...
    First Starting Value
    New Value
    >>> with handler(second_box):
    ...     print(read_box())
    Second Starting Value
    >>> with handler(first_box):
    ...     print(read_box())
    New Value

    """

    # This is a weird hack to get around the fact that
    # the default meta-class runs __set_name__ before __init__subclass__.
    # We basically store the implementations here temporarily
    # until __init__subclass__ is called.
    # This dict is shared by all `Implementation`s,
    # so we need to clear it when we're done.
    _temporary_implementations: dict[Operation[..., T], Callable[..., V]] = dict()
    implementations: dict[Operation[..., T], Callable[..., V]] = dict()

    @classmethod
    def __init_subclass__(cls, **kwargs):
        super().__init_subclass__(**kwargs)
        cls.implementations = ObjectInterpretation._temporary_implementations.copy()

        for sup in cls.mro():
            if issubclass(sup, ObjectInterpretation):
                cls.implementations = {**sup.implementations, **cls.implementations}

        ObjectInterpretation._temporary_implementations.clear()

    def __iter__(self):
        return iter(self.implementations)

    def __len__(self):
        return len(self.implementations)

    def __getitem__(self, item: Operation[..., T]) -> Callable[..., V]:
        return self.implementations[item].__get__(self, type(self))


class _ImplementedOperation(Generic[P, Q, T, V]):
    impl: Callable[Q, V] | None
    op: Operation[P, T]

    def __init__(self, op: Operation[P, T]):
        self.op = op
        self.impl = None

    def __get__(
        self, instance: ObjectInterpretation[T, V], owner: type
    ) -> Callable[..., V]:
        assert self.impl is not None

        return self.impl.__get__(instance, owner)

    def __call__(self, impl: Callable[Q, V]):
        self.impl = impl
        return self

    def __set_name__(self, owner: ObjectInterpretation[T, V], name):
        assert self.impl is not None
        assert self.op is not None
        owner._temporary_implementations[self.op] = self.impl


def implements(op: Operation[P, V]):
    """Marks a method in an :class:`ObjectInterpretation` as the implementation of a
    particular abstract :class:`Operation`.

    When passed an :class:`Operation`, returns a method decorator which installs
    the given method as the implementation of the given :class:`Operation`.

    """
    return _ImplementedOperation(op)<|MERGE_RESOLUTION|>--- conflicted
+++ resolved
@@ -697,7 +697,6 @@
     return defop(func, name=name)
 
 
-<<<<<<< HEAD
 @defop.register(classmethod)
 def _(  # type: ignore
     t: classmethod, *, name: str | None = None
@@ -774,7 +773,8 @@
     @property
     def __isabstractmethod__(self):
         return self._registry.__isabstractmethod__
-=======
+
+
 class _SingleDispatchOperation(Generic[P, S, T], _BaseOperation[Concatenate[S, P], T]):
     _default: "functools._SingleDispatchCallable[T]"
 
@@ -801,7 +801,6 @@
         def __call__(self, /, *args, **kwargs): ...
 
     defop.register(_SingleDispatchCallable)(_SingleDispatchOperation)
->>>>>>> 9ab58f4b
 
 
 @defop
