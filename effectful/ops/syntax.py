--- conflicted
+++ resolved
@@ -1142,9 +1142,8 @@
 next_ = _IteratorTerm.__next__
 
 
-<<<<<<< HEAD
 @defterm.register(types.GeneratorType)
-def _(genexpr: types.GeneratorType[T, None, None]) -> Expr[Iterable[T]]:
+def _[T](genexpr: types.GeneratorType[T, None, None]) -> Expr[Iterable[T]]:
     from effectful.internals.disassembler import GeneratorExpToDefstream, reconstruct
 
     genexpr_ast = reconstruct(genexpr)
@@ -1162,10 +1161,7 @@
     )
 
 
-def syntactic_eq(x: Expr[T], other: Expr[T]) -> bool:
-=======
 def syntactic_eq[T](x: Expr[T], other: Expr[T]) -> bool:
->>>>>>> 7a54a86a
     """Syntactic equality, ignoring the interpretation of the terms.
 
     :param x: A term.
