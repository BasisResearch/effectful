--- conflicted
+++ resolved
@@ -235,14 +235,6 @@
         """
         raise NotImplementedError
 
-<<<<<<< HEAD
-    @define.register(classmethod)
-    @classmethod
-    def _define_classmethod(cls, default, **kwargs):
-        return Operation._ClassMethodOpDescriptor(cls.define, default.__func__)
-
-=======
->>>>>>> 2378c304
     @define.register(
         typing.cast(type[collections.abc.Callable], collections.abc.Callable)
     )
@@ -297,14 +289,11 @@
     def _define_staticmethod[**P, T](cls, t: "staticmethod[P, T]", **kwargs):
         return staticmethod(cls.define(t.__func__, **kwargs))
 
-<<<<<<< HEAD
-=======
     @define.register(classmethod)
     @classmethod
     def _define_classmethod(cls, default, **kwargs):
         return _ClassMethodOpDescriptor(cls.define, default.__func__)
 
->>>>>>> 2378c304
     @define.register(functools.singledispatchmethod)
     @classmethod
     def _define_singledispatchmethod(cls, default, **kwargs):
@@ -486,11 +475,7 @@
 
     def __init_subclass__(cls, **kwargs):
         super().__init_subclass__(**kwargs)
-<<<<<<< HEAD
-        cls.apply = Operation.define(cls.apply, name=f"{cls.__name__}_apply")
-=======
         cls.apply = cls.define(cls.apply, name=f"{cls.__name__}_apply")
->>>>>>> 2378c304
 
 
 if typing.TYPE_CHECKING:
