--- conflicted
+++ resolved
@@ -76,10 +76,7 @@
     __signature__: inspect.Signature
     __name__: str
     __default__: Callable[Q, V]
-<<<<<<< HEAD
-=======
     __apply__: typing.ClassVar["Operation"]
->>>>>>> 4a9091d6
 
     def __init__(
         self, signature: inspect.Signature, name: str, default: Callable[Q, V]
@@ -397,7 +394,6 @@
         term by subtracting the results of this method from the free variables
         of the subterms, allowing :func:`fvsof` to be implemented in terms of
         :func:`evaluate` .
-<<<<<<< HEAD
 
         """
         from effectful.ops.syntax import Scoped
@@ -427,92 +423,12 @@
 
         return result_sig
 
-    def __call__(self, *args: Q.args, **kwargs: Q.kwargs) -> V:
-        from effectful.internals.runtime import get_interpretation
-        from effectful.ops.semantics import apply
-
-        intp = get_interpretation()
-
-        self_handler = intp.get(self)
-        if self_handler is not None:
-            return self_handler(*args, **kwargs)
-
-        class_apply_handler = intp.get(type(self).apply)
-        if class_apply_handler is not None:
-            return class_apply_handler(self, *args, **kwargs)
-
-        global_apply_handler = intp.get(apply)
-        if global_apply_handler is not None:
-            return global_apply_handler(self, *args, **kwargs)
-
-        # Use type(self) instead of self because we do not want a bound method
-        class_apply = type(self).apply
-
-        # In Operation, cls.apply is a classmethod. In subclasses, it is an operation.
-        if isinstance(class_apply, Operation):
-            return class_apply.__default_rule__(self, *args, **kwargs)  # type: ignore[return-value]
-        return class_apply(self, *args, **kwargs)  # type: ignore[return-value]
-=======
-
-        """
-        from effectful.ops.syntax import Scoped
-
-        sig = Scoped.infer_annotations(self.__signature__)
-        bound_sig = sig.bind(*args, **kwargs)
-        bound_sig.apply_defaults()
-
-        result_sig = sig.bind(
-            *(frozenset() for _ in bound_sig.args),
-            **{k: frozenset() for k in bound_sig.kwargs},
-        )
-        for name, param in sig.parameters.items():
-            if typing.get_origin(param.annotation) is typing.Annotated:
-                for anno in typing.get_args(param.annotation)[1:]:
-                    if isinstance(anno, Scoped):
-                        param_bound_vars = anno.analyze(bound_sig)
-                        if param.kind is inspect.Parameter.VAR_POSITIONAL:
-                            result_sig.arguments[name] = tuple(
-                                param_bound_vars for _ in bound_sig.arguments[name]
-                            )
-                        elif param.kind is inspect.Parameter.VAR_KEYWORD:
-                            for k in bound_sig.arguments[name]:
-                                result_sig.arguments[name][k] = param_bound_vars
-                        else:
-                            result_sig.arguments[name] = param_bound_vars
-
-        return result_sig
->>>>>>> 4a9091d6
-
     def __repr__(self):
         return f"{self.__class__.__name__}({self.__name__}, {self.__signature__})"
 
     def __str__(self):
         return self.__name__
 
-<<<<<<< HEAD
-    def __get__(self, instance, owner):
-        if instance is not None:
-            # This is an instance-level operation, so we need to bind the instance
-            return types.MethodType(self, instance)
-        else:
-            # This is a static operation, so we return the operation itself
-            return self
-
-    @classmethod
-    def apply[**A, B](
-        cls, op: "Operation[A, B]", *args: A.args, **kwargs: A.kwargs
-    ) -> "Expr[B]":
-        """Apply an operation to arguments.
-
-        In subclasses of Operation, `apply` is an operation that may be handled.
-
-        """
-        return op.__default_rule__(*args, **kwargs)
-
-    def __init_subclass__(cls, **kwargs):
-        super().__init_subclass__(**kwargs)
-        cls.apply = cls.define(cls.apply, name=f"{cls.__name__}_apply")
-=======
     def __set_name__[T](self, owner: type[T], name: str) -> None:
         if not issubclass(owner, Term):
             assert not hasattr(self, "_name_on_instance"), "should only be called once"
@@ -625,7 +541,6 @@
 
 Operation.__apply__ = Operation.define(staticmethod(__apply__))
 del __apply__
->>>>>>> 4a9091d6
 
 
 if typing.TYPE_CHECKING:
