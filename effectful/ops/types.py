from __future__ import annotations

import abc
import collections.abc
import functools
import inspect
import typing
import warnings
from collections.abc import Callable, Mapping, Sequence
from typing import Any, _ProtocolMeta, Concatenate, overload, runtime_checkable


class NotHandled(Exception):
    """Raised by an operation when the operation should remain unhandled."""

    pass


@functools.total_ordering
class Operation[**Q, V](abc.ABC):
    """An abstract class representing an effect that can be implemented by an effect handler.

    .. note::

       Do not use :class:`Operation` directly. Instead, use :func:`defop` to define operations.

    """

    __signature__: inspect.Signature
    __name__: str
    __default__: Callable[Q, V]

    @abc.abstractmethod
    def __eq__(self, other):
        raise NotImplementedError

    @abc.abstractmethod
    def __hash__(self):
        raise NotImplementedError

    @abc.abstractmethod
    def __lt__(self, other):
        raise NotImplementedError

    @functools.singledispatchmethod
    @classmethod
    def define(cls, obj) -> Operation[Q, V]:
        """Define an operation from a callable object."""
        raise NotImplementedError

    @typing.final
    def __default_rule__(self, *args: Q.args, **kwargs: Q.kwargs) -> Expr[V]:
        """The default rule is used when the operation is not handled.

        If no default rule is supplied, the free rule is used instead.
        """
        try:
            try:
                return self.__default__(*args, **kwargs)
            except NotImplementedError:
                warnings.warn(
                    "Operations should raise effectful.ops.types.NotHandled instead of NotImplementedError.",
                    DeprecationWarning,
                )
                raise NotHandled
        except NotHandled:
            from effectful.ops.syntax import defdata

            return typing.cast(
                Callable[Concatenate[Operation[Q, V], Q], Expr[V]], defdata
            )(self, *args, **kwargs)

    @typing.final
    def __type_rule__(self, *args: Q.args, **kwargs: Q.kwargs) -> type[V]:
<<<<<<< HEAD
        """Returns the type of the operation applied to arguments.

        .. note::

           The arguments are expected to be either
           :class:`effectful.internals.unification.Box`ed types or collections
           containing values and :class:`effectful.internals.unification.Box`ed
           types. Callers are expected to apply the appropriate boxing. Boxing
           the input types prevents confusion between types and values and
           allows for terms that compute on type-valued arguments.

        """
        raise NotImplementedError
=======
        """Returns the type of the operation applied to arguments."""
        from effectful.internals.unification import (
            freetypevars,
            nested_type,
            substitute,
            unify,
        )
>>>>>>> 057d3bfc

        return_anno = self.__signature__.return_annotation
        if typing.get_origin(return_anno) is typing.Annotated:
            return_anno = typing.get_args(return_anno)[0]

        if return_anno is inspect.Parameter.empty:
            return typing.cast(type[V], object)
        elif return_anno is None:
            return type(None)  # type: ignore
        elif not freetypevars(return_anno):
            return return_anno

        type_args = tuple(nested_type(a) for a in args)
        type_kwargs = {k: nested_type(v) for k, v in kwargs.items()}
        bound_sig = self.__signature__.bind(*type_args, **type_kwargs)
        return substitute(return_anno, unify(self.__signature__, bound_sig))  # type: ignore

    @typing.final
    def __fvs_rule__(self, *args: Q.args, **kwargs: Q.kwargs) -> inspect.BoundArguments:
        """
        Returns the sets of variables that appear free in each argument and keyword argument
        but not in the result of the operation, i.e. the variables bound by the operation.

        These are used by :func:`fvsof` to determine the free variables of a term by
        subtracting the results of this method from the free variables of the subterms,
        allowing :func:`fvsof` to be implemented in terms of :func:`evaluate` .
        """
        from effectful.ops.syntax import Scoped

        sig = Scoped.infer_annotations(self.__signature__)
        bound_sig = sig.bind(*args, **kwargs)
        bound_sig.apply_defaults()

        result_sig = sig.bind(
            *(frozenset() for _ in bound_sig.args),
            **{k: frozenset() for k in bound_sig.kwargs},
        )
        for name, param in sig.parameters.items():
            if typing.get_origin(param.annotation) is typing.Annotated:
                for anno in typing.get_args(param.annotation)[1:]:
                    if isinstance(anno, Scoped):
                        param_bound_vars = anno.analyze(bound_sig)
                        if param.kind is inspect.Parameter.VAR_POSITIONAL:
                            result_sig.arguments[name] = tuple(
                                param_bound_vars for _ in bound_sig.arguments[name]
                            )
                        elif param.kind is inspect.Parameter.VAR_KEYWORD:
                            for k in bound_sig.arguments[name]:
                                result_sig.arguments[name][k] = param_bound_vars
                        else:
                            result_sig.arguments[name] = param_bound_vars

        return result_sig

    def __call__(self, *args: Q.args, **kwargs: Q.kwargs) -> V:
<<<<<<< HEAD
        return self.apply.__default_rule__(self, *args, **kwargs)  # type: ignore
=======
        from effectful.internals.runtime import get_interpretation
        from effectful.ops.semantics import apply

        intp = get_interpretation()
        if self in intp:
            return intp[self](*args, **kwargs)
        elif self is apply:
            return self.__default__(*args, **kwargs)
        else:
            return apply(self, *args, **kwargs)

    def __get__(self, instance, owner):
        if instance is not None:
            # This is an instance-level operation, so we need to bind the instance
            return functools.partial(self, instance)
        else:
            # This is a static operation, so we return the operation itself
            return self
>>>>>>> 057d3bfc

    def __repr__(self):
        return f"{self.__class__.__name__}({self.__name__}, {self.__signature__})"

    def __str__(self):
        return self.__name__


class Term[T](abc.ABC):
    """A term in an effectful computation is a is a tree of :class:`Operation`
    applied to values.

    """

    __match_args__ = ("op", "args", "kwargs")

    @property
    @abc.abstractmethod
    def op(self) -> Operation[..., T]:
        """Abstract property for the operation."""
        raise NotImplementedError

    @property
    @abc.abstractmethod
    def args(self) -> Sequence[Expr[Any]]:
        """Abstract property for the arguments."""
        raise NotImplementedError

    @property
    @abc.abstractmethod
    def kwargs(self) -> Mapping[str, Expr[Any]]:
        """Abstract property for the keyword arguments."""
        raise NotImplementedError

    def __repr__(self) -> str:
        return f"{self.__class__.__name__}({self.op!r}, {self.args!r}, {self.kwargs!r})"

    def __str__(self) -> str:
        from effectful.internals.runtime import interpreter
        from effectful.ops.semantics import apply, evaluate

        fresh: dict[str, dict[Operation, int]] = collections.defaultdict(dict)

        def op_str(op):
            """Return a unique (in this term) name for the operation."""
            name = op.__name__
            if name not in fresh:
                fresh[name] = {op: 0}
            if op not in fresh[name]:
                fresh[name][op] = len(fresh[name])

            n = fresh[name][op]
            if n == 0:
                return name
            return f"{name}!{n}"

        def term_str(term):
            if isinstance(term, Operation):
                return op_str(term)
            elif isinstance(term, list):
                return "[" + ", ".join(map(term_str, term)) + "]"
            elif isinstance(term, tuple):
                return "(" + ", ".join(map(term_str, term)) + ")"
            elif isinstance(term, dict):
                return (
                    "{"
                    + ", ".join(
                        f"{term_str(k)}:{term_str(v)}" for (k, v) in term.items()
                    )
                    + "}"
                )
            return str(term)

        def _apply(op, *args, **kwargs) -> str:
            args_str = ", ".join(map(term_str, args)) if args else ""
            kwargs_str = (
                ", ".join(f"{k}={term_str(v)}" for k, v in kwargs.items())
                if kwargs
                else ""
            )

            ret = f"{op_str(op)}({args_str}"
            if kwargs:
                ret += f"{', ' if args else ''}"
            ret += f"{kwargs_str})"
            return ret

        with interpreter({apply: _apply}):
            return typing.cast(str, evaluate(self))


try:
    from prettyprinter import install_extras, pretty_call, register_pretty

    install_extras({"dataclasses"})

    @register_pretty(Term)
    def pretty_term(value: Term, ctx):
        default_op_name = str(value.op)

        fresh_by_name = ctx.get("fresh_by_name") or {}
        new_ctx = ctx.assoc("fresh_by_name", fresh_by_name)

        fresh = fresh_by_name.get(default_op_name, {})
        fresh_by_name[default_op_name] = fresh

        fresh_ctr = fresh.get(value.op, len(fresh))
        fresh[value.op] = fresh_ctr

        op_name = str(value.op) + (f"!{fresh_ctr}" if fresh_ctr > 0 else "")
        return pretty_call(new_ctx, op_name, *value.args, **value.kwargs)

except ImportError:
    pass


#: An expression is either a value or a term.
type Expr[T] = T | Term[T]


class _InterpretationMeta(_ProtocolMeta):
    def __instancecheck__(cls, instance):
        return isinstance(instance, collections.abc.Mapping) and all(
            isinstance(k, Operation) and callable(v) for k, v in instance.items()
        )


@runtime_checkable
class Interpretation[T, V](typing.Protocol, metaclass=_InterpretationMeta):
    """An interpretation is a mapping from operations to their implementations."""

    def keys(self):
        raise NotImplementedError

    def values(self):
        raise NotImplementedError

    def items(self):
        raise NotImplementedError

    @overload
    def get(self, key: Operation[..., T], /) -> Callable[..., V] | None:
        raise NotImplementedError

    @overload
    def get(
        self, key: Operation[..., T], default: Callable[..., V], /
    ) -> Callable[..., V]:
        raise NotImplementedError

    @overload
    def get[S](self, key: Operation[..., T], default: S, /) -> Callable[..., V] | S:
        raise NotImplementedError

    def __getitem__(self, key: Operation[..., T]) -> Callable[..., V]:
        raise NotImplementedError

    def __contains__(self, key: Operation[..., T]) -> bool:
        raise NotImplementedError

    def __iter__(self):
        raise NotImplementedError

    def __len__(self) -> int:
        raise NotImplementedError


class Annotation(abc.ABC):
    @classmethod
    @abc.abstractmethod
    def infer_annotations(cls, sig: inspect.Signature) -> inspect.Signature:
        raise NotImplementedError<|MERGE_RESOLUTION|>--- conflicted
+++ resolved
@@ -7,7 +7,7 @@
 import typing
 import warnings
 from collections.abc import Callable, Mapping, Sequence
-from typing import Any, _ProtocolMeta, Concatenate, overload, runtime_checkable
+from typing import Any, Concatenate, _ProtocolMeta, overload, runtime_checkable
 
 
 class NotHandled(Exception):
@@ -72,7 +72,6 @@
 
     @typing.final
     def __type_rule__(self, *args: Q.args, **kwargs: Q.kwargs) -> type[V]:
-<<<<<<< HEAD
         """Returns the type of the operation applied to arguments.
 
         .. note::
@@ -85,16 +84,12 @@
            allows for terms that compute on type-valued arguments.
 
         """
-        raise NotImplementedError
-=======
-        """Returns the type of the operation applied to arguments."""
         from effectful.internals.unification import (
             freetypevars,
             nested_type,
             substitute,
             unify,
         )
->>>>>>> 057d3bfc
 
         return_anno = self.__signature__.return_annotation
         if typing.get_origin(return_anno) is typing.Annotated:
@@ -107,10 +102,11 @@
         elif not freetypevars(return_anno):
             return return_anno
 
-        type_args = tuple(nested_type(a) for a in args)
-        type_kwargs = {k: nested_type(v) for k, v in kwargs.items()}
+        type_args = tuple(nested_type(a).value for a in args)
+        type_kwargs = {k: nested_type(v).value for k, v in kwargs.items()}
         bound_sig = self.__signature__.bind(*type_args, **type_kwargs)
-        return substitute(return_anno, unify(self.__signature__, bound_sig))  # type: ignore
+        subst_type = substitute(return_anno, unify(self.__signature__, bound_sig))
+        return typing.cast(type[V], subst_type)
 
     @typing.final
     def __fvs_rule__(self, *args: Q.args, **kwargs: Q.kwargs) -> inspect.BoundArguments:
@@ -150,19 +146,27 @@
         return result_sig
 
     def __call__(self, *args: Q.args, **kwargs: Q.kwargs) -> V:
-<<<<<<< HEAD
-        return self.apply.__default_rule__(self, *args, **kwargs)  # type: ignore
-=======
+        return type(self).apply(self, *args, **kwargs)
+
+    @classmethod
+    def apply(cls, op: Operation[Q, V], *args: Q.args, **kwargs: Q.kwargs) -> V:
         from effectful.internals.runtime import get_interpretation
         from effectful.ops.semantics import apply
 
         intp = get_interpretation()
-        if self in intp:
-            return intp[self](*args, **kwargs)
-        elif self is apply:
+
+        self_handler = intp.get(self)
+        if self_handler is not None:
+            return self_handler(*args, **kwargs)
+
+        if self is apply:
             return self.__default__(*args, **kwargs)
-        else:
-            return apply(self, *args, **kwargs)
+
+        op_apply_handler = intp.get(type(self).apply)
+        if op_apply_handler is not None:
+            return op_apply_handler(self, *args, **kwargs)
+
+        return apply(self, *args, **kwargs)
 
     def __get__(self, instance, owner):
         if instance is not None:
@@ -171,7 +175,6 @@
         else:
             # This is a static operation, so we return the operation itself
             return self
->>>>>>> 057d3bfc
 
     def __repr__(self):
         return f"{self.__class__.__name__}({self.__name__}, {self.__signature__})"
