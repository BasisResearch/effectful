--- conflicted
+++ resolved
@@ -3,11 +3,7 @@
 
 from typing_extensions import ParamSpec
 
-<<<<<<< HEAD
 from effectful.internals.prompts import bind_prompt
-=======
-from effectful.internals.prompts import Prompt, bind_prompt
->>>>>>> 170db5c2
 from effectful.internals.runtime import get_interpretation, interpreter
 from effectful.ops.core import Interpretation, Operation
 
@@ -25,13 +21,8 @@
 
 def coproduct(
     intp: Interpretation[S, T],
-<<<<<<< HEAD
-    *intps: Interpretation[S, T],
+    intp2: Interpretation[S, T],
     prompt: Operation[..., T] = fwd,  # type: ignore
-=======
-    intp2: Interpretation[S, T],
-    prompt: Prompt[T] = fwd,  # type: ignore
->>>>>>> 170db5c2
 ) -> Interpretation[S, T]:
     res = dict(intp)
 
