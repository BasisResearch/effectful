import contextlib
from typing import Optional, TypeVar

from typing_extensions import ParamSpec

from effectful.internals.prompts import bind_prompt
from effectful.internals.runtime import get_interpretation, interpreter
from effectful.ops.core import Interpretation, Operation

P = ParamSpec("P")
Q = ParamSpec("Q")
S = TypeVar("S")
T = TypeVar("T")
V = TypeVar("V")


@Operation
def fwd(__result: Optional[S], *args, **kwargs) -> S:
    return __result  # type: ignore


def coproduct(
    intp: Interpretation[S, T],
<<<<<<< HEAD
    *intps: Interpretation[S, T],
) -> Interpretation[S, T]:
    if len(intps) == 0:  # unit
        return intp
    elif len(intps) > 1:  # associativity
        return coproduct(intp, coproduct(*intps))

    (intp2,) = intps

=======
    intp2: Interpretation[S, T],
    prompt: Operation[..., T] = fwd,  # type: ignore
) -> Interpretation[S, T]:
>>>>>>> 0c57e5bf
    res = dict(intp)

    for op, i2 in intp2.items():
        i1 = intp.get(op)
        if i1:
            res[op] = bind_prompt(fwd, i1, i2)  # type: ignore
        else:
            res[op] = i2

    return res


@contextlib.contextmanager
def handler(intp: Interpretation[S, T]):
    with interpreter(coproduct(get_interpretation(), intp)):
        yield intp


@contextlib.contextmanager
def closed_handler(intp: Interpretation[S, T]):
    with interpreter({**get_interpretation(), **intp}):
        yield intp<|MERGE_RESOLUTION|>--- conflicted
+++ resolved
@@ -21,21 +21,8 @@
 
 def coproduct(
     intp: Interpretation[S, T],
-<<<<<<< HEAD
-    *intps: Interpretation[S, T],
+    intp2: Interpretation[S, T],
 ) -> Interpretation[S, T]:
-    if len(intps) == 0:  # unit
-        return intp
-    elif len(intps) > 1:  # associativity
-        return coproduct(intp, coproduct(*intps))
-
-    (intp2,) = intps
-
-=======
-    intp2: Interpretation[S, T],
-    prompt: Operation[..., T] = fwd,  # type: ignore
-) -> Interpretation[S, T]:
->>>>>>> 0c57e5bf
     res = dict(intp)
 
     for op, i2 in intp2.items():
