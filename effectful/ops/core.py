--- conflicted
+++ resolved
@@ -30,10 +30,6 @@
 V = TypeVar("V")
 
 
-<<<<<<< HEAD
-@dataclasses.dataclass(eq=True, repr=True, unsafe_hash=True)
-=======
->>>>>>> 6d6e5aa4
 class Operation(Generic[Q, V]):
     signature: Callable[Q, V]
 
