--- conflicted
+++ resolved
@@ -34,11 +34,7 @@
     default: Callable[Q, V]
 
     def __call__(self, *args: Q.args, **kwargs: Q.kwargs) -> V:
-<<<<<<< HEAD
         return apply.default(get_interpretation(), self, *args, **kwargs)  # type: ignore
-=======
-        return apply(self, *args, **kwargs)  # type: ignore
->>>>>>> f9124feb
 
 
 @dataclasses.dataclass(frozen=True, eq=True, repr=True, unsafe_hash=True)
@@ -47,22 +43,10 @@
     args: Sequence[Union["Term[T]", T]]
     kwargs: Sequence[Tuple[str, Union["Term[T]", T]]]
 
-<<<<<<< HEAD
-=======
-
-Context = Mapping[Operation[..., T], V]
-Interpretation = Context[T, Callable[..., V]]
->>>>>>> f9124feb
 
 Context = Mapping[Operation[..., T], V]
 Interpretation = Context[T, Callable[..., V]]
 
-<<<<<<< HEAD
-=======
-def gensym(t: Type[T]) -> Operation[[], T]:
-    op: Operation[[], T] = Operation(lambda: Term(op, (), ()))  # type: ignore
-    return op
->>>>>>> f9124feb
 
 def gensym(t: Type[T]) -> Operation[[], T]:
     op: Operation[[], T] = Operation(lambda: Term(op, (), ()))  # type: ignore
@@ -76,23 +60,13 @@
     if op in intp:
         return intp[op](*args, **kwargs)
     elif apply in intp:
-        return intp[apply](intp, op, *args, **kwargs)
+        return intp[apply](intp, op, *args, **kwargs)  # type: ignore
     else:
         return op.default(*args, **kwargs)  # type: ignore
 
 
-<<<<<<< HEAD
 @bind_interpretation
 def evaluate(intp: Interpretation[S, T], term: Term[S]) -> Term[T] | T:
     args = [evaluate(a) if isinstance(a, Term) else a for a in term.args]  # type: ignore
     kwargs = {k: evaluate(v) if isinstance(v, Term) else v for k, v in term.kwargs}  # type: ignore
-    return apply.default(intp, term.op, *args, **kwargs)  # type: ignore
-=======
-@Operation
-def evaluate(term: Term[T]) -> T:
-    return apply(
-        term.op,
-        *(evaluate(a) if isinstance(a, Term) else a for a in term.args),
-        **{k: (evaluate(v) if isinstance(v, Term) else v) for k, v in term.kwargs},
-    )
->>>>>>> f9124feb
+    return apply.default(intp, term.op, *args, **kwargs)  # type: ignore