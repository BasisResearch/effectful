import functools
import operator
from collections.abc import Sequence
from typing import Any, cast

import jax
import tree

import effectful.handlers.jax.numpy as jnp
from effectful.handlers.jax._handlers import (
    IndexElement,
    _partial_eval,
<<<<<<< HEAD
    bind_dims,
=======
    _register_jax_op,
    _unbind_dims,
>>>>>>> 786e44e6
    jax_getitem,
    unbind_dims,
)
from effectful.internals.tensor_utils import _desugar_tensor_index
from effectful.ops.syntax import defdata
from effectful.ops.types import Expr, Operation, Term


class _IndexUpdateHelper:
    """Helper class to implement array-style .at[index].set() updates for effectful arrays."""

    def __init__(self, array):
        self.array = array

    def __getitem__(self, key):
        return _IndexUpdateRef(self.array, key)


class _IndexUpdateRef:
    """Reference to an array position for updates via .at[index]."""

    def __init__(self, array, key):
        self.array = array
        self.key = key

    def set(self, value):
        """Set values at the indexed positions."""

        # Create a JAX at operation that properly handles the indexing
        @_register_jax_op
        def jax_at_set(arr, index_key, val):
            # JAX's at expects the index to be unpacked correctly
            if isinstance(index_key, tuple) and len(index_key) == 1:
                # Single index case
                return arr.at[index_key[0]].set(val)
            elif isinstance(index_key, tuple):
                # Multiple indices case
                return arr.at[index_key].set(val)
            else:
                # Direct index case
                return arr.at[index_key].set(val)

        return jax_at_set(self.array, self.key, value)


@defdata.register(jax.Array)
def _embed_array(op, *args, **kwargs):
    if (
        op is jax_getitem
        and not isinstance(args[0], Term)
        and all(not k.args and not k.kwargs for k in args[1] if isinstance(k, Term))
    ):
        return _EagerArrayTerm(jax_getitem, args[0], args[1])
    else:
        return _ArrayTerm(op, *args, **kwargs)


class _ArrayTerm(Term[jax.Array]):
    def __init__(self, op: Operation[..., jax.Array], *args: Expr, **kwargs: Expr):
        self._op = op
        self._args = args
        self._kwargs = kwargs

    @property
    def op(self) -> Operation[..., jax.Array]:
        return self._op

    @property
    def args(self) -> tuple:
        return self._args

    @property
    def kwargs(self) -> dict:
        return self._kwargs

    def __getitem__(
        self, key: Expr[IndexElement] | tuple[Expr[IndexElement], ...]
    ) -> Expr[jax.Array]:
        return jax_getitem(self, key if isinstance(key, tuple) else (key,))

    @property
    def shape(self) -> Expr[tuple[int, ...]]:
        return jnp.shape(cast(jax.Array, self))

    @property
    def size(self) -> Expr[int]:
        return jnp.size(cast(jax.Array, self))

    @property
    def ndim(self) -> Expr[int]:
        return jnp.ndim(cast(jax.Array, self))

    def __add__(self, other: jax.Array) -> jax.Array:
        return jnp.add(cast(jax.Array, self), other)

    def __radd__(self, other: jax.Array) -> jax.Array:
        return jnp.add(other, cast(jax.Array, self))

    def __neg__(self) -> jax.Array:
        return jnp.negative(cast(jax.Array, self))

    def __pos__(self) -> jax.Array:
        return jnp.positive(cast(jax.Array, self))

    def __sub__(self, other: jax.Array) -> jax.Array:
        return jnp.subtract(cast(jax.Array, self), other)

    def __rsub__(self, other: jax.Array) -> jax.Array:
        return jnp.subtract(other, cast(jax.Array, self))

    def __mul__(self, other: jax.Array) -> jax.Array:
        return jnp.multiply(cast(jax.Array, self), other)

    def __rmul__(self, other: jax.Array) -> jax.Array:
        return jnp.multiply(other, cast(jax.Array, self))

    def __truediv__(self, other: jax.Array) -> jax.Array:
        return jnp.divide(cast(jax.Array, self), other)

    def __rtruediv__(self, other: jax.Array) -> jax.Array:
        return jnp.divide(other, cast(jax.Array, self))

    def __pow__(self, other: jax.Array) -> jax.Array:
        return jnp.power(cast(jax.Array, self), other)

    def __rpow__(self, other: jax.Array) -> jax.Array:
        return jnp.power(other, cast(jax.Array, self))

    def __abs__(self) -> jax.Array:
        return jnp.abs(cast(jax.Array, self))

    def __eq__(self, other: Any):
        return jnp.equal(cast(jax.Array, self), other)

    def __ne__(self, other: Any):
        return jnp.not_equal(cast(jax.Array, self), other)

    def __floordiv__(self, other: jax.Array) -> jax.Array:
        return jnp.floor_divide(cast(jax.Array, self), other)

    def __rfloordiv__(self, other: jax.Array) -> jax.Array:
        return jnp.floor_divide(other, cast(jax.Array, self))

    def __mod__(self, other: jax.Array) -> jax.Array:
        return jnp.mod(cast(jax.Array, self), other)

    def __rmod__(self, other: jax.Array) -> jax.Array:
        return jnp.mod(other, cast(jax.Array, self))

    def __lt__(self, other: jax.Array) -> jax.Array:
        return jnp.less(cast(jax.Array, self), other)

    def __le__(self, other: jax.Array) -> jax.Array:
        return jnp.less_equal(cast(jax.Array, self), other)

    def __gt__(self, other: jax.Array) -> jax.Array:
        return jnp.greater(cast(jax.Array, self), other)

    def __ge__(self, other: jax.Array) -> jax.Array:
        return jnp.greater_equal(cast(jax.Array, self), other)

    def __lshift__(self, other: jax.Array) -> jax.Array:
        return jnp.left_shift(cast(jax.Array, self), other)

    def __rlshift__(self, other: jax.Array) -> jax.Array:
        return jnp.left_shift(other, cast(jax.Array, self))

    def __rshift__(self, other: jax.Array) -> jax.Array:
        return jnp.right_shift(cast(jax.Array, self), other)

    def __rrshift__(self, other: jax.Array) -> jax.Array:
        return jnp.right_shift(other, cast(jax.Array, self))

    def __and__(self, other: jax.Array) -> jax.Array:
        return jnp.bitwise_and(cast(jax.Array, self), other)

    def __rand__(self, other: jax.Array) -> jax.Array:
        return jnp.bitwise_and(other, cast(jax.Array, self))

    def __xor__(self, other: jax.Array) -> jax.Array:
        return jnp.bitwise_xor(cast(jax.Array, self), other)

    def __rxor__(self, other: jax.Array) -> jax.Array:
        return jnp.bitwise_xor(other, cast(jax.Array, self))

    def __or__(self, other: jax.Array) -> jax.Array:
        return jnp.bitwise_or(cast(jax.Array, self), other)

    def __ror__(self, other: jax.Array) -> jax.Array:
        return jnp.bitwise_or(other, cast(jax.Array, self))

    def __invert__(self) -> jax.Array:
        return jnp.bitwise_not(cast(jax.Array, self))

    def __matmul__(self, other: jax.Array) -> jax.Array:
        return jnp.matmul(cast(jax.Array, self), other)

    def __rmatmul__(self, other: jax.Array) -> jax.Array:
        return jnp.matmul(other, cast(jax.Array, self))

    @property
    def at(self) -> _IndexUpdateHelper:
        """Return an IndexUpdateHelper for array updates."""
        return _IndexUpdateHelper(self)


class _EagerArrayTerm(_ArrayTerm):
    def __init__(self, op, tensor, key):
        new_shape, new_key = _desugar_tensor_index(tensor.shape, key)
        super().__init__(op, jnp.reshape(tensor, new_shape), new_key)

    def __len__(self):
        return self.shape[0]

    def __iter__(self):
        for i in range(len(self)):
            yield self[i]

    @property
    def shape(self) -> tuple[int, ...]:
        return tuple(
            s
            for s, k in zip(self.args[0].shape, self.args[1])
            if not isinstance(k, Term)
        )

    @property
    def size(self) -> int:
        return functools.reduce(operator.mul, self.shape, 1)

    @property
    def ndim(self) -> int:
        return len(self.shape)


@bind_dims.register  # type: ignore
def _bind_dims_array(t: jax.Array, *args: Operation[[], jax.Array]) -> jax.Array:
    """Convert named dimensions to positional dimensions.

    :param t: An array.
    :type t: T
    :param args: Named dimensions to convert to positional dimensions.
                  These positional dimensions will appear at the beginning of the
                  shape.
    :type args: Operation[[], jax.Array]
    :return: An array with the named dimensions in ``args`` converted to positional dimensions.

    **Example usage**:

    >>> from effectful.ops.syntax import defop
    >>> from effectful.handlers.jax import bind_dims, unbind_dims
    >>> a, b = defop(jax.Array, name='a'), defop(jax.Array, name='b')
    >>> t = unbind_dims(jnp.ones((2, 3)), a, b)
    >>> bind_dims(t, b, a).shape
    (3, 2)
    """

    def _evaluate(expr):
        if isinstance(expr, Term):
            (args, kwargs) = tree.map_structure(_evaluate, (expr.args, expr.kwargs))
            return _partial_eval(expr)
        if tree.is_nested(expr):
            return tree.map_structure(_evaluate, expr)
        return expr

    if not isinstance(t, Term):
        return t

    result = _evaluate(t)
    if not isinstance(result, Term) or not args:
        return result

    # ensure that the result is a jax_getitem with an array as the first argument
    if not (result.op is jax_getitem and isinstance(result.args[0], jax.Array)):
        raise NotImplementedError

    array = result.args[0]
    dims = result.args[1]
    assert isinstance(dims, Sequence)

    # ensure that the order is a subset of the named dimensions
    order_set = set(args)
    if not order_set <= set(a.op for a in dims if isinstance(a, Term)):
        raise NotImplementedError

    # permute the inner array so that the leading dimensions are in the order
    # specified and the trailing dimensions are the remaining named dimensions
    # (or slices)
    reindex_dims = [
        i
        for i, o in enumerate(dims)
        if not isinstance(o, Term) or o.op not in order_set
    ]
    dim_ops = [a.op if isinstance(a, Term) else None for a in dims]
    perm = (
        [dim_ops.index(o) for o in args]
        + reindex_dims
        + list(range(len(dims), len(array.shape)))
    )
    array = jnp.transpose(array, perm)
    reindexed = jax_getitem(
        array, (slice(None),) * len(args) + tuple(dims[i] for i in reindex_dims)
    )
    return reindexed


@unbind_dims.register  # type: ignore
def _unbind_dims_array(t: jax.Array, *args: Operation[[], jax.Array]) -> jax.Array:
    return jax_getitem(t, tuple(n() for n in args))<|MERGE_RESOLUTION|>--- conflicted
+++ resolved
@@ -10,12 +10,8 @@
 from effectful.handlers.jax._handlers import (
     IndexElement,
     _partial_eval,
-<<<<<<< HEAD
+    _register_jax_op,
     bind_dims,
-=======
-    _register_jax_op,
-    _unbind_dims,
->>>>>>> 786e44e6
     jax_getitem,
     unbind_dims,
 )
