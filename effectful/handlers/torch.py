--- conflicted
+++ resolved
@@ -11,12 +11,7 @@
 import tree
 from typing_extensions import ParamSpec
 
-<<<<<<< HEAD
-import effectful.handlers.operator  # noqa: F401
-=======
 import effectful.handlers.numbers  # noqa: F401
-from effectful.internals.base_impl import _BaseTerm
->>>>>>> e61235e0
 from effectful.internals.runtime import interpreter
 from effectful.ops.semantics import apply, evaluate, fvsof, typeof
 from effectful.ops.syntax import NoDefaultRule, _BaseTerm, defdata, defop
