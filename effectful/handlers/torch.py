--- conflicted
+++ resolved
@@ -333,10 +333,7 @@
         return _EagerTensorTerm(args[0], args[1])
     else:
         return _TensorTerm(op, *args, **kwargs)
-<<<<<<< HEAD
-=======
-
->>>>>>> d6cfcbb5
+
 
 class _TensorTerm(Term[torch.Tensor]):
     def __init__(
@@ -358,29 +355,6 @@
     def kwargs(self) -> dict:
         return self._kwargs
 
-<<<<<<< HEAD
-class _TensorTerm(Term[torch.Tensor]):
-    def __init__(
-        self, op: Operation[..., torch.Tensor], *args: Expr, **kwargs: Expr
-    ) -> None:
-        self._op = op
-        self._args = args
-        self._kwargs = kwargs
-
-    @property
-    def op(self) -> Operation[..., torch.Tensor]:
-        return self._op
-
-    @property
-    def args(self) -> tuple:
-        return self._args
-
-    @property
-    def kwargs(self) -> dict:
-        return self._kwargs
-
-=======
->>>>>>> d6cfcbb5
     def __getitem__(
         self, key: Union[Expr[IndexElement], Tuple[Expr[IndexElement], ...]]
     ) -> Expr[torch.Tensor]:
