--- conflicted
+++ resolved
@@ -382,9 +382,6 @@
 ) -> tuple[TorchDistribution, Naming]:
     def _to_positional(a, indices):
         if isinstance(a, torch.Tensor):
-<<<<<<< HEAD
-            return to_tensor(a, *indices)
-=======
             # broadcast to full indexed shape
             existing_dims = set(sizesof(a).keys())
             missing_dims = set(indices) - existing_dims
@@ -392,8 +389,7 @@
             a_indexed = torch.broadcast_to(
                 a, torch.Size([indices[dim] for dim in missing_dims]) + a.shape
             )[tuple(n() for n in missing_dims)]
-            return to_tensor(a_indexed, indices)
->>>>>>> b97b8469
+            return to_tensor(a_indexed, *indices)
         elif isinstance(a, TorchDistribution):
             return positional_distribution(a)[0]
         else:
