import functools
import typing
from collections.abc import Collection, Mapping
from typing import (
    Annotated,
    Any,
    TypeVar,
)

import pyro.poutine.subsample_messenger

try:
    import pyro
except ImportError:
    raise ImportError("Pyro is required to use effectful.handlers.pyro.")

import pyro.distributions as dist
from pyro.distributions.torch_distribution import (
    TorchDistribution,
    TorchDistributionMixin,
)

try:
    import torch
except ImportError:
    raise ImportError("PyTorch is required to use effectful.handlers.pyro.")

from typing_extensions import ParamSpec

from effectful.handlers.torch import sizesof, to_tensor
from effectful.ops.semantics import call
from effectful.ops.syntax import Scoped, defop, defterm
from effectful.ops.types import Operation, Term

P = ParamSpec("P")
A = TypeVar("A")
B = TypeVar("B")


@defop
def pyro_sample(
    name: str,
    fn: TorchDistributionMixin,
    *args,
    obs: torch.Tensor | None = None,
    obs_mask: torch.BoolTensor | None = None,
    mask: torch.BoolTensor | None = None,
    infer: pyro.poutine.runtime.InferDict | None = None,
    **kwargs,
) -> torch.Tensor:
    """
    Operation to sample from a Pyro distribution. See :func:`pyro.sample`.
    """
    with pyro.poutine.mask(mask=mask if mask is not None else True):
        return pyro.sample(
            name, fn, *args, obs=obs, obs_mask=obs_mask, infer=infer, **kwargs
        )


class Naming:
    """
    A mapping from dimensions (indexed from the right) to names.
    """

    def __init__(self, name_to_dim: Mapping[Operation[[], int], int]):
        assert all(v < 0 for v in name_to_dim.values())
        self.name_to_dim = name_to_dim

    @staticmethod
    def from_shape(names: Collection[Operation[[], int]], event_dims: int) -> "Naming":
        """Create a naming from a set of indices and the number of event dimensions.

        The resulting naming converts tensors of shape
        ``| batch_shape | named | event_shape |``
        to tensors of shape ``| batch_shape | event_shape |, | named |``.

        """
        assert event_dims >= 0
        return Naming({n: -event_dims - len(names) + i for i, n in enumerate(names)})

    def apply(self, value: torch.Tensor) -> torch.Tensor:
        indexes: list[Any] = [slice(None)] * (len(value.shape))
        for n, d in self.name_to_dim.items():
            indexes[len(value.shape) + d] = n()
        return Indexable(value)[tuple(indexes)]

    def __repr__(self):
        return f"Naming({self.name_to_dim})"


class PyroShim(pyro.poutine.messenger.Messenger):
    """Pyro handler that wraps all sample sites in a custom effectful type.

    .. note::

      This handler should be installed around any Pyro model that you want to
      use effectful handlers with.

    **Example usage**:

    >>> import pyro.distributions as dist
    >>> from effectful.ops.semantics import fwd, handler
    >>> torch.distributions.Distribution.set_default_validate_args(False)

    It can be used as a decorator:

    >>> @PyroShim()
    ... def model():
    ...     return pyro.sample("x", dist.Normal(0, 1))

    It can also be used as a context manager:

    >>> with PyroShim():
    ...     x = pyro.sample("x", dist.Normal(0, 1))

    When :class:`PyroShim` is installed, all sample sites perform the
    :func:`pyro_sample` effect, which can be handled by an effectful
    interpretation.

    >>> def log_sample(name, *args, **kwargs):
    ...     print(f"Sampled {name}")
    ...     return fwd()

    >>> with PyroShim(), handler({pyro_sample: log_sample}):
    ...     x = pyro.sample("x", dist.Normal(0, 1))
    ...     y = pyro.sample("y", dist.Normal(0, 1))
    Sampled x
    Sampled y
    """

    # Tracks the named dimensions on any sample site that we have handled.
    # Ideally, this information would be carried on the sample message itself.
    # However, when using guides, sample sites are completely replaced by fresh
    # guide sample sites that do not carry the same infer dict.
    #
    # We can only restore the named dimensions on samples that we have handled
    # at least once in the shim.
    _index_naming: Mapping[str, Naming] = {}

    @staticmethod
    def _broadcast_to_named(
        t: torch.Tensor,
        shape: torch.Size,
        indices: Mapping[Operation[[], torch.Tensor], int],
    ) -> tuple[torch.Tensor, "Naming"]:
        """Convert a tensor `t` to a fully positional tensor that is
        broadcastable with the positional representation of tensors of shape
        |shape|, |indices|.

        """
        t_indices = sizesof(t)

        if not isinstance(t, torch.Tensor):
            t = torch.tensor(t)

        if len(t.shape) < len(shape):
            t = t.expand(shape)

        # create a positional dimension for every named index in the target shape
        name_to_dim = {}
        for i, (k, v) in enumerate(reversed(list(indices.items()))):
            if k in t_indices:
                t = to_tensor(t, [k])
            else:
                t = t.expand((v,) + t.shape)
            name_to_dim[k] = -len(shape) - i - 1

        # create a positional dimension for every remaining named index in `t`
        n_batch_and_dist_named = len(t.shape)
        for i, k in enumerate(reversed(list(sizesof(t).keys()))):
            t = to_tensor(t, [k])
            name_to_dim[k] = -n_batch_and_dist_named - i - 1

        return t, Naming(name_to_dim)

    def _pyro_sample(self, msg: pyro.poutine.runtime.Message) -> None:
        if typing.TYPE_CHECKING:
            assert msg["type"] == "sample"
            assert msg["name"] is not None
            assert msg["infer"] is not None
            assert isinstance(msg["fn"], TorchDistributionMixin)

        if pyro.poutine.util.site_is_subsample(msg) or pyro.poutine.util.site_is_factor(
            msg
        ):
            return

        if "pyro_shim_status" in msg["infer"]:
            handler_id, handler_stage = msg["infer"]["pyro_shim_status"]
        else:
            handler_id = id(self)
            handler_stage = 0
            msg["infer"]["pyro_shim_status"] = (handler_id, handler_stage)

        if handler_id != id(self):  # Never handle a message that is not ours.
            return

        assert handler_stage in (0, 1)

        # PyroShim turns each call to pyro.sample into two calls. The first
        # dispatches to pyro_sample and the effectful stack. The effectful stack
        # eventually calls pyro.sample again. We use state in PyroShim to
        # recognize that we've been called twice, and we dispatch to the pyro
        # stack.
        #
        # This branch handles the second call, so it massages the message to be
        # compatible with Pyro. In particular, it removes all named dimensions
        # and stores naming information in the message. Names are replaced by
        # _pyro_post_sample.
        if handler_stage == 1:
            if "_markov_scope" in msg["infer"]:
                msg["infer"]["_markov_scope"].pop(msg["name"], None)

            dist = msg["fn"]
            obs = msg["value"] if msg["is_observed"] else None

            # pdist shape: | named1 | batch_shape | event_shape |
            # obs shape: | batch_shape | event_shape |, | named2 | where named2 may overlap named1
            indices = sizesof(dist)
            pdist, naming = positional_distribution(dist)

            if msg["mask"] is None:
                mask = torch.tensor(True)
            elif isinstance(msg["mask"], bool):
                mask = torch.tensor(msg["mask"])
            else:
                mask = msg["mask"]

            assert set(sizesof(mask).keys()) <= (
                set(indices.keys()) | set(sizesof(obs).keys())
            )
            pos_mask, _ = PyroShim._broadcast_to_named(mask, dist.batch_shape, indices)

            pos_obs: torch.Tensor | None = None
            if obs is not None:
                pos_obs, naming = PyroShim._broadcast_to_named(
                    obs, dist.shape(), indices
                )

            # Each of the batch dimensions on the distribution gets a
            # cond_indep_stack frame.
            for var, dim in naming.name_to_dim.items():
                # There can be additional batch dimensions on the observation
                # that do not get frames, so only consider dimensions on the
                # distribution.
                if var in indices:
                    frame = pyro.poutine.indep_messenger.CondIndepStackFrame(
                        name=f"__index_plate_{var}",
                        # dims are indexed from the right of the batch shape
                        dim=dim + len(pdist.event_shape),
                        size=indices[var],
                        counter=0,
                    )
                    msg["cond_indep_stack"] = (frame,) + msg["cond_indep_stack"]

            msg["fn"] = pdist
            msg["value"] = pos_obs
            msg["mask"] = pos_mask

            # stash the index naming on the sample message so that future
            # consumers of the trace can get at it
            msg["_index_naming"] = naming

            self._index_naming[msg["name"]] = naming

            assert sizesof(msg["value"]) == {}
            assert sizesof(msg["mask"]) == {}

        # This branch handles the first call to pyro.sample by calling pyro_sample.
        else:
            infer = msg["infer"].copy()
            infer["pyro_shim_status"] = (handler_id, 1)

            msg["value"] = pyro_sample(
                msg["name"],
                msg["fn"],
                obs=msg["value"] if msg["is_observed"] else None,
                infer=infer,
            )

            # flags to guarantee commutativity of condition, intervene, trace
            msg["stop"] = True
            msg["done"] = True
            msg["mask"] = False
            msg["is_observed"] = True
            msg["infer"]["is_auxiliary"] = True
            msg["infer"]["_do_not_trace"] = True

    def _pyro_post_sample(self, msg: pyro.poutine.runtime.Message) -> None:
        assert msg["value"] is not None

        # If there is no shim status, assume that we are looking at a guide sample.
        # In this case, we should handle the sample and claim it as ours if we have naming
        # information for it.
        if "pyro_shim_status" not in msg["infer"]:
            # Except, of course, for subsample messages, which we should ignore.
            if (
                pyro.poutine.util.site_is_subsample(msg)
                or msg["name"] not in self._index_naming
            ):
                return
            msg["infer"]["pyro_shim_status"] = (id(self), 1)

        # If this message has been handled already by a different pyro shim, ignore.
        handler_id, handler_stage = msg["infer"]["pyro_shim_status"]
        if handler_id != id(self) or handler_stage < 1:
            return

<<<<<<< HEAD
        value = msg["value"]
=======
        if getattr(self, "_current_site", None) == msg["name"]:
            assert "_index_naming" in msg

            # note: Pyro uses a TypedDict for infer, so it doesn't know we've stored this key
            naming = msg["_index_naming"]  # type: ignore

            value = msg["value"]

            # note: is it safe to assume that msg['fn'] is a distribution?
            dist_shape: tuple[int, ...] = msg["fn"].batch_shape + msg["fn"].event_shape  # type: ignore
            if len(value.shape) < len(dist_shape):
                value = value.broadcast_to(
                    torch.broadcast_shapes(value.shape, dist_shape)
                )
            value = naming.apply(value)
            msg["value"] = value


class Naming:
    """
    A mapping from dimensions (indexed from the right) to names.
    """

    def __init__(self, name_to_dim: Mapping[Operation[[], torch.Tensor], int]):
        assert all(v < 0 for v in name_to_dim.values())
        self.name_to_dim = name_to_dim

    @staticmethod
    def from_shape(
        names: Collection[Operation[[], torch.Tensor]], event_dims: int
    ) -> "Naming":
        """Create a naming from a set of indices and the number of event dimensions.

        The resulting naming converts tensors of shape
        ``| batch_shape | named | event_shape |``
        to tensors of shape ``| batch_shape | event_shape |, | named |``.
>>>>>>> 943d4e77

        infer = msg["infer"] if msg["infer"] is not None else {}
        assert "enumerate" not in infer, (
            "Enumeration is not currently supported in PyroShim."
        )

<<<<<<< HEAD
        # note: is it safe to assume that msg['fn'] is a distribution?
        dist_shape: tuple[int, ...] = msg["fn"].batch_shape + msg["fn"].event_shape  # type: ignore
        if len(value.shape) < len(dist_shape):
            value = value.broadcast_to(torch.broadcast_shapes(value.shape, dist_shape))
=======
    def apply(self, value: torch.Tensor) -> torch.Tensor:
        indexes: list[Any] = [slice(None)] * (len(value.shape))
        for n, d in self.name_to_dim.items():
            indexes[len(value.shape) + d] = n()
        return value[tuple(indexes)]
>>>>>>> 943d4e77

        naming = self._index_naming.get(msg["name"], Naming({}))
        value = naming.apply(value)
        msg["value"] = value


@defop
def named_distribution(
    d: Annotated[TorchDistribution, Scoped[A | B]],
    *names: Annotated[Operation[[], torch.Tensor], Scoped[B]],
) -> Annotated[TorchDistribution, Scoped[A | B]]:
    d = defterm(d)

    if not isinstance(d, _DistributionTerm):
        raise NotImplementedError

    def _to_named(a):
        if isinstance(a, torch.Tensor):
            return typing.cast(torch.Tensor, a)[tuple(n() for n in names)]
        elif isinstance(a, TorchDistribution):
            return named_distribution(a, *names)
        else:
            return a

    new_d = d.op(
        *[_to_named(a) for a in d.args],
        **{k: _to_named(v) for (k, v) in d.kwargs.items()},
    )
    assert new_d.event_shape == d.event_shape
    return new_d


@defop
def positional_distribution(
    d: Annotated[TorchDistribution, Scoped[A]],
) -> tuple[TorchDistribution, Naming]:
    shape = d.shape()
    d = defterm(d)

    if not isinstance(d, _DistributionTerm):
        raise NotImplementedError

    indices = sizesof(d).keys()
    naming = Naming.from_shape(indices, len(shape))

    def _to_positional(a):
        if isinstance(a, torch.Tensor):
            a_indices = sizesof(a)
            assert len(a_indices) == 0 or set(a_indices.keys()) == set(indices)
            if len(a_indices) == 0:
                return a
            return to_tensor(a, indices)
        elif isinstance(a, TorchDistribution):
            return positional_distribution(a)[0]
        else:
            return a

    new_d = d.op(
        *[_to_positional(a) for a in d.args],
        **{k: _to_positional(v) for (k, v) in d.kwargs.items()},
    )

    assert new_d.event_shape == d.event_shape
    return new_d, naming


@functools.cache
def _register_distribution_op(
    dist_constr: type[TorchDistribution],
) -> Operation[Any, TorchDistribution]:
    # introduce a wrapper so that we can control type annotations
    def wrapper(*args, **kwargs) -> TorchDistribution:
        return dist_constr(*args, **kwargs)

    return defop(wrapper)


class _DistributionTerm(Term[TorchDistribution], TorchDistribution):
    """A distribution wrapper that satisfies the Term interface.

    Represented as a term of the form call(D, *args, **kwargs) where D is the
    distribution constructor.

    Note: When we construct instances of this class, we put distribution
    parameters that can be expanded in the args list and those that cannot in
    the kwargs list.

    """

    _op: Operation[Any, TorchDistribution]
    _args: tuple
    _kwargs: dict

    def __init__(self, dist_constr: type[TorchDistribution], *args, **kwargs):
        self._op = _register_distribution_op(dist_constr)
        self._args = tuple(defterm(a) for a in args)
        self._kwargs = {k: defterm(v) for (k, v) in kwargs.items()}

    @property
    def op(self):
        return self._op

    @property
    def args(self):
        return self._args

    @property
    def kwargs(self):
        return self._kwargs

    @property
    def _base_dist(self):
        return self._op(*self.args, **self.kwargs)

    @property
    def has_rsample(self):
        return self._base_dist.has_rsample

    @property
    def batch_shape(self):
        return self._base_dist.batch_shape

    @property
    def event_shape(self):
        return self._base_dist.event_shape

    @property
    def has_enumerate_support(self):
        return self._base_dist.has_enumerate_support

    @property
    def arg_constraints(self):
        return self._base_dist.arg_constraints

    @property
    def support(self):
        return self._base_dist.support

    def sample(self, sample_shape=torch.Size()):
        return self._base_dist.sample(sample_shape)

    def rsample(self, sample_shape=torch.Size()):
        return self._base_dist.rsample(sample_shape)

    def log_prob(self, value):
        return self._base_dist.log_prob(value)

    def enumerate_support(self, expand=True):
        return self._base_dist.enumerate_support(expand)


@defterm.register(TorchDistribution)
@defterm.register(TorchDistributionMixin)
def _embed_distribution(dist: TorchDistribution) -> Term[TorchDistribution]:
    raise ValueError(
        f"No embedding provided for distribution of type {type(dist).__name__}."
    )


@defterm.register(dist.ExpandedDistribution)
def _embed_expanded(d: dist.ExpandedDistribution) -> Term[TorchDistribution]:
    if d._batch_shape == d.base_dist.batch_shape:
        return d.base_dist
    raise ValueError("Nontrivial ExpandedDistribution not implemented.")


@defterm.register(dist.Independent)
def _embed_independent(d) -> Term[TorchDistribution]:
    return _DistributionTerm(type(d), d.base_dist, d.reinterpreted_batch_ndims)


@defterm.register(dist.FoldedDistribution)
def _embed_folded(d) -> Term[TorchDistribution]:
    return _DistributionTerm(type(d), d.base_dist)


@defterm.register(dist.MaskedDistribution)
def _embed_masked(d) -> Term[TorchDistribution]:
    return _DistributionTerm(type(d), d.base_dist, d._mask)


@defterm.register(dist.Cauchy)
@defterm.register(dist.Gumbel)
@defterm.register(dist.Laplace)
@defterm.register(dist.LogNormal)
@defterm.register(dist.LogisticNormal)
@defterm.register(dist.Normal)
@defterm.register(dist.StudentT)
def _embed_loc_scale(d) -> Term[TorchDistribution]:
    return _DistributionTerm(type(d), d.loc, d.scale)


@defterm.register(dist.Bernoulli)
@defterm.register(dist.Categorical)
@defterm.register(dist.ContinuousBernoulli)
@defterm.register(dist.Geometric)
@defterm.register(dist.OneHotCategorical)
@defterm.register(dist.OneHotCategoricalStraightThrough)
def _embed_probs(d) -> Term[TorchDistribution]:
    return _DistributionTerm(type(d), d.probs)


@defterm.register(dist.Beta)
@defterm.register(dist.Kumaraswamy)
def _embed_beta(d) -> Term[TorchDistribution]:
    return _DistributionTerm(type(d), d.concentration1, d.concentration0)


@defterm.register(dist.Binomial)
def _embed_binomial(d: dist.Binomial) -> Term[TorchDistribution]:
    return _DistributionTerm(dist.Binomial, d.total_count, d.probs)


@defterm.register(dist.Chi2)
def _embed_chi2(d: dist.Chi2) -> Term[TorchDistribution]:
    return _DistributionTerm(dist.Chi2, d.df)


@defterm.register(dist.Dirichlet)
def _embed_dirichlet(d: dist.Dirichlet) -> Term[TorchDistribution]:
    return _DistributionTerm(dist.Dirichlet, d.concentration)


@defterm.register(dist.Exponential)
def _embed_exponential(d: dist.Exponential) -> Term[TorchDistribution]:
    return _DistributionTerm(dist.Exponential, d.rate)


@defterm.register(dist.FisherSnedecor)
def _embed_fisher_snedecor(d: dist.FisherSnedecor) -> Term[TorchDistribution]:
    return _DistributionTerm(dist.FisherSnedecor, d.df1, d.df2)


@defterm.register(dist.Gamma)
def _embed_gamma(d: dist.Gamma) -> Term[TorchDistribution]:
    return _DistributionTerm(dist.Gamma, d.concentration, d.rate)


@defterm.register(dist.HalfCauchy)
@defterm.register(dist.HalfNormal)
def _embed_half_cauchy(d) -> Term[TorchDistribution]:
    return _DistributionTerm(type(d), d.scale)


@defterm.register(dist.LKJCholesky)
def _embed_lkj_cholesky(d: dist.LKJCholesky) -> Term[TorchDistribution]:
    return _DistributionTerm(dist.LKJCholesky, d.dim, concentration=d.concentration)


@defterm.register(dist.Multinomial)
def _embed_multinomial(d: dist.Multinomial) -> Term[TorchDistribution]:
    return _DistributionTerm(dist.Multinomial, d.total_count, d.probs)


@defterm.register(dist.MultivariateNormal)
def _embed_multivariate_normal(
    d: dist.MultivariateNormal,
) -> Term[TorchDistribution]:
    return _DistributionTerm(dist.MultivariateNormal, d.loc, scale_tril=d.scale_tril)


@defterm.register(dist.NegativeBinomial)
def _embed_negative_binomial(d: dist.NegativeBinomial) -> Term[TorchDistribution]:
    return _DistributionTerm(dist.NegativeBinomial, d.total_count, d.probs)


@defterm.register(dist.Pareto)
def _embed_pareto(d: dist.Pareto) -> Term[TorchDistribution]:
    return _DistributionTerm(dist.Pareto, d.scale, d.alpha)


@defterm.register(dist.Poisson)
def _embed_poisson(d: dist.Poisson) -> Term[TorchDistribution]:
    return _DistributionTerm(dist.Poisson, d.rate)


@defterm.register(dist.RelaxedBernoulli)
@defterm.register(dist.RelaxedOneHotCategorical)
def _embed_relaxed(d) -> Term[TorchDistribution]:
    return _DistributionTerm(type(d), d.temperature, d.probs)


@defterm.register(dist.Uniform)
def _embed_uniform(d: dist.Uniform) -> Term[TorchDistribution]:
    return _DistributionTerm(dist.Uniform, d.low, d.high)


@defterm.register(dist.VonMises)
def _embed_von_mises(d: dist.VonMises) -> Term[TorchDistribution]:
    return _DistributionTerm(dist.VonMises, d.loc, d.concentration)


@defterm.register(dist.Weibull)
def _embed_weibull(d: dist.Weibull) -> Term[TorchDistribution]:
    return _DistributionTerm(dist.Weibull, d.scale, d.concentration)


@defterm.register(dist.Wishart)
def _embed_wishart(d: dist.Wishart) -> Term[TorchDistribution]:
    return _DistributionTerm(dist.Wishart, d.df, d.scale_tril)


@defterm.register(dist.Delta)
def _embed_delta(d: dist.Delta) -> Term[TorchDistribution]:
    return _DistributionTerm(
        dist.Delta, d.v, log_density=d.log_density, event_dim=d.event_dim
    )


def pyro_module_shim(
    module: type[pyro.nn.module.PyroModule],
) -> type[pyro.nn.module.PyroModule]:
    """Wrap a :class:`PyroModule` in a :class:`PyroShim`.

    Returns a new subclass of :class:`PyroModule` that wraps calls to
    :func:`forward` in a :class:`PyroShim`.

    **Example usage**:

    .. code-block:: python

        class SimpleModel(PyroModule):
            def forward(self):
                return pyro.sample("y", dist.Normal(0, 1))

        SimpleModelShim = pyro_module_shim(SimpleModel)

    """

    class PyroModuleShim(module):  # type: ignore
        def forward(self, *args, **kwargs):
            with PyroShim():
                return super().forward(*args, **kwargs)

    return PyroModuleShim<|MERGE_RESOLUTION|>--- conflicted
+++ resolved
@@ -82,7 +82,7 @@
         indexes: list[Any] = [slice(None)] * (len(value.shape))
         for n, d in self.name_to_dim.items():
             indexes[len(value.shape) + d] = n()
-        return Indexable(value)[tuple(indexes)]
+        return value[tuple(indexes)]
 
     def __repr__(self):
         return f"Naming({self.name_to_dim})"
@@ -306,64 +306,17 @@
         if handler_id != id(self) or handler_stage < 1:
             return
 
-<<<<<<< HEAD
         value = msg["value"]
-=======
-        if getattr(self, "_current_site", None) == msg["name"]:
-            assert "_index_naming" in msg
-
-            # note: Pyro uses a TypedDict for infer, so it doesn't know we've stored this key
-            naming = msg["_index_naming"]  # type: ignore
-
-            value = msg["value"]
-
-            # note: is it safe to assume that msg['fn'] is a distribution?
-            dist_shape: tuple[int, ...] = msg["fn"].batch_shape + msg["fn"].event_shape  # type: ignore
-            if len(value.shape) < len(dist_shape):
-                value = value.broadcast_to(
-                    torch.broadcast_shapes(value.shape, dist_shape)
-                )
-            value = naming.apply(value)
-            msg["value"] = value
-
-
-class Naming:
-    """
-    A mapping from dimensions (indexed from the right) to names.
-    """
-
-    def __init__(self, name_to_dim: Mapping[Operation[[], torch.Tensor], int]):
-        assert all(v < 0 for v in name_to_dim.values())
-        self.name_to_dim = name_to_dim
-
-    @staticmethod
-    def from_shape(
-        names: Collection[Operation[[], torch.Tensor]], event_dims: int
-    ) -> "Naming":
-        """Create a naming from a set of indices and the number of event dimensions.
-
-        The resulting naming converts tensors of shape
-        ``| batch_shape | named | event_shape |``
-        to tensors of shape ``| batch_shape | event_shape |, | named |``.
->>>>>>> 943d4e77
 
         infer = msg["infer"] if msg["infer"] is not None else {}
         assert "enumerate" not in infer, (
             "Enumeration is not currently supported in PyroShim."
         )
 
-<<<<<<< HEAD
         # note: is it safe to assume that msg['fn'] is a distribution?
         dist_shape: tuple[int, ...] = msg["fn"].batch_shape + msg["fn"].event_shape  # type: ignore
         if len(value.shape) < len(dist_shape):
             value = value.broadcast_to(torch.broadcast_shapes(value.shape, dist_shape))
-=======
-    def apply(self, value: torch.Tensor) -> torch.Tensor:
-        indexes: list[Any] = [slice(None)] * (len(value.shape))
-        for n, d in self.name_to_dim.items():
-            indexes[len(value.shape) + d] = n()
-        return value[tuple(indexes)]
->>>>>>> 943d4e77
 
         naming = self._index_naming.get(msg["name"], Naming({}))
         value = naming.apply(value)
