import functools
import typing
from collections.abc import Collection, Mapping
<<<<<<< HEAD
from typing import (
    Any,
    TypeVar,
)
=======
from typing import Annotated, Any, TypeVar
>>>>>>> cb381ec4

import pyro.poutine.subsample_messenger

try:
    import pyro
except ImportError:
    raise ImportError("Pyro is required to use effectful.handlers.pyro.")

import pyro.distributions as dist
from pyro.distributions.torch_distribution import (
    TorchDistribution,
    TorchDistributionMixin,
)

try:
    import torch
except ImportError:
    raise ImportError("PyTorch is required to use effectful.handlers.pyro.")

from typing_extensions import ParamSpec

<<<<<<< HEAD
from effectful.handlers.torch import (
    _bind_dims,
    _unbind_dims,
    bind_dims,
    sizesof,
    unbind_dims,
)
from effectful.ops.semantics import typeof
from effectful.ops.syntax import defop, defterm
=======
from effectful.handlers.torch import sizesof, to_tensor
from effectful.ops.semantics import apply, runner, typeof
from effectful.ops.syntax import Scoped, defdata, defop, defterm
>>>>>>> cb381ec4
from effectful.ops.types import Operation, Term

P = ParamSpec("P")
A = TypeVar("A")
B = TypeVar("B")


@defop
def pyro_sample(
    name: str,
    fn: TorchDistributionMixin,
    *args,
    obs: torch.Tensor | None = None,
    obs_mask: torch.BoolTensor | None = None,
    mask: torch.BoolTensor | None = None,
    infer: pyro.poutine.runtime.InferDict | None = None,
    **kwargs,
) -> torch.Tensor:
    """
    Operation to sample from a Pyro distribution. See :func:`pyro.sample`.
    """
    with pyro.poutine.mask(mask=mask if mask is not None else True):
        return pyro.sample(
            name, fn, *args, obs=obs, obs_mask=obs_mask, infer=infer, **kwargs
        )


class Naming:
    """
    A mapping from dimensions (indexed from the right) to names.
    """

    def __init__(self, name_to_dim: Mapping[Operation[[], torch.Tensor], int]):
        assert all(v < 0 for v in name_to_dim.values())
        self.name_to_dim = name_to_dim

    @staticmethod
    def from_shape(
        names: Collection[Operation[[], torch.Tensor]], event_dims: int
    ) -> "Naming":
        """Create a naming from a set of indices and the number of event dimensions.

        The resulting naming converts tensors of shape
        ``| batch_shape | named | event_shape |``
        to tensors of shape ``| batch_shape | event_shape |, | named |``.

        """
        assert event_dims >= 0
        return Naming({n: -event_dims - len(names) + i for i, n in enumerate(names)})

    def apply(self, value: torch.Tensor) -> torch.Tensor:
        indexes: list[Any] = [slice(None)] * (len(value.shape))
        for n, d in self.name_to_dim.items():
            indexes[len(value.shape) + d] = n()
        return value[tuple(indexes)]

    def __repr__(self):
        return f"Naming({self.name_to_dim})"


class PyroShim(pyro.poutine.messenger.Messenger):
    """Pyro handler that wraps all sample sites in a custom effectful type.

    .. note::

      This handler should be installed around any Pyro model that you want to
      use effectful handlers with.

    **Example usage**:

    >>> import pyro.distributions as dist
    >>> from effectful.ops.semantics import fwd, handler
    >>> torch.distributions.Distribution.set_default_validate_args(False)

    It can be used as a decorator:

    >>> @PyroShim()
    ... def model():
    ...     return pyro.sample("x", dist.Normal(0, 1))

    It can also be used as a context manager:

    >>> with PyroShim():
    ...     x = pyro.sample("x", dist.Normal(0, 1))

    When :class:`PyroShim` is installed, all sample sites perform the
    :func:`pyro_sample` effect, which can be handled by an effectful
    interpretation.

    >>> def log_sample(name, *args, **kwargs):
    ...     print(f"Sampled {name}")
    ...     return fwd()

    >>> with PyroShim(), handler({pyro_sample: log_sample}):
    ...     x = pyro.sample("x", dist.Normal(0, 1))
    ...     y = pyro.sample("y", dist.Normal(0, 1))
    Sampled x
    Sampled y
    """

    # Tracks the named dimensions on any sample site that we have handled.
    # Ideally, this information would be carried on the sample message itself.
    # However, when using guides, sample sites are completely replaced by fresh
    # guide sample sites that do not carry the same infer dict.
    #
    # We can only restore the named dimensions on samples that we have handled
    # at least once in the shim.
    _index_naming: dict[str, Naming]

    def __init__(self):
        self._index_naming = {}

    @staticmethod
    def _broadcast_to_named(
        t: torch.Tensor,
        shape: torch.Size,
        indices: Mapping[Operation[[], torch.Tensor], int],
    ) -> tuple[torch.Tensor, "Naming"]:
        """Convert a tensor `t` to a fully positional tensor that is
        broadcastable with the positional representation of tensors of shape
        |shape|, |indices|.

        """
        t_indices = sizesof(t)

        if not isinstance(t, torch.Tensor):
            t = torch.tensor(t)

        if len(t.shape) < len(shape):
            t = t.expand(shape)

        # create a positional dimension for every named index in the target shape
        name_to_dim = {}
        for i, (k, v) in enumerate(reversed(list(indices.items()))):
            if k in t_indices:
                t = bind_dims(t, k)
            else:
                t = t.expand((v,) + t.shape)
            name_to_dim[k] = -len(shape) - i - 1

        # create a positional dimension for every remaining named index in `t`
        n_batch_and_dist_named = len(t.shape)
        for i, k in enumerate(reversed(list(sizesof(t).keys()))):
            t = bind_dims(t, k)
            name_to_dim[k] = -n_batch_and_dist_named - i - 1

        return t, Naming(name_to_dim)

    def _pyro_sample(self, msg: pyro.poutine.runtime.Message) -> None:
        if typing.TYPE_CHECKING:
            assert msg["type"] == "sample"
            assert msg["name"] is not None
            assert msg["infer"] is not None
            assert isinstance(msg["fn"], TorchDistributionMixin)

        if pyro.poutine.util.site_is_subsample(msg) or pyro.poutine.util.site_is_factor(
            msg
        ):
            return

        if "pyro_shim_status" in msg["infer"]:
            handler_id, handler_stage = msg["infer"]["pyro_shim_status"]  # type: ignore
        else:
            handler_id = id(self)
            handler_stage = 0
            msg["infer"]["pyro_shim_status"] = (handler_id, handler_stage)  # type: ignore

        if handler_id != id(self):  # Never handle a message that is not ours.
            return

        assert handler_stage in (0, 1)

        # PyroShim turns each call to pyro.sample into two calls. The first
        # dispatches to pyro_sample and the effectful stack. The effectful stack
        # eventually calls pyro.sample again. We use state in PyroShim to
        # recognize that we've been called twice, and we dispatch to the pyro
        # stack.
        #
        # This branch handles the second call, so it massages the message to be
        # compatible with Pyro. In particular, it removes all named dimensions
        # and stores naming information in the message. Names are replaced by
        # _pyro_post_sample.
        if handler_stage == 1:
            if "_markov_scope" in msg["infer"]:
                msg["infer"]["_markov_scope"].pop(msg["name"], None)

            dist = msg["fn"]
            obs = msg["value"] if msg["is_observed"] else None

            # pdist shape: | named1 | batch_shape | event_shape |
            # obs shape: | batch_shape | event_shape |, | named2 | where named2 may overlap named1
            indices = sizesof(dist)
            naming = Naming.from_shape(indices, len(dist.shape()))
            pdist = bind_dims(dist, *indices.keys())

            if msg["mask"] is None:
                mask = torch.tensor(True)
            elif isinstance(msg["mask"], bool):
                mask = torch.tensor(msg["mask"])
            else:
                mask = msg["mask"]

            assert set(sizesof(mask).keys()) <= (
                set(indices.keys()) | set(sizesof(obs).keys())
            )
            pos_mask, _ = PyroShim._broadcast_to_named(mask, dist.batch_shape, indices)

            pos_obs: torch.Tensor | None = None
            if obs is not None:
                pos_obs, naming = PyroShim._broadcast_to_named(
                    obs, dist.shape(), indices
                )

            # Each of the batch dimensions on the distribution gets a
            # cond_indep_stack frame.
            for var, dim in naming.name_to_dim.items():
                # There can be additional batch dimensions on the observation
                # that do not get frames, so only consider dimensions on the
                # distribution.
                if var in indices:
                    frame = pyro.poutine.indep_messenger.CondIndepStackFrame(
                        name=f"__index_plate_{var}",
                        # dims are indexed from the right of the batch shape
                        dim=dim + len(pdist.event_shape),
                        size=indices[var],
                        counter=0,
                    )
                    msg["cond_indep_stack"] = (frame,) + msg["cond_indep_stack"]

            msg["fn"] = pdist
            msg["value"] = pos_obs
            msg["mask"] = pos_mask

            # stash the index naming on the sample message so that future
            # consumers of the trace can get at it
            msg["_index_naming"] = naming  # type: ignore

            self._index_naming[msg["name"]] = naming

            assert sizesof(msg["value"]) == {}
            assert sizesof(msg["mask"]) == {}

        # This branch handles the first call to pyro.sample by calling pyro_sample.
        else:
            infer = msg["infer"].copy()
            infer["pyro_shim_status"] = (handler_id, 1)  # type: ignore

            msg["value"] = pyro_sample(
                msg["name"],
                msg["fn"],
                obs=msg["value"] if msg["is_observed"] else None,
                infer=infer,
            )

            # flags to guarantee commutativity of condition, intervene, trace
            msg["stop"] = True
            msg["done"] = True
            msg["mask"] = False
            msg["is_observed"] = True
            msg["infer"]["is_auxiliary"] = True
            msg["infer"]["_do_not_trace"] = True

    def _pyro_post_sample(self, msg: pyro.poutine.runtime.Message) -> None:
        if typing.TYPE_CHECKING:
            assert msg["name"] is not None
            assert msg["value"] is not None
            assert msg["infer"] is not None

        # If there is no shim status, assume that we are looking at a guide sample.
        # In this case, we should handle the sample and claim it as ours if we have naming
        # information for it.
        if "pyro_shim_status" not in msg["infer"]:
            # Except, of course, for subsample messages, which we should ignore.
            if (
                pyro.poutine.util.site_is_subsample(msg)
                or msg["name"] not in self._index_naming
            ):
                return
            msg["infer"]["pyro_shim_status"] = (id(self), 1)  # type: ignore

        # If this message has been handled already by a different pyro shim, ignore.
        handler_id, handler_stage = msg["infer"]["pyro_shim_status"]  # type: ignore
        if handler_id != id(self) or handler_stage < 1:
            return

        value = msg["value"]

        naming = self._index_naming.get(msg["name"], Naming({}))
        infer = msg["infer"] if msg["infer"] is not None else {}
        assert "enumerate" not in infer or len(naming.name_to_dim) == 0, (
            "Enumeration is not currently supported in PyroShim."
        )

        # note: is it safe to assume that msg['fn'] is a distribution?
        dist_shape: tuple[int, ...] = msg["fn"].batch_shape + msg["fn"].event_shape  # type: ignore
        if len(value.shape) < len(dist_shape):
            value = value.broadcast_to(torch.broadcast_shapes(value.shape, dist_shape))

        value = naming.apply(value)
        msg["value"] = value


PyroDistribution = (
    pyro.distributions.torch_distribution.TorchDistribution
    | pyro.distributions.torch_distribution.TorchDistributionMixin
)


@_unbind_dims.register(pyro.distributions.torch_distribution.TorchDistribution)
@_unbind_dims.register(pyro.distributions.torch_distribution.TorchDistributionMixin)
def _unbind_dims_distribution(
    value: pyro.distributions.torch_distribution.TorchDistribution,
    *names: Operation[[], torch.Tensor],
) -> pyro.distributions.torch_distribution.TorchDistribution:
    d = value
    batch_shape = None

    def _validate_batch_shape(t):
        nonlocal batch_shape
        if len(t.shape) < len(names):
            raise ValueError(
                "All tensors must have at least as many dimensions as names"
            )

        if batch_shape is None:
            batch_shape = t.shape[: len(names)]

        if (
            len(t.shape) < len(batch_shape)
            or t.shape[: len(batch_shape)] != batch_shape
        ):
            raise ValueError("All tensors must have the same batch shape.")

    def _to_named(a):
        nonlocal batch_shape
        if isinstance(a, torch.Tensor):
            _validate_batch_shape(a)
            return typing.cast(torch.Tensor, a)[tuple(n() for n in names)]
        elif isinstance(a, TorchDistribution):
            return unbind_dims(a, *names)
        else:
            return a

    # Convert to a term in a context that does not evaluate distribution constructors.
    def _apply(intp, op, *args, **kwargs):
        typ = op.__type_rule__(*args, **kwargs)
        if issubclass(
            typ, pyro.distributions.torch_distribution.TorchDistribution
        ) or issubclass(
            typ, pyro.distributions.torch_distribution.TorchDistributionMixin
        ):
            return defdata(op, *args, **kwargs)
        return apply.__default_rule__({}, op, *args, **kwargs)

    with runner({apply: _apply}):
        d = defterm(d)

    if not (isinstance(d, Term) and typeof(d) is TorchDistribution):
        raise NotImplementedError

    new_d = d.op(
        *[_to_named(a) for a in d.args],
        **{k: _to_named(v) for (k, v) in d.kwargs.items()},
    )
    assert new_d.event_shape == d.event_shape
    return new_d


@_bind_dims.register(pyro.distributions.torch_distribution.TorchDistribution)
@_bind_dims.register(pyro.distributions.torch_distribution.TorchDistributionMixin)
def _bind_dims_distribution(
    value: pyro.distributions.torch_distribution.TorchDistribution,
    *names: Operation[[], torch.Tensor],
) -> pyro.distributions.torch_distribution.TorchDistribution:
    d = value

    def _to_positional(a, indices):
        if isinstance(a, torch.Tensor):
            # broadcast to full indexed shape
            existing_dims = set(sizesof(a).keys())
            missing_dims = set(indices) - existing_dims

            a_indexed = torch.broadcast_to(
                a, torch.Size([indices[dim] for dim in missing_dims]) + a.shape
            )[tuple(n() for n in missing_dims)]
            return bind_dims(a_indexed, *names)
        elif isinstance(a, TorchDistribution):
            return bind_dims(a, *names)
        else:
            return a

    # Convert to a term in a context that does not evaluate distribution constructors.
    def _apply(intp, op, *args, **kwargs):
        typ = op.__type_rule__(*args, **kwargs)
        if issubclass(
            typ, pyro.distributions.torch_distribution.TorchDistribution
        ) or issubclass(
            typ, pyro.distributions.torch_distribution.TorchDistributionMixin
        ):
            return defdata(op, *args, **kwargs)
        return apply.__default_rule__({}, op, *args, **kwargs)

    with runner({apply: _apply}):
        d = defterm(d)

    if not (isinstance(d, Term) and typeof(d) is TorchDistribution):
        raise NotImplementedError

    sizes = sizesof(d)
    indices = {k: sizes[k] for k in names}

    pos_args = [_to_positional(a, indices) for a in d.args]
    pos_kwargs = {k: _to_positional(v, indices) for (k, v) in d.kwargs.items()}
    new_d = d.op(*pos_args, **pos_kwargs)

    assert new_d.event_shape == d.event_shape
    return new_d


@functools.cache
def _register_distribution_op(
    dist_constr: type[TorchDistribution],
) -> Operation[Any, TorchDistribution]:
    # introduce a wrapper so that we can control type annotations
    def wrapper(*args, **kwargs) -> TorchDistribution:
        return dist_constr(*args, **kwargs)

    return defop(wrapper)


@defdata.register(pyro.distributions.torch_distribution.TorchDistribution)
@defdata.register(pyro.distributions.torch_distribution.TorchDistributionMixin)
class _DistributionTerm(Term[TorchDistribution], TorchDistribution):
    """A distribution wrapper that satisfies the Term interface.

    Represented as a term of the form call(D, *args, **kwargs) where D is the
    distribution constructor.

    Note: When we construct instances of this class, we put distribution
    parameters that can be expanded in the args list and those that cannot in
    the kwargs list.

    """

    _op: Operation[Any, TorchDistribution]
    _args: tuple
    _kwargs: dict

    def __init__(self, op: Operation[Any, TorchDistribution], *args, **kwargs):
        self._op = op
        self._args = tuple(defterm(a) for a in args)
        self._kwargs = {k: defterm(v) for (k, v) in kwargs.items()}

    @property
    def op(self):
        return self._op

    @property
    def args(self):
        return self._args

    @property
    def kwargs(self):
        return self._kwargs

    @property
    def _base_dist(self):
        return self._op(*self.args, **self.kwargs)

    @property
    def has_rsample(self):
        return self._base_dist.has_rsample

    @property
    def batch_shape(self):
        return self._base_dist.batch_shape

    @property
    def event_shape(self):
        return self._base_dist.event_shape

    @property
    def has_enumerate_support(self):
        return self._base_dist.has_enumerate_support

    @property
    def arg_constraints(self):
        return self._base_dist.arg_constraints

    @property
    def support(self):
        return self._base_dist.support

    def sample(self, sample_shape=torch.Size()):
        return self._base_dist.sample(sample_shape)

    def rsample(self, sample_shape=torch.Size()):
        return self._base_dist.rsample(sample_shape)

    def log_prob(self, value):
        return self._base_dist.log_prob(value)

    def enumerate_support(self, expand=True):
        return self._base_dist.enumerate_support(expand)


@defterm.register(TorchDistribution)
@defterm.register(TorchDistributionMixin)
def _embed_distribution(dist: TorchDistribution) -> Term[TorchDistribution]:
    raise ValueError(
        f"No embedding provided for distribution of type {type(dist).__name__}."
    )


@defterm.register
def _embed_expanded(d: dist.ExpandedDistribution) -> Term[TorchDistribution]:
    if d._batch_shape == d.base_dist.batch_shape:
        return d.base_dist
    raise ValueError("Nontrivial ExpandedDistribution not implemented.")


@defterm.register
def _embed_independent(d: dist.Independent) -> Term[TorchDistribution]:
    return _register_distribution_op(type(d))(d.base_dist, d.reinterpreted_batch_ndims)


@defterm.register
def _embed_folded(d: dist.FoldedDistribution) -> Term[TorchDistribution]:
    return _register_distribution_op(type(d))(d.base_dist)  # type: ignore


@defterm.register
def _embed_masked(d: dist.MaskedDistribution) -> Term[TorchDistribution]:
    return _register_distribution_op(type(d))(d.base_dist, d._mask)


@defterm.register(dist.Cauchy)
@defterm.register(dist.Gumbel)
@defterm.register(dist.Laplace)
@defterm.register(dist.LogNormal)
@defterm.register(dist.Logistic)
@defterm.register(dist.LogisticNormal)
@defterm.register(dist.Normal)
@defterm.register(dist.StudentT)
def _embed_loc_scale(d: TorchDistribution) -> Term[TorchDistribution]:
    return _register_distribution_op(type(d))(d.loc, d.scale)


@defterm.register(dist.Bernoulli)
@defterm.register(dist.Categorical)
@defterm.register(dist.ContinuousBernoulli)
@defterm.register(dist.Geometric)
@defterm.register(dist.OneHotCategorical)
@defterm.register(dist.OneHotCategoricalStraightThrough)
def _embed_probs(d: TorchDistribution) -> Term[TorchDistribution]:
    return _register_distribution_op(type(d))(d.probs)


@defterm.register(dist.Beta)
@defterm.register(dist.Kumaraswamy)
def _embed_beta(d: TorchDistribution) -> Term[TorchDistribution]:
    return _register_distribution_op(type(d))(d.concentration1, d.concentration0)


@defterm.register
def _embed_binomial(d: dist.Binomial) -> Term[TorchDistribution]:
    return _register_distribution_op(dist.Binomial)(d.total_count, d.probs)


@defterm.register
def _embed_chi2(d: dist.Chi2) -> Term[TorchDistribution]:
    return _register_distribution_op(dist.Chi2)(d.df)


@defterm.register
def _embed_dirichlet(d: dist.Dirichlet) -> Term[TorchDistribution]:
    return _register_distribution_op(dist.Dirichlet)(d.concentration)


@defterm.register
def _embed_exponential(d: dist.Exponential) -> Term[TorchDistribution]:
    return _register_distribution_op(dist.Exponential)(d.rate)


@defterm.register
def _embed_fisher_snedecor(d: dist.FisherSnedecor) -> Term[TorchDistribution]:
    return _register_distribution_op(dist.FisherSnedecor)(d.df1, d.df2)


@defterm.register
def _embed_gamma(d: dist.Gamma) -> Term[TorchDistribution]:
    return _register_distribution_op(dist.Gamma)(d.concentration, d.rate)


@defterm.register(dist.HalfCauchy)
@defterm.register(dist.HalfNormal)
def _embed_half_cauchy(d: TorchDistribution) -> Term[TorchDistribution]:
    return _register_distribution_op(type(d))(d.scale)


@defterm.register
def _embed_lkj_cholesky(d: dist.LKJCholesky) -> Term[TorchDistribution]:
    return _register_distribution_op(dist.LKJCholesky)(
        d.dim, concentration=d.concentration
    )


@defterm.register
def _embed_multinomial(d: dist.Multinomial) -> Term[TorchDistribution]:
    return _register_distribution_op(dist.Multinomial)(d.total_count, d.probs)


@defterm.register
def _embed_multivariate_normal(d: dist.MultivariateNormal) -> Term[TorchDistribution]:
    return _register_distribution_op(dist.MultivariateNormal)(
        d.loc, scale_tril=d.scale_tril
    )


@defterm.register
def _embed_negative_binomial(d: dist.NegativeBinomial) -> Term[TorchDistribution]:
    return _register_distribution_op(dist.NegativeBinomial)(d.total_count, d.probs)


@defterm.register
def _embed_pareto(d: dist.Pareto) -> Term[TorchDistribution]:
    return _register_distribution_op(dist.Pareto)(d.scale, d.alpha)


@defterm.register
def _embed_poisson(d: dist.Poisson) -> Term[TorchDistribution]:
    return _register_distribution_op(dist.Poisson)(d.rate)


@defterm.register(dist.RelaxedBernoulli)
@defterm.register(dist.RelaxedOneHotCategorical)
def _embed_relaxed(d: TorchDistribution) -> Term[TorchDistribution]:
    return _register_distribution_op(type(d))(d.temperature, d.probs)


@defterm.register
def _embed_uniform(d: dist.Uniform) -> Term[TorchDistribution]:
    return _register_distribution_op(dist.Uniform)(d.low, d.high)


@defterm.register
def _embed_von_mises(d: dist.VonMises) -> Term[TorchDistribution]:
    return _register_distribution_op(dist.VonMises)(d.loc, d.concentration)


@defterm.register
def _embed_weibull(d: dist.Weibull) -> Term[TorchDistribution]:
    return _register_distribution_op(dist.Weibull)(d.scale, d.concentration)


@defterm.register
def _embed_wishart(d: dist.Wishart) -> Term[TorchDistribution]:
    return _register_distribution_op(dist.Wishart)(d.df, d.scale_tril)


@defterm.register
def _embed_delta(d: dist.Delta) -> Term[TorchDistribution]:
    return _register_distribution_op(dist.Delta)(
        d.v, log_density=d.log_density, event_dim=d.event_dim
    )


def pyro_module_shim(
    module: type[pyro.nn.module.PyroModule],
) -> type[pyro.nn.module.PyroModule]:
    """Wrap a :class:`PyroModule` in a :class:`PyroShim`.

    Returns a new subclass of :class:`PyroModule` that wraps calls to
    :func:`forward` in a :class:`PyroShim`.

    **Example usage**:

    .. code-block:: python

        class SimpleModel(PyroModule):
            def forward(self):
                return pyro.sample("y", dist.Normal(0, 1))

        SimpleModelShim = pyro_module_shim(SimpleModel)

    """

    class PyroModuleShim(module):  # type: ignore
        def forward(self, *args, **kwargs):
            with PyroShim():
                return super().forward(*args, **kwargs)

    return PyroModuleShim<|MERGE_RESOLUTION|>--- conflicted
+++ resolved
@@ -1,14 +1,7 @@
 import functools
 import typing
 from collections.abc import Collection, Mapping
-<<<<<<< HEAD
-from typing import (
-    Any,
-    TypeVar,
-)
-=======
-from typing import Annotated, Any, TypeVar
->>>>>>> cb381ec4
+from typing import Any, TypeVar
 
 import pyro.poutine.subsample_messenger
 
@@ -30,7 +23,6 @@
 
 from typing_extensions import ParamSpec
 
-<<<<<<< HEAD
 from effectful.handlers.torch import (
     _bind_dims,
     _unbind_dims,
@@ -38,13 +30,8 @@
     sizesof,
     unbind_dims,
 )
-from effectful.ops.semantics import typeof
-from effectful.ops.syntax import defop, defterm
-=======
-from effectful.handlers.torch import sizesof, to_tensor
 from effectful.ops.semantics import apply, runner, typeof
-from effectful.ops.syntax import Scoped, defdata, defop, defterm
->>>>>>> cb381ec4
+from effectful.ops.syntax import defdata, defop, defterm
 from effectful.ops.types import Operation, Term
 
 P = ParamSpec("P")
