import typing
import warnings
<<<<<<< HEAD
from collections.abc import Collection, Mapping
from typing import Any
=======
from typing import (
    Annotated,
    Any,
    Collection,
    List,
    Mapping,
    Optional,
    Tuple,
    Type,
    TypeVar,
)
>>>>>>> ffc81422

try:
    import pyro
except ImportError:
    raise ImportError("Pyro is required to use effectful.handlers.pyro.")

import pyro.distributions as dist
from pyro.distributions.torch_distribution import (
    TorchDistribution,
    TorchDistributionMixin,
)

try:
    import torch
except ImportError:
    raise ImportError("PyTorch is required to use effectful.handlers.pyro.")

from typing_extensions import ParamSpec

from effectful.handlers.torch import Indexable, sizesof, to_tensor
from effectful.ops.semantics import call
from effectful.ops.syntax import Scoped, defop, defterm
from effectful.ops.types import Operation, Term

P = ParamSpec("P")
A = TypeVar("A")
B = TypeVar("B")


@defop
def pyro_sample(
    name: str,
    fn: TorchDistributionMixin,
    *args,
    obs: torch.Tensor | None = None,
    obs_mask: torch.BoolTensor | None = None,
    mask: torch.BoolTensor | None = None,
    infer: pyro.poutine.runtime.InferDict | None = None,
    **kwargs,
) -> torch.Tensor:
    """
    Operation to sample from a Pyro distribution. See :func:`pyro.sample`.
    """
    with pyro.poutine.mask(mask=mask if mask is not None else True):
        return pyro.sample(
            name, fn, *args, obs=obs, obs_mask=obs_mask, infer=infer, **kwargs
        )


class PyroShim(pyro.poutine.messenger.Messenger):
    """Pyro handler that wraps all sample sites in a custom effectful type.

    .. note::

      This handler should be installed around any Pyro model that you want to
      use effectful handlers with.

    **Example usage**:

    >>> import pyro.distributions as dist
    >>> from effectful.ops.semantics import fwd, handler
    >>> torch.distributions.Distribution.set_default_validate_args(False)

    It can be used as a decorator:

    >>> @PyroShim()
    ... def model():
    ...     return pyro.sample("x", dist.Normal(0, 1))

    It can also be used as a context manager:

    >>> with PyroShim():
    ...     x = pyro.sample("x", dist.Normal(0, 1))

    When :class:`PyroShim` is installed, all sample sites perform the
    :func:`pyro_sample` effect, which can be handled by an effectful
    interpretation.

    >>> def log_sample(name, *args, **kwargs):
    ...     print(f"Sampled {name}")
    ...     return fwd()

    >>> with PyroShim(), handler({pyro_sample: log_sample}):
    ...     x = pyro.sample("x", dist.Normal(0, 1))
    ...     y = pyro.sample("y", dist.Normal(0, 1))
    Sampled x
    Sampled y
    """

    _current_site: str | None

    def __enter__(self):
        if any(isinstance(m, PyroShim) for m in pyro.poutine.runtime._PYRO_STACK):
            warnings.warn("PyroShim should be installed at most once.")
        return super().__enter__()

    @staticmethod
    def _broadcast_to_named(
        t: torch.Tensor, shape: torch.Size, indices: Mapping[Operation[[], int], int]
    ) -> tuple[torch.Tensor, "Naming"]:
        """Convert a tensor `t` to a fully positional tensor that is
        broadcastable with the positional representation of tensors of shape
        |shape|, |indices|.

        """
        t_indices = sizesof(t)

        if len(t.shape) < len(shape):
            t = t.expand(shape)

        # create a positional dimension for every named index in the target shape
        name_to_dim = {}
        for i, (k, v) in enumerate(reversed(list(indices.items()))):
            if k in t_indices:
                t = to_tensor(t, [k])
            else:
                t = t.expand((v,) + t.shape)
            name_to_dim[k] = -len(shape) - i - 1

        # create a positional dimension for every remaining named index in `t`
        n_batch_and_dist_named = len(t.shape)
        for i, k in enumerate(reversed(list(sizesof(t).keys()))):
            t = to_tensor(t, [k])
            name_to_dim[k] = -n_batch_and_dist_named - i - 1

        return t, Naming(name_to_dim)

    def _pyro_sample(self, msg: pyro.poutine.runtime.Message) -> None:
        if typing.TYPE_CHECKING:
            assert msg["type"] == "sample"
            assert msg["name"] is not None
            assert msg["infer"] is not None
            assert isinstance(msg["fn"], TorchDistributionMixin)

        if pyro.poutine.util.site_is_subsample(msg) or pyro.poutine.util.site_is_factor(
            msg
        ):
            return

        # PyroShim turns each call to pyro.sample into two calls. The first
        # dispatches to pyro_sample and the effectful stack. The effectful stack
        # eventually calls pyro.sample again. We use state in PyroShim to
        # recognize that we've been called twice, and we dispatch to the pyro
        # stack.
        #
        # This branch handles the second call, so it massages the message to be
        # compatible with Pyro. In particular, it removes all named dimensions
        # and stores naming information in the message. Names are replaced by
        # _pyro_post_sample.
        if getattr(self, "_current_site", None) == msg["name"]:
            if "_index_naming" in msg:
                return

            # We need to identify this pyro shim during post-sample.
            msg["_pyro_shim_id"] = id(self)  # type: ignore[typeddict-unknown-key]

            if "_markov_scope" in msg["infer"] and self._current_site:
                msg["infer"]["_markov_scope"].pop(self._current_site, None)

            dist = msg["fn"]
            obs = msg["value"] if msg["is_observed"] else None

            # pdist shape: | named1 | batch_shape | event_shape |
            # obs shape: | batch_shape | event_shape |, | named2 | where named2 may overlap named1
            indices = sizesof(dist)
            pdist, naming = positional_distribution(dist)

            if msg["mask"] is None:
                mask = torch.tensor(True)
            elif isinstance(msg["mask"], bool):
                mask = torch.tensor(msg["mask"])
            else:
                mask = msg["mask"]

            assert set(sizesof(mask).keys()) <= (
                set(indices.keys()) | set(sizesof(obs).keys())
            )
            pos_mask, _ = PyroShim._broadcast_to_named(mask, dist.batch_shape, indices)

            pos_obs: torch.Tensor | None = None
            if obs is not None:
                pos_obs, naming = PyroShim._broadcast_to_named(
                    obs, dist.shape(), indices
                )

            # Each of the batch dimensions on the distribution gets a
            # cond_indep_stack frame.
            for var, dim in naming.name_to_dim.items():
                # There can be additional batch dimensions on the observation
                # that do not get frames, so only consider dimensions on the
                # distribution.
                if var in indices:
                    frame = pyro.poutine.indep_messenger.CondIndepStackFrame(
                        name=str(var),
                        # dims are indexed from the right of the batch shape
                        dim=dim + len(pdist.event_shape),
                        size=indices[var],
                        counter=0,
                    )
                    msg["cond_indep_stack"] = (frame,) + msg["cond_indep_stack"]

            msg["fn"] = pdist
            msg["value"] = pos_obs
            msg["mask"] = pos_mask
            msg["_index_naming"] = naming  # type: ignore

            assert sizesof(msg["value"]) == {}
            assert sizesof(msg["mask"]) == {}

        # This branch handles the first call to pyro.sample by calling pyro_sample.
        else:
            try:
                self._current_site = msg["name"]
                msg["value"] = pyro_sample(
                    msg["name"],
                    msg["fn"],
                    obs=msg["value"] if msg["is_observed"] else None,
                    infer=msg["infer"].copy(),
                )
            finally:
                self._current_site = None

            # flags to guarantee commutativity of condition, intervene, trace
            msg["stop"] = True
            msg["done"] = True
            msg["mask"] = False
            msg["is_observed"] = True
            msg["infer"]["is_auxiliary"] = True
            msg["infer"]["_do_not_trace"] = True

    def _pyro_post_sample(self, msg: pyro.poutine.runtime.Message) -> None:
        assert msg["value"] is not None

        # If this message has been handled already by a different pyro shim, ignore.
        if "_pyro_shim_id" in msg and msg["_pyro_shim_id"] != id(self):  # type: ignore[typeddict-item]
            return

        if getattr(self, "_current_site", None) == msg["name"]:
            assert "_index_naming" in msg

            # note: Pyro uses a TypedDict for infer, so it doesn't know we've stored this key
            naming = msg["_index_naming"]  # type: ignore

            value = msg["value"]

            # note: is it safe to assume that msg['fn'] is a distribution?
            dist_shape: tuple[int, ...] = msg["fn"].batch_shape + msg["fn"].event_shape  # type: ignore
            if len(value.shape) < len(dist_shape):
                value = value.broadcast_to(
                    torch.broadcast_shapes(value.shape, dist_shape)
                )
            value = naming.apply(value)
            msg["value"] = value


class Naming:
    """
    A mapping from dimensions (indexed from the right) to names.
    """

    def __init__(self, name_to_dim: Mapping[Operation[[], int], int]):
        assert all(v < 0 for v in name_to_dim.values())
        self.name_to_dim = name_to_dim

    @staticmethod
    def from_shape(names: Collection[Operation[[], int]], event_dims: int) -> "Naming":
        """Create a naming from a set of indices and the number of event dimensions.

        The resulting naming converts tensors of shape
        ``| batch_shape | named | event_shape |``
        to tensors of shape ``| batch_shape | event_shape |, | named |``.

        """
        assert event_dims >= 0
        return Naming({n: -event_dims - len(names) + i for i, n in enumerate(names)})

    def apply(self, value: torch.Tensor) -> torch.Tensor:
        indexes: list[Any] = [slice(None)] * (len(value.shape))
        for n, d in self.name_to_dim.items():
            indexes[len(value.shape) + d] = n()
        return Indexable(value)[tuple(indexes)]

    def __repr__(self):
        return f"Naming({self.name_to_dim})"


@defop
def named_distribution(
    d: Annotated[TorchDistribution, Scoped[A | B]],
    *names: Annotated[Operation[[], int], Scoped[B]],
) -> Annotated[TorchDistribution, Scoped[A | B]]:
    d = defterm(d)
    dist_constr, args = d.args[0], d.args[1:]

    if not (
        d.op is call
        and (
            issubclass(dist_constr, TorchDistribution)
            or issubclass(dist_constr, dist.torch_distribution.TorchDistributionMixin)
        )
    ):
        raise NotImplementedError

    def _to_named(a):
        if isinstance(a, torch.Tensor):
            return Indexable(typing.cast(torch.Tensor, a))[tuple(n() for n in names)]
        elif isinstance(a, TorchDistribution):
            return named_distribution(a, *names)
        else:
            return a

    return dist_constr(*[_to_named(a) for a in args], **d.kwargs)


@defop
def positional_distribution(
    d: Annotated[TorchDistribution, Scoped[A]],
) -> Tuple[TorchDistribution, Naming]:
    shape = d.shape()
    d = defterm(d)
    dist_constr, args = d.args[0], d.args[1:]

    if not (
        d.op is call
        and (
            issubclass(dist_constr, TorchDistribution)
            or issubclass(dist_constr, dist.torch_distribution.TorchDistributionMixin)
        )
    ):
        raise NotImplementedError

    indices = sizesof(d).keys()
    naming = Naming.from_shape(indices, len(shape))

    def _to_positional(a):
        if isinstance(a, torch.Tensor):
            return to_tensor(a, indices)
        elif isinstance(a, TorchDistribution):
            return positional_distribution(a)[0]
        else:
            return a

    return dist_constr(*[_to_positional(a) for a in args], **d.kwargs), naming


class _DistributionTerm(Term[TorchDistribution], TorchDistribution):
    """A distribution wrapper that satisfies the Term interface.

    Represented as a term of the form call(D, *args, **kwargs) where D is the
    distribution constructor.

    Note: When we construct instances of this class, we put distribution
    parameters that can be expanded in the args list and those that cannot in
    the kwargs list.

    """

    _args: tuple
    _kwargs: dict

    def __init__(self, dist_constr: Type[TorchDistribution], *args, **kwargs):
        self._args = (dist_constr,) + tuple(defterm(a) for a in args)
        self._kwargs = kwargs

    @property
    def op(self):
        return call

    @property
    def args(self):
        return self._args

    @property
    def kwargs(self):
        return self._kwargs

    @property
    def _base_dist(self):
        return self.args[0](*self.args[1:])

    @property
    def has_rsample(self):
        return self._base_dist.has_rsample

    @property
    def batch_shape(self):
        return self._base_dist.batch_shape

    @property
    def event_shape(self):
        return self._base_dist.event_shape

    @property
    def has_enumerate_support(self):
        return self._base_dist.has_enumerate_support

    @property
    def arg_constraints(self):
        return self._base_dist.arg_constraints

    @property
    def support(self):
        return self._base_dist.support

    def sample(self, sample_shape=torch.Size()):
        return self._base_dist.sample(sample_shape)

    def rsample(self, sample_shape=torch.Size()):
        return self._base_dist.rsample(sample_shape)

    def log_prob(self, value):
        return self._base_dist.log_prob(value)

    def enumerate_support(self, expand=True):
        return self._base_dist.enumerate_support(expand)


@defterm.register(TorchDistribution)
@defterm.register(TorchDistributionMixin)
def _embed_distribution(dist: TorchDistribution) -> Term[TorchDistribution]:
    raise ValueError(
        f"No embedding provided for distribution of type {type(dist).__name__}."
    )


@defterm.register(dist.ExpandedDistribution)
def _embed_expanded(d: dist.ExpandedDistribution) -> Term[TorchDistribution]:
    if d._batch_shape == d.base_dist.batch_shape:
        return d.base_dist
    raise ValueError("Nontrivial ExpandedDistribution not implemented.")


@defterm.register(dist.Independent)
def _embed_independent(d) -> Term[TorchDistribution]:
    return _DistributionTerm(type(d), d.base_dist, d.reinterpreted_batch_ndims)


@defterm.register(dist.Cauchy)
@defterm.register(dist.Gumbel)
@defterm.register(dist.Laplace)
@defterm.register(dist.LogNormal)
@defterm.register(dist.LogisticNormal)
@defterm.register(dist.Normal)
@defterm.register(dist.StudentT)
def _embed_loc_scale(d) -> Term[TorchDistribution]:
    return _DistributionTerm(type(d), d.loc, d.scale)


@defterm.register(dist.Bernoulli)
@defterm.register(dist.Categorical)
@defterm.register(dist.ContinuousBernoulli)
@defterm.register(dist.Geometric)
@defterm.register(dist.OneHotCategorical)
@defterm.register(dist.OneHotCategoricalStraightThrough)
def _embed_probs(d) -> Term[TorchDistribution]:
    return _DistributionTerm(type(d), d.probs)


@defterm.register(dist.Beta)
@defterm.register(dist.Kumaraswamy)
def _embed_beta(d) -> Term[TorchDistribution]:
    return _DistributionTerm(type(d), d.concentration1, d.concentration0)


@defterm.register(dist.Binomial)
def _embed_binomial(d: dist.Binomial) -> Term[TorchDistribution]:
    return _DistributionTerm(dist.Binomial, d.total_count, d.probs)


@defterm.register(dist.Chi2)
def _embed_chi2(d: dist.Chi2) -> Term[TorchDistribution]:
    return _DistributionTerm(dist.Chi2, d.df)


@defterm.register(dist.Dirichlet)
def _embed_dirichlet(d: dist.Dirichlet) -> Term[TorchDistribution]:
    return _DistributionTerm(dist.Dirichlet, d.concentration)


@defterm.register(dist.Exponential)
def _embed_exponential(d: dist.Exponential) -> Term[TorchDistribution]:
    return _DistributionTerm(dist.Exponential, d.rate)


@defterm.register(dist.FisherSnedecor)
def _embed_fisher_snedecor(d: dist.FisherSnedecor) -> Term[TorchDistribution]:
    return _DistributionTerm(dist.FisherSnedecor, d.df1, d.df2)


@defterm.register(dist.Gamma)
def _embed_gamma(d: dist.Gamma) -> Term[TorchDistribution]:
    return _DistributionTerm(dist.Gamma, d.concentration, d.rate)


@defterm.register(dist.HalfCauchy)
@defterm.register(dist.HalfNormal)
def _embed_half_cauchy(d) -> Term[TorchDistribution]:
    return _DistributionTerm(type(d), d.scale)


@defterm.register(dist.LKJCholesky)
def _embed_lkj_cholesky(d: dist.LKJCholesky) -> Term[TorchDistribution]:
    return _DistributionTerm(dist.LKJCholesky, d.concentration, dim=d.dim)


@defterm.register(dist.Multinomial)
def _embed_multinomial(d: dist.Multinomial) -> Term[TorchDistribution]:
    return _DistributionTerm(dist.Multinomial, d.total_count, d.probs)


@defterm.register(dist.MultivariateNormal)
def _embed_multivariate_normal(
    d: dist.MultivariateNormal,
) -> Term[TorchDistribution]:
    return _DistributionTerm(dist.MultivariateNormal, d.loc, d.scale_tril)


@defterm.register(dist.NegativeBinomial)
def _embed_negative_binomial(d: dist.NegativeBinomial) -> Term[TorchDistribution]:
    return _DistributionTerm(dist.NegativeBinomial, d.total_count, d.probs)


@defterm.register(dist.Pareto)
def _embed_pareto(d: dist.Pareto) -> Term[TorchDistribution]:
    return _DistributionTerm(dist.Pareto, d.scale, d.alpha)


@defterm.register(dist.Poisson)
def _embed_poisson(d: dist.Poisson) -> Term[TorchDistribution]:
    return _DistributionTerm(dist.Poisson, d.rate)


@defterm.register(dist.RelaxedBernoulli)
@defterm.register(dist.RelaxedOneHotCategorical)
def _embed_relaxed(d) -> Term[TorchDistribution]:
    return _DistributionTerm(type(d), d.temperature, d.probs)


@defterm.register(dist.Uniform)
def _embed_uniform(d: dist.Uniform) -> Term[TorchDistribution]:
    return _DistributionTerm(dist.Uniform, d.low, d.high)


@defterm.register(dist.VonMises)
def _embed_von_mises(d: dist.VonMises) -> Term[TorchDistribution]:
    return _DistributionTerm(dist.VonMises, d.loc, d.concentration)


@defterm.register(dist.Weibull)
def _embed_weibull(d: dist.Weibull) -> Term[TorchDistribution]:
    return _DistributionTerm(dist.Weibull, d.scale, d.concentration)


@defterm.register(dist.Wishart)
def _embed_wishart(d: dist.Wishart) -> Term[TorchDistribution]:
    return _DistributionTerm(dist.Wishart, d.df, d.scale_tril)


@defterm.register(dist.Delta)
def _embed_delta(d: dist.Delta) -> Term[TorchDistribution]:
    return _DistributionTerm(dist.Delta, d.v, d.log_density, event_dim=d.event_dim)


def pyro_module_shim(
    module: type[pyro.nn.module.PyroModule],
) -> type[pyro.nn.module.PyroModule]:
    """Wrap a :class:`PyroModule` in a :class:`PyroShim`.

    Returns a new subclass of :class:`PyroModule` that wraps calls to
    :func:`forward` in a :class:`PyroShim`.

    **Example usage**:

    .. code-block:: python

        class SimpleModel(PyroModule):
            def forward(self):
                return pyro.sample("y", dist.Normal(0, 1))

        SimpleModelShim = pyro_module_shim(SimpleModel)

    """

    class PyroModuleShim(module):  # type: ignore
        def forward(self, *args, **kwargs):
            with PyroShim():
                return super().forward(*args, **kwargs)

    return PyroModuleShim<|MERGE_RESOLUTION|>--- conflicted
+++ resolved
@@ -1,9 +1,5 @@
 import typing
 import warnings
-<<<<<<< HEAD
-from collections.abc import Collection, Mapping
-from typing import Any
-=======
 from typing import (
     Annotated,
     Any,
@@ -15,7 +11,6 @@
     Type,
     TypeVar,
 )
->>>>>>> ffc81422
 
 try:
     import pyro
