--- conflicted
+++ resolved
@@ -1,30 +1,16 @@
 import typing
-<<<<<<< HEAD
-from typing import Any, Callable, List, Mapping, Optional, Sequence, Union
+import warnings
+from typing import Any, Callable, Collection, List, Mapping, Optional, Tuple, Union
 
 import pyro
 import torch
 from typing_extensions import ParamSpec
 
 from effectful.handlers.torch import Indexable, sizesof, to_tensor
-from effectful.ops.semantics import fwd
 from effectful.ops.syntax import defop
 from effectful.ops.types import Operation
 
 P = ParamSpec("P")
-=======
-import warnings
-from typing import Optional, Tuple
-
-import pyro
-import torch
-from pyro.poutine.indep_messenger import CondIndepStackFrame
-from pyro.poutine.mask_messenger import MaskMessenger
-
-from effectful.indexed.distributions import Naming, PositionalDistribution
-from effectful.indexed.ops import IndexSet, indices_of, to_tensor
-from effectful.ops.core import defop
->>>>>>> e9593e87
 
 
 @defop
@@ -41,7 +27,7 @@
     """
     Operation to sample from a Pyro distribution.
     """
-    with MaskMessenger(mask if mask is not None else True):
+    with pyro.poutine.mask(mask=mask if mask is not None else True):
         return pyro.sample(
             name, fn, *args, obs=obs, obs_mask=obs_mask, infer=infer, **kwargs
         )
@@ -61,14 +47,14 @@
 
     @staticmethod
     def _broadcast_to_named(
-        t: torch.Tensor, shape: torch.Size, indices: IndexSet
-    ) -> Tuple[torch.Tensor, Naming]:
+        t: torch.Tensor, shape: torch.Size, indices: Mapping[Operation[[], int], int]
+    ) -> Tuple[torch.Tensor, "Naming"]:
         """Convert a tensor `t` to a fully positional tensor that is
         broadcastable with the positional representation of tensors of shape
         |shape|, |indices|.
 
         """
-        t_indices = indices_of(t)
+        t_indices = sizesof(t)
 
         if len(t.shape) < len(shape):
             t = t.expand(shape)
@@ -79,12 +65,12 @@
             if k in t_indices:
                 t = to_tensor(t, [k])
             else:
-                t = t.expand((len(v),) + t.shape)
+                t = t.expand((v,) + t.shape)
             name_to_dim[k] = -len(shape) - i - 1
 
         # create a positional dimension for every remaining named index in `t`
         n_batch_and_dist_named = len(t.shape)
-        for i, k in enumerate(reversed(indices_of(t).keys())):
+        for i, k in enumerate(reversed(sizesof(t).keys())):
             t = to_tensor(t, [k])
             name_to_dim[k] = -n_batch_and_dist_named - i - 1
 
@@ -134,7 +120,9 @@
                 )
 
             for var, dim in naming.name_to_dim.items():
-                frame = CondIndepStackFrame(name=str(var), dim=dim, size=-1, counter=0)
+                frame = pyro.poutine.indep_messenger.CondIndepStackFrame(
+                    name=str(var), dim=dim, size=-1, counter=0
+                )
                 msg["cond_indep_stack"] = (frame,) + msg["cond_indep_stack"]
 
             msg["fn"] = pdist
@@ -142,9 +130,8 @@
             msg["mask"] = pos_mask
             msg["infer"]["_index_naming"] = naming  # type: ignore
 
-            assert indices_of(msg["fn"]) == IndexSet({})
-            assert indices_of(msg["value"]) == IndexSet({})
-            assert indices_of(msg["mask"]) == IndexSet({})
+            assert sizesof(msg["value"]) == {}
+            assert sizesof(msg["mask"]) == {}
 
             return
 
@@ -167,7 +154,57 @@
         msg["infer"]["is_auxiliary"] = True
         msg["infer"]["_do_not_trace"] = True
 
-<<<<<<< HEAD
+    def _pyro_post_sample(self, msg: pyro.poutine.runtime.Message) -> None:
+        infer = msg.get("infer")
+        if infer is None or "_index_naming" not in infer:
+            return
+
+        # note: Pyro uses a TypedDict for infer, so it doesn't know we've stored this key
+        naming = infer["_index_naming"]  # type: ignore
+
+        value = msg["value"]
+
+        if value is not None:
+            # note: is it safe to assume that msg['fn'] is a distribution?
+            dist_shape = msg["fn"].shape()  # type: ignore
+            if len(value.shape) < len(dist_shape):
+                value = value.broadcast_to(
+                    torch.broadcast_shapes(value.shape, dist_shape)
+                )
+            value = naming.apply(value)
+            msg["value"] = value
+
+
+class Naming:
+    """
+    A mapping from dimensions (indexed from the right) to names.
+    """
+
+    def __init__(self, name_to_dim: Mapping[Operation[[], int], int]):
+        assert all(v < 0 for v in name_to_dim.values())
+        self.name_to_dim = name_to_dim
+
+    @staticmethod
+    def from_shape(names: Collection[Operation[[], int]], event_dims: int) -> "Naming":
+        """Create a naming from a set of indices and the number of event dimensions.
+
+        The resulting naming converts tensors of shape
+        | batch_shape | named | event_shape |
+        to tensors of shape | batch_shape | event_shape |, | named |.
+
+        """
+        assert event_dims >= 0
+        return Naming({n: -event_dims - len(names) + i for i, n in enumerate(names)})
+
+    def apply(self, value: torch.Tensor) -> torch.Tensor:
+        indexes: List[Any] = [slice(None)] * (len(value.shape))
+        for n, d in self.name_to_dim.items():
+            indexes[len(value.shape) + d] = n()
+        return Indexable(value)[tuple(indexes)]
+
+    def __repr__(self):
+        return f"Naming({self.name_to_dim})"
+
 
 class PositionalDistribution(pyro.distributions.torch_distribution.TorchDistribution):
     """A distribution wrapper that lazily converts indexed dimensions to
@@ -182,6 +219,10 @@
     ):
         self.base_dist = base_dist
         self.indices = sizesof(base_dist.sample())
+
+        n_base = len(base_dist.batch_shape) + len(base_dist.event_shape)
+        self.naming = Naming.from_shape(self.indices.keys(), n_base)
+
         super().__init__()
 
     def _to_positional(self, value: torch.Tensor) -> torch.Tensor:
@@ -189,53 +230,38 @@
         # assume value comes from base_dist with shape:
         # | sample_shape | batch_shape | event_shape | & named
         # return a tensor of shape | sample_shape | named | batch_shape | event_shape |
-
         n_named = len(self.indices)
         dims = list(range(n_named + len(value.shape)))
 
-        n_event = len(self.event_shape)
-        n_batch = len(self.base_dist.batch_shape)
-        n_sample = len(value.shape) - n_batch - n_event
-
-        event_dims = dims[len(dims) - n_event :]
-        batch_dims = dims[len(dims) - n_event - n_batch : len(dims) - n_event]
+        n_base = len(self.event_shape) + len(self.base_dist.batch_shape)
+        n_sample = len(value.shape) - n_base
+
+        base_dims = dims[len(dims) - n_base :]
         named_dims = dims[:n_named]
         sample_dims = dims[n_named : n_named + n_sample]
 
         # shape: | named | sample_shape | batch_shape | event_shape |
+        # TODO: replace with something more efficient
         pos_tensor = to_tensor(value, self.indices.keys())
 
         # shape: | sample_shape | named | batch_shape | event_shape |
-        pos_tensor_r = torch.permute(
-            pos_tensor, sample_dims + named_dims + batch_dims + event_dims
-        )
+        pos_tensor_r = torch.permute(pos_tensor, sample_dims + named_dims + base_dims)
 
         return pos_tensor_r
 
     def _from_positional(self, value: torch.Tensor) -> torch.Tensor:
         # maximal value shape: | sample_shape | named | batch_shape | event_shape |
-        shape = self.shape()
-        if len(value.shape) < len(shape):
-            value = value.expand(shape)
-
-        # check that the rightmost dimensions match
-        assert value.shape[len(value.shape) - len(shape) :] == shape
-
-        indexes: List[Any] = [slice(None)] * (len(value.shape))
-        for i, n in enumerate(self.indices.keys()):
-            indexes[
-                len(value.shape)
-                - len(self.indices)
-                - len(self.event_shape)
-                - len(self.base_dist.batch_shape)
-                + i
-            ] = n()
-
-        return Indexable(value)[tuple(indexes)]
+        return self.naming.apply(value)
+
+    @property
+    def has_rsample(self):
+        return self.base_dist.has_rsample
 
     @property
     def batch_shape(self):
-        return tuple(self.indices.values()) + self.base_dist.batch_shape
+        return (
+            torch.Size([s for s in self.indices.values()]) + self.base_dist.batch_shape
+        )
 
     @property
     def event_shape(self):
@@ -249,6 +275,10 @@
     def arg_constraints(self):
         return self.base_dist.arg_constraints
 
+    @property
+    def support(self):
+        return self.base_dist.support
+
     def __repr__(self):
         return f"PositionalDistribution({self.base_dist})"
 
@@ -259,7 +289,9 @@
         return self._to_positional(self.base_dist.rsample(sample_shape))
 
     def log_prob(self, value):
-        return self.base_dist.log_prob(self._from_positional(value))
+        return self._to_positional(
+            self.base_dist.log_prob(self._from_positional(value))
+        )
 
     def enumerate_support(self, expand=True):
         return self._to_positional(self.base_dist.enumerate_support(expand))
@@ -271,7 +303,7 @@
     def __init__(
         self,
         base_dist: pyro.distributions.torch_distribution.TorchDistribution,
-        names: Sequence[Operation[[], int]],
+        names: Collection[Operation[[], int]],
     ):
         """
         :param base_dist: A distribution with batch dimensions.
@@ -279,19 +311,40 @@
         :param names: A list of names.
 
         """
-        assert len(names) <= len(base_dist.batch_shape)
-
         self.base_dist = base_dist
         self.names = names
+
+        assert 1 <= len(names) <= len(base_dist.batch_shape)
+        base_indices = sizesof(base_dist.sample())
+        assert not any(n in base_indices for n in names)
+
+        n_base = len(base_dist.batch_shape) + len(base_dist.event_shape)
+        self.naming = Naming.from_shape(names, n_base - len(names))
         super().__init__()
 
     def _to_named(self, value: torch.Tensor, offset=0) -> torch.Tensor:
-        return Indexable(value)[
-            tuple([slice(None)] * offset + [n() for n in self.names])
-        ]
+        return self.naming.apply(value)
 
     def _from_named(self, value: torch.Tensor) -> torch.Tensor:
-        return to_tensor(value, self.names)
+        pos_value = to_tensor(value, self.names)
+
+        dims = list(range(len(pos_value.shape)))
+
+        n_base = len(self.event_shape) + len(self.batch_shape)
+        n_named = len(self.names)
+        n_sample = len(pos_value.shape) - n_base - n_named
+
+        base_dims = dims[len(dims) - n_base :]
+        named_dims = dims[:n_named]
+        sample_dims = dims[n_named : n_named + n_sample]
+
+        pos_tensor_r = torch.permute(pos_value, sample_dims + named_dims + base_dims)
+
+        return pos_tensor_r
+
+    @property
+    def has_rsample(self):
+        return self.base_dist.has_rsample
 
     @property
     def batch_shape(self):
@@ -309,13 +362,20 @@
     def arg_constraints(self):
         return self.base_dist.arg_constraints
 
+    @property
+    def support(self):
+        return self.base_dist.support
+
     def __repr__(self):
         return f"NamedDistribution({self.base_dist}, {self.names})"
 
     def sample(self, sample_shape=torch.Size()):
-        return self._to_named(
+        t = self._to_named(
             self.base_dist.sample(sample_shape), offset=len(sample_shape)
         )
+        assert set(sizesof(t).keys()) == set(self.names)
+        assert t.shape == self.shape() + sample_shape
+        return t
 
     def rsample(self, sample_shape=torch.Size()):
         return self._to_named(
@@ -323,72 +383,13 @@
         )
 
     def log_prob(self, value):
-        return self._to_named(self.base_dist.log_prob(self._from_named(value)))
+        v1 = self._from_named(value)
+        v2 = self.base_dist.log_prob(v1)
+        v3 = self._to_named(v2)
+        return v3
 
     def enumerate_support(self, expand=True):
         return self._to_named(self.base_dist.enumerate_support(expand))
-
-
-class _LazyPlateMessenger(pyro.poutine.indep_messenger.IndepMessenger):
-    prefix: str = "__index_plate__"
-
-    def __init__(self, name: str, *args, **kwargs):
-        self._orig_name: str = name
-        super().__init__(f"{self.prefix}_{name}", *args, **kwargs)
-
-    @property
-    def frame(self) -> pyro.poutine.indep_messenger.CondIndepStackFrame:
-        return pyro.poutine.indep_messenger.CondIndepStackFrame(
-            name=self.name, dim=self.dim, size=self.size, counter=0
-        )
-
-    def _process_message(self, msg):
-        if msg["type"] not in ("sample",) or pyro.poutine.util.site_is_subsample(msg):
-            return
-
-        super()._process_message(msg)
-
-
-def _indexed_pyro_sample_handler(
-    name: str,
-    dist: pyro.distributions.torch_distribution.TorchDistributionMixin,
-    infer: Optional[pyro.poutine.runtime.InferDict] = None,
-    obs: Optional[torch.Tensor] = None,
-    **kwargs,
-) -> torch.Tensor:
-    infer = infer or {}
-
-    if "_index_expanded" in infer:
-        return fwd(None)
-
-    pdist = PositionalDistribution(dist)
-    obs = None if obs is None else pdist._to_positional(obs)
-
-    shape_len = len(pdist.shape())
-    plates = []
-    for dim_offset, (var, size) in enumerate(pdist.indices.items()):
-        plate = _LazyPlateMessenger(
-            str(var),
-            dim=-shape_len + dim_offset,
-            size=size,
-        )
-        plate.__enter__()
-        plates.append(plate)
-
-    infer["_index_expanded"] = True  # type: ignore
-
-    try:
-        t = pyro.sample(name, pdist, infer=infer, obs=obs, **kwargs)
-        return pdist._from_positional(t)
-    finally:
-        for plate in reversed(plates):
-            plate.__exit__(None, None, None)
-
-
-#: Allow distributions with indexed batch dimensions to be used with
-#: `pyro.sample` by lazily converting the indexed dimensions to positional
-#: dimensions.
-indexed = {pyro_sample: _indexed_pyro_sample_handler}
 
 
 @pyro.poutine.block()
@@ -429,26 +430,6 @@
             if isinstance(p, torch.Tensor):
                 return p.device
     raise ValueError(f"could not infer device for {dist} and {value}")
-=======
-    def _pyro_post_sample(self, msg: pyro.poutine.runtime.Message) -> None:
-        infer = msg.get("infer")
-        if infer is None or "_index_naming" not in infer:
-            return
-
-        # note: Pyro uses a TypedDict for infer, so it doesn't know we've stored this key
-        naming = infer["_index_naming"]  # type: ignore
-
-        value = msg["value"]
-
-        if value is not None:
-            # note: is it safe to assume that msg['fn'] is a distribution?
-            dist_shape = msg["fn"].shape()  # type: ignore
-            if len(value.shape) < len(dist_shape):
-                value = value.broadcast_to(
-                    torch.broadcast_shapes(value.shape, dist_shape)
-                )
-            value = naming.apply(value)
-            msg["value"] = value
 
 
 def pyro_module_shim(
@@ -465,5 +446,4 @@
             with PyroShim():
                 return super().forward(*args, **kwargs)
 
-    return PyroModuleShim
->>>>>>> e9593e87
+    return PyroModuleShim