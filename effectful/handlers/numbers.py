"""
This module provides a term representation for numbers and operations on them.
"""

import numbers
import operator
from typing import Any, TypeVar

from typing_extensions import ParamSpec

<<<<<<< HEAD
from effectful.ops.syntax import NoDefaultRule, defdata, defop, syntactic_eq
from effectful.ops.types import Expr, Operation, Term
=======
from effectful.ops.syntax import defdata, defop, syntactic_eq
from effectful.ops.types import Operation, Term
>>>>>>> 5adeba52

P = ParamSpec("P")
Q = ParamSpec("Q")
S = TypeVar("S")
T = TypeVar("T")
V = TypeVar("V")

T_Number = TypeVar("T_Number", bound=numbers.Number)


@defdata.register(numbers.Number)
@numbers.Number.register
class _NumberTerm(Term[numbers.Number]):
    def __init__(
        self, op: Operation[..., numbers.Number], *args: Expr, **kwargs: Expr
    ) -> None:
        self._op = op
        self._args = args
        self._kwargs = kwargs

    @property
    def op(self) -> Operation[..., numbers.Number]:
        return self._op

    @property
    def args(self) -> tuple:
        return self._args

    @property
    def kwargs(self) -> dict:
        return self._kwargs

    def __hash__(self):
        return hash((self.op, tuple(self.args), tuple(self.kwargs.items())))


# Complex specific methods
@defop
def eq(x: T_Number, y: T_Number) -> bool:
    if not any(isinstance(a, Term) for a in (x, y)):
        return operator.eq(x, y)
    else:
        return syntactic_eq(x, y)


def _wrap_cmp(op):
    def _wrapped_op(x: T_Number, y: T_Number) -> bool:
        if not any(isinstance(a, Term) for a in (x, y)):
            return op(x, y)
        else:
            raise NotImplementedError

    _wrapped_op.__name__ = op.__name__
    return _wrapped_op


def _wrap_binop(op):
    def _wrapped_op(x: T_Number, y: T_Number) -> T_Number:
        if not any(isinstance(a, Term) for a in (x, y)):
            return op(x, y)
        else:
            raise NotImplementedError

    _wrapped_op.__name__ = op.__name__
    return _wrapped_op


def _wrap_unop(op):
    def _wrapped_op(x: T_Number) -> T_Number:
        if not isinstance(x, Term):
            return op(x)
        else:
            raise NotImplementedError

    _wrapped_op.__name__ = op.__name__
    return _wrapped_op


add = defop(_wrap_binop(operator.add))
neg = defop(_wrap_unop(operator.neg))
pos = defop(_wrap_unop(operator.pos))
sub = defop(_wrap_binop(operator.sub))
mul = defop(_wrap_binop(operator.mul))
truediv = defop(_wrap_binop(operator.truediv))
pow = defop(_wrap_binop(operator.pow))
abs = defop(_wrap_unop(operator.abs))


@defdata.register(numbers.Complex)
@numbers.Complex.register
class _ComplexTerm(_NumberTerm, Term[numbers.Complex]):
    def __bool__(self) -> bool:
        raise ValueError("Cannot convert term to bool")

    def __add__(self, other: Any) -> numbers.Real:
        return add(self, other)

    def __radd__(self, other: Any) -> numbers.Real:
        return add(other, self)

    def __neg__(self):
        return neg(self)

    def __pos__(self):
        return pos(self)

    def __sub__(self, other: Any) -> numbers.Real:
        return sub(self, other)

    def __rsub__(self, other: Any) -> numbers.Real:
        return sub(other, self)

    def __mul__(self, other: Any) -> numbers.Real:
        return mul(self, other)

    def __rmul__(self, other: Any) -> numbers.Real:
        return mul(other, self)

    def __truediv__(self, other: Any) -> numbers.Real:
        return truediv(self, other)

    def __rtruediv__(self, other: Any) -> numbers.Real:
        return truediv(other, self)

    def __pow__(self, other: Any) -> numbers.Real:
        return pow(self, other)

    def __rpow__(self, other: Any) -> numbers.Real:
        return pow(other, self)

    def __abs__(self) -> numbers.Real:
        return abs(self)

    def __eq__(self, other: Any) -> bool:
        return eq(self, other)


# Real specific methods
floordiv = defop(_wrap_binop(operator.floordiv))
mod = defop(_wrap_binop(operator.mod))
lt = defop(_wrap_cmp(operator.lt))
le = defop(_wrap_cmp(operator.le))
gt = defop(_wrap_cmp(operator.gt))
ge = defop(_wrap_cmp(operator.ge))


@defdata.register(numbers.Real)
@numbers.Real.register
class _RealTerm(_ComplexTerm, Term[numbers.Real]):
    # Real specific methods
    def __float__(self) -> float:
        raise ValueError("Cannot convert term to float")

    def __trunc__(self) -> numbers.Integral:
        raise NotImplementedError

    def __floor__(self) -> numbers.Integral:
        raise NotImplementedError

    def __ceil__(self) -> numbers.Integral:
        raise NotImplementedError

    def __round__(self, ndigits=None) -> numbers.Integral:
        raise NotImplementedError

    def __floordiv__(self, other):
        return floordiv(self, other)

    def __rfloordiv__(self, other):
        return floordiv(other, self)

    def __mod__(self, other):
        return mod(self, other)

    def __rmod__(self, other):
        return mod(other, self)

    def __lt__(self, other):
        return lt(self, other)

    def __le__(self, other):
        return le(self, other)


@defdata.register(numbers.Rational)
@numbers.Rational.register
class _RationalTerm(_RealTerm, Term[numbers.Rational]):
    @property
    def numerator(self):
        raise NotImplementedError

    @property
    def denominator(self):
        raise NotImplementedError


# Integral specific methods
index = defop(_wrap_unop(operator.index))
lshift = defop(_wrap_binop(operator.lshift))
rshift = defop(_wrap_binop(operator.rshift))
and_ = defop(_wrap_binop(operator.and_))
xor = defop(_wrap_binop(operator.xor))
or_ = defop(_wrap_binop(operator.or_))
invert = defop(_wrap_unop(operator.invert))


@defdata.register(numbers.Integral)
@numbers.Integral.register
class _IntegralTerm(_RationalTerm, Term[numbers.Integral]):
    # Integral specific methods
    def __int__(self) -> int:
        raise ValueError("Cannot convert term to int")

    def __index__(self) -> numbers.Integral:
        return index(self)

    def __pow__(self, exponent: Any, modulus=None) -> numbers.Integral:
        return pow(self, exponent)

    def __lshift__(self, other):
        return lshift(self, other)

    def __rlshift__(self, other):
        return lshift(other, self)

    def __rshift__(self, other):
        return rshift(self, other)

    def __rrshift__(self, other):
        return rshift(other, self)

    def __and__(self, other):
        return and_(self, other)

    def __rand__(self, other):
        return and_(other, self)

    def __xor__(self, other):
        return xor(self, other)

    def __rxor__(self, other):
        return xor(other, self)

    def __or__(self, other):
        return or_(self, other)

    def __ror__(self, other):
        return or_(other, self)

    def __invert__(self):
        return invert(self)<|MERGE_RESOLUTION|>--- conflicted
+++ resolved
@@ -8,13 +8,8 @@
 
 from typing_extensions import ParamSpec
 
-<<<<<<< HEAD
-from effectful.ops.syntax import NoDefaultRule, defdata, defop, syntactic_eq
+from effectful.ops.syntax import defdata, defop, syntactic_eq
 from effectful.ops.types import Expr, Operation, Term
-=======
-from effectful.ops.syntax import defdata, defop, syntactic_eq
-from effectful.ops.types import Operation, Term
->>>>>>> 5adeba52
 
 P = ParamSpec("P")
 Q = ParamSpec("Q")
