--- conflicted
+++ resolved
@@ -395,11 +395,7 @@
 
 @defdata.register(dist.Cauchy)
 class CauchyTerm(_DistributionTerm):
-<<<<<<< HEAD
-    def __init__(self, op, loc, scale, **kwargs):
-=======
     def __init__(self, ty, op, loc, scale, **kwargs):
->>>>>>> 4a9091d6
         super().__init__(dist.Cauchy, op, loc, scale, **kwargs)
         self.loc = loc
         self.scale = scale
@@ -417,11 +413,7 @@
 
 @defdata.register(dist.Gumbel)
 class GumbelTerm(_DistributionTerm):
-<<<<<<< HEAD
-    def __init__(self, op, loc, scale, **kwargs):
-=======
     def __init__(self, ty, op, loc, scale, **kwargs):
->>>>>>> 4a9091d6
         super().__init__(dist.Gumbel, op, loc, scale, **kwargs)
         self.loc = loc
         self.scale = scale
@@ -439,11 +431,7 @@
 
 @defdata.register(dist.Laplace)
 class LaplaceTerm(_DistributionTerm):
-<<<<<<< HEAD
-    def __init__(self, op, loc, scale, **kwargs):
-=======
     def __init__(self, ty, op, loc, scale, **kwargs):
->>>>>>> 4a9091d6
         super().__init__(dist.Laplace, op, loc, scale, **kwargs)
         self.loc = loc
         self.scale = scale
@@ -461,11 +449,7 @@
 
 @defdata.register(dist.LogNormal)
 class LogNormalTerm(_DistributionTerm):
-<<<<<<< HEAD
-    def __init__(self, op, loc, scale, **kwargs):
-=======
     def __init__(self, ty, op, loc, scale, **kwargs):
->>>>>>> 4a9091d6
         super().__init__(dist.LogNormal, op, loc, scale, **kwargs)
         self.loc = loc
         self.scale = scale
@@ -483,11 +467,7 @@
 
 @defdata.register(dist.Logistic)
 class LogisticTerm(_DistributionTerm):
-<<<<<<< HEAD
-    def __init__(self, op, loc, scale, **kwargs):
-=======
     def __init__(self, ty, op, loc, scale, **kwargs):
->>>>>>> 4a9091d6
         super().__init__(dist.Logistic, op, loc, scale, **kwargs)
         self.loc = loc
         self.scale = scale
@@ -505,11 +485,7 @@
 
 @defdata.register(dist.Normal)
 class NormalTerm(_DistributionTerm):
-<<<<<<< HEAD
-    def __init__(self, op, loc, scale, **kwargs):
-=======
     def __init__(self, ty, op, loc, scale, **kwargs):
->>>>>>> 4a9091d6
         super().__init__(dist.Normal, op, loc, scale, **kwargs)
         self.loc = loc
         self.scale = scale
@@ -527,11 +503,7 @@
 
 @defdata.register(dist.StudentT)
 class StudentTTerm(_DistributionTerm):
-<<<<<<< HEAD
-    def __init__(self, op, df, loc, scale, **kwargs):
-=======
     def __init__(self, ty, op, df, loc, scale, **kwargs):
->>>>>>> 4a9091d6
         super().__init__(dist.StudentT, op, df, loc, scale, **kwargs)
         self.df = df
         self.loc = loc
@@ -550,11 +522,7 @@
 
 @defdata.register(dist.BernoulliProbs)
 class BernoulliProbsTerm(_DistributionTerm):
-<<<<<<< HEAD
-    def __init__(self, op, probs, **kwargs):
-=======
     def __init__(self, ty, op, probs, **kwargs):
->>>>>>> 4a9091d6
         super().__init__(dist.BernoulliProbs, op, probs, **kwargs)
         self.probs = probs
 
@@ -571,11 +539,7 @@
 
 @defdata.register(dist.CategoricalProbs)
 class CategoricalProbsTerm(_DistributionTerm):
-<<<<<<< HEAD
-    def __init__(self, op, probs, **kwargs):
-=======
     def __init__(self, ty, op, probs, **kwargs):
->>>>>>> 4a9091d6
         super().__init__(dist.CategoricalProbs, op, probs, **kwargs)
         self.probs = probs
 
@@ -592,11 +556,7 @@
 
 @defdata.register(dist.GeometricProbs)
 class GeometricProbsTerm(_DistributionTerm):
-<<<<<<< HEAD
-    def __init__(self, op, probs, **kwargs):
-=======
     def __init__(self, ty, op, probs, **kwargs):
->>>>>>> 4a9091d6
         super().__init__(dist.GeometricProbs, op, probs, **kwargs)
         self.probs = probs
 
@@ -613,11 +573,7 @@
 
 @defdata.register(dist.BernoulliLogits)
 class BernoulliLogitsTerm(_DistributionTerm):
-<<<<<<< HEAD
-    def __init__(self, op, logits, **kwargs):
-=======
     def __init__(self, ty, op, logits, **kwargs):
->>>>>>> 4a9091d6
         super().__init__(dist.BernoulliLogits, op, logits, **kwargs)
         self.logits = logits
 
@@ -634,11 +590,7 @@
 
 @defdata.register(dist.CategoricalLogits)
 class CategoricalLogitsTerm(_DistributionTerm):
-<<<<<<< HEAD
-    def __init__(self, op, logits, **kwargs):
-=======
     def __init__(self, ty, op, logits, **kwargs):
->>>>>>> 4a9091d6
         super().__init__(dist.CategoricalLogits, op, logits, **kwargs)
         self.logits = logits
 
@@ -655,11 +607,7 @@
 
 @defdata.register(dist.GeometricLogits)
 class GeometricLogitsTerm(_DistributionTerm):
-<<<<<<< HEAD
-    def __init__(self, op, logits, **kwargs):
-=======
     def __init__(self, ty, op, logits, **kwargs):
->>>>>>> 4a9091d6
         super().__init__(dist.GeometricLogits, op, logits, **kwargs)
         self.logits = logits
 
@@ -676,11 +624,7 @@
 
 @defdata.register(dist.Beta)
 class BetaTerm(_DistributionTerm):
-<<<<<<< HEAD
-    def __init__(self, op, concentration1, concentration0, **kwargs):
-=======
     def __init__(self, ty, op, concentration1, concentration0, **kwargs):
->>>>>>> 4a9091d6
         super().__init__(dist.Beta, op, concentration1, concentration0, **kwargs)
         self.concentration1 = concentration1
         self.concentration0 = concentration0
@@ -698,11 +642,7 @@
 
 @defdata.register(dist.Kumaraswamy)
 class KumaraswamyTerm(_DistributionTerm):
-<<<<<<< HEAD
-    def __init__(self, op, concentration1, concentration0, **kwargs):
-=======
     def __init__(self, ty, op, concentration1, concentration0, **kwargs):
->>>>>>> 4a9091d6
         super().__init__(dist.Kumaraswamy, op, concentration1, concentration0, **kwargs)
         self.concentration1 = concentration1
         self.concentration0 = concentration0
@@ -720,11 +660,7 @@
 
 @defdata.register(dist.BinomialProbs)
 class BinomialProbsTerm(_DistributionTerm):
-<<<<<<< HEAD
-    def __init__(self, op, probs, total_count, **kwargs):
-=======
     def __init__(self, ty, op, probs, total_count, **kwargs):
->>>>>>> 4a9091d6
         super().__init__(dist.BinomialProbs, op, probs, total_count, **kwargs)
         self.probs = probs
         self.total_count = total_count
@@ -742,11 +678,7 @@
 
 @defdata.register(dist.NegativeBinomialProbs)
 class NegativeBinomialProbsTerm(_DistributionTerm):
-<<<<<<< HEAD
-    def __init__(self, op, total_count, probs, **kwargs):
-=======
     def __init__(self, ty, op, total_count, probs, **kwargs):
->>>>>>> 4a9091d6
         super().__init__(dist.NegativeBinomialProbs, op, total_count, probs, **kwargs)
         self.total_count = total_count
         self.probs = probs
@@ -766,11 +698,7 @@
 
 @defdata.register(dist.MultinomialProbs)
 class MultinomialProbsTerm(_DistributionTerm):
-<<<<<<< HEAD
-    def __init__(self, op, probs, total_count, **kwargs):
-=======
     def __init__(self, ty, op, probs, total_count, **kwargs):
->>>>>>> 4a9091d6
         super().__init__(dist.MultinomialProbs, op, probs, total_count, **kwargs)
         self.probs = probs
         self.total_count = total_count
@@ -788,11 +716,7 @@
 
 @defdata.register(dist.BinomialLogits)
 class BinomialLogitsTerm(_DistributionTerm):
-<<<<<<< HEAD
-    def __init__(self, op, logits, total_count, **kwargs):
-=======
     def __init__(self, ty, op, logits, total_count, **kwargs):
->>>>>>> 4a9091d6
         super().__init__(dist.BinomialLogits, op, logits, total_count, **kwargs)
         self.logits = logits
         self.total_count = total_count
@@ -812,11 +736,7 @@
 
 @defdata.register(dist.NegativeBinomialLogits)
 class NegativeBinomialLogitsTerm(_DistributionTerm):
-<<<<<<< HEAD
-    def __init__(self, op, total_count, logits, **kwargs):
-=======
     def __init__(self, ty, op, total_count, logits, **kwargs):
->>>>>>> 4a9091d6
         super().__init__(dist.NegativeBinomialLogits, op, total_count, logits, **kwargs)
         self.total_count = total_count
         self.logits = logits
@@ -836,11 +756,7 @@
 
 @defdata.register(dist.MultinomialLogits)
 class MultinomialLogitsTerm(_DistributionTerm):
-<<<<<<< HEAD
-    def __init__(self, op, logits, total_count, **kwargs):
-=======
     def __init__(self, ty, op, logits, total_count, **kwargs):
->>>>>>> 4a9091d6
         super().__init__(dist.MultinomialLogits, op, logits, total_count, **kwargs)
         self.logits = logits
         self.total_count = total_count
@@ -858,11 +774,7 @@
 
 @defdata.register(dist.Chi2)
 class Chi2Term(_DistributionTerm):
-<<<<<<< HEAD
-    def __init__(self, op, df, **kwargs):
-=======
     def __init__(self, ty, op, df, **kwargs):
->>>>>>> 4a9091d6
         super().__init__(dist.Chi2, op, df, **kwargs)
         self.df = df
 
@@ -879,11 +791,7 @@
 
 @defdata.register(dist.Dirichlet)
 class DirichletTerm(_DistributionTerm):
-<<<<<<< HEAD
-    def __init__(self, op, concentration, **kwargs):
-=======
     def __init__(self, ty, op, concentration, **kwargs):
->>>>>>> 4a9091d6
         super().__init__(dist.Dirichlet, op, concentration, **kwargs)
         self.concentration = concentration
 
@@ -902,11 +810,7 @@
 
 @defdata.register(dist.DirichletMultinomial)
 class DirichletMultinomialTerm(_DistributionTerm):
-<<<<<<< HEAD
-    def __init__(self, op, concentration, total_count, **kwargs):
-=======
     def __init__(self, ty, op, concentration, total_count, **kwargs):
->>>>>>> 4a9091d6
         super().__init__(
             dist.DirichletMultinomial, op, concentration, total_count, **kwargs
         )
@@ -928,11 +832,7 @@
 
 @defdata.register(dist.Exponential)
 class ExponentialTerm(_DistributionTerm):
-<<<<<<< HEAD
-    def __init__(self, op, rate, **kwargs):
-=======
     def __init__(self, ty, op, rate, **kwargs):
->>>>>>> 4a9091d6
         super().__init__(dist.Exponential, op, rate, **kwargs)
         self.rate = rate
 
@@ -949,11 +849,7 @@
 
 @defdata.register(dist.Poisson)
 class PoissonTerm(_DistributionTerm):
-<<<<<<< HEAD
-    def __init__(self, op, rate, **kwargs):
-=======
     def __init__(self, ty, op, rate, **kwargs):
->>>>>>> 4a9091d6
         super().__init__(dist.Poisson, op, rate, **kwargs)
         self.rate = rate
 
@@ -970,11 +866,7 @@
 
 @defdata.register(dist.Gamma)
 class GammaTerm(_DistributionTerm):
-<<<<<<< HEAD
-    def __init__(self, op, concentration, rate, **kwargs):
-=======
     def __init__(self, ty, op, concentration, rate, **kwargs):
->>>>>>> 4a9091d6
         super().__init__(dist.Gamma, op, concentration, rate, **kwargs)
         self.concentration = concentration
         self.rate = rate
@@ -992,11 +884,7 @@
 
 @defdata.register(dist.HalfCauchy)
 class HalfCauchyTerm(_DistributionTerm):
-<<<<<<< HEAD
-    def __init__(self, op, scale, **kwargs):
-=======
     def __init__(self, ty, op, scale, **kwargs):
->>>>>>> 4a9091d6
         super().__init__(dist.HalfCauchy, op, scale, **kwargs)
         self.scale = scale
 
@@ -1013,11 +901,7 @@
 
 @defdata.register(dist.HalfNormal)
 class HalfNormalTerm(_DistributionTerm):
-<<<<<<< HEAD
-    def __init__(self, op, scale, **kwargs):
-=======
     def __init__(self, ty, op, scale, **kwargs):
->>>>>>> 4a9091d6
         super().__init__(dist.HalfNormal, op, scale, **kwargs)
         self.scale = scale
 
@@ -1034,11 +918,7 @@
 
 @defdata.register(dist.LKJCholesky)
 class LKJCholeskyTerm(_DistributionTerm):
-<<<<<<< HEAD
-    def __init__(self, op, dim, concentration, **kwargs):
-=======
     def __init__(self, ty, op, dim, concentration, **kwargs):
->>>>>>> 4a9091d6
         super().__init__(dist.LKJCholesky, op, dim, concentration, **kwargs)
         self.dim = dim
         self.concentration = concentration
@@ -1059,11 +939,7 @@
 @defdata.register(dist.MultivariateNormal)
 class MultivariateNormalTerm(_DistributionTerm):
     def __init__(
-<<<<<<< HEAD
-        self, op, loc, covariance_matrix, precision_matrix, scale_tril, **kwargs
-=======
         self, ty, op, loc, covariance_matrix, precision_matrix, scale_tril, **kwargs
->>>>>>> 4a9091d6
     ):
         super().__init__(
             dist.MultivariateNormal,
@@ -1096,11 +972,7 @@
 
 @defdata.register(dist.Pareto)
 class ParetoTerm(_DistributionTerm):
-<<<<<<< HEAD
-    def __init__(self, op, scale, alpha, **kwargs):
-=======
     def __init__(self, ty, op, scale, alpha, **kwargs):
->>>>>>> 4a9091d6
         super().__init__(dist.Pareto, op, scale, alpha, **kwargs)
         self.scale = scale
         self.alpha = alpha
@@ -1118,11 +990,7 @@
 
 @defdata.register(dist.Uniform)
 class UniformTerm(_DistributionTerm):
-<<<<<<< HEAD
-    def __init__(self, op, low, high, **kwargs):
-=======
     def __init__(self, ty, op, low, high, **kwargs):
->>>>>>> 4a9091d6
         super().__init__(dist.Uniform, op, low, high, **kwargs)
         self.low = low
         self.high = high
@@ -1140,11 +1008,7 @@
 
 @defdata.register(dist.VonMises)
 class VonMisesTerm(_DistributionTerm):
-<<<<<<< HEAD
-    def __init__(self, op, loc, concentration, **kwargs):
-=======
     def __init__(self, ty, op, loc, concentration, **kwargs):
->>>>>>> 4a9091d6
         super().__init__(dist.VonMises, op, loc, concentration, **kwargs)
         self.loc = loc
         self.concentration = concentration
@@ -1162,11 +1026,7 @@
 
 @defdata.register(dist.Weibull)
 class WeibullTerm(_DistributionTerm):
-<<<<<<< HEAD
-    def __init__(self, op, scale, concentration, **kwargs):
-=======
     def __init__(self, ty, op, scale, concentration, **kwargs):
->>>>>>> 4a9091d6
         super().__init__(dist.Weibull, op, scale, concentration, **kwargs)
         self.scale = scale
         self.concentration = concentration
@@ -1184,11 +1044,7 @@
 
 @defdata.register(dist.Wishart)
 class WishartTerm(_DistributionTerm):
-<<<<<<< HEAD
-    def __init__(self, op, df, scale_tril, **kwargs):
-=======
     def __init__(self, ty, op, df, scale_tril, **kwargs):
->>>>>>> 4a9091d6
         super().__init__(dist.Wishart, op, df, scale_tril, **kwargs)
         self.df = df
         self.scale_tril = scale_tril
@@ -1206,11 +1062,7 @@
 
 @defdata.register(dist.Delta)
 class DeltaTerm(_DistributionTerm):
-<<<<<<< HEAD
-    def __init__(self, op, v, log_density, event_dim, **kwargs):
-=======
     def __init__(self, ty, op, v, log_density, event_dim, **kwargs):
->>>>>>> 4a9091d6
         super().__init__(dist.Delta, op, v, log_density, event_dim, **kwargs)
         self.v = v
         self.log_density = log_density
@@ -1230,11 +1082,7 @@
 
 @defdata.register(dist.LowRankMultivariateNormal)
 class LowRankMultivariateNormalTerm(_DistributionTerm):
-<<<<<<< HEAD
-    def __init__(self, op, loc, cov_factor, cov_diag, **kwargs):
-=======
     def __init__(self, ty, op, loc, cov_factor, cov_diag, **kwargs):
->>>>>>> 4a9091d6
         super().__init__(
             dist.LowRankMultivariateNormal, op, loc, cov_factor, cov_diag, **kwargs
         )
@@ -1259,11 +1107,7 @@
 
 @defdata.register(dist.RelaxedBernoulliLogits)
 class RelaxedBernoulliLogitsTerm(_DistributionTerm):
-<<<<<<< HEAD
-    def __init__(self, op, temperature, logits, **kwargs):
-=======
     def __init__(self, ty, op, temperature, logits, **kwargs):
->>>>>>> 4a9091d6
         super().__init__(dist.RelaxedBernoulliLogits, op, temperature, logits, **kwargs)
         self.temperature = temperature
         self.logits = logits
@@ -1283,11 +1127,7 @@
 
 @defdata.register(dist.Independent)
 class IndependentTerm(_DistributionTerm):
-<<<<<<< HEAD
-    def __init__(self, op, base_dist, reinterpreted_batch_ndims, **kwargs):
-=======
     def __init__(self, ty, op, base_dist, reinterpreted_batch_ndims, **kwargs):
->>>>>>> 4a9091d6
         super().__init__(
             dist.Independent, op, base_dist, reinterpreted_batch_ndims, **kwargs
         )
