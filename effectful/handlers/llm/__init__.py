--- conflicted
+++ resolved
@@ -1,8 +1,3 @@
-<<<<<<< HEAD
-from .template import Template, Tool
-
-__all__ = ["Template", "Tool"]
-=======
 from __future__ import annotations
 
 import dataclasses
@@ -119,5 +114,4 @@
 
         if _func is None:
             return decorator
-        return decorator(_func)
->>>>>>> 931d5071
+        return decorator(_func)