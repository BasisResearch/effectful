--- conflicted
+++ resolved
@@ -453,24 +453,6 @@
     """
     bound_args = template.__signature__.bind(*args, **kwargs)
     bound_args.apply_defaults()
-<<<<<<< HEAD
-
-    format_args = {}
-
-    for name, (source, obj) in template.lexical_context.items():
-        # If object is a dataclass, we want to insert the repr of the instance
-        if dataclasses.is_dataclass(obj) and not isinstance(obj, type):
-            format_args[name] = repr(obj)
-        elif isinstance(obj, (int, float, str, bytes, bool, tuple, list, set, dict)):
-            format_args[name] = repr(obj)
-        else:  # type, function, callable, etc.
-            format_args[name] = source
-
-    format_args.update(bound_args.arguments)
-
-    prompt = _OpenAIPromptFormatter().format_as_messages(
-        template.__prompt_template__, **format_args
-=======
     # encode arguments
     arguments = {}
     for param in bound_args.arguments:
@@ -482,7 +464,6 @@
 
     prompt = _OpenAIPromptFormatter().format_as_messages(
         template.__prompt_template__, **arguments
->>>>>>> 931d5071
     )
 
     # Note: The OpenAI api only seems to accept images in the 'user' role. The
