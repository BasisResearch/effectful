--- conflicted
+++ resolved
@@ -5,18 +5,10 @@
 import io
 import logging
 import string
-import textwrap
 import traceback
-import types
 import typing
-<<<<<<< HEAD
-import warnings
-from collections.abc import Callable, Hashable, Iterable, Mapping, Sequence
-from typing import Any
-=======
 from collections.abc import Callable, Hashable, Iterable, Mapping
 from typing import Any, get_type_hints
->>>>>>> 44d7d120
 
 import litellm
 import pydantic
@@ -53,134 +45,6 @@
     return f"data:image/png;base64,{_pil_image_to_base64_data(pil_image)}"
 
 
-<<<<<<< HEAD
-def _pil_image_to_openai_image_param(
-    pil_image: Image.Image,
-) -> ChatCompletionImageObject:
-    return {
-        "type": "image_url",
-        "image_url": {
-            "detail": "auto",
-            "url": _pil_image_to_base64_data_uri(pil_image),
-        },
-    }
-
-
-@defop
-@functools.singledispatch
-def format_value(value: Any) -> OpenAIMessageContent:
-    """Convert a Python value to internal message part representation.
-
-    This function can be extended by registering handlers for
-    different types using @format_value.register.
-
-    Returns a OpenAIMessageContent - either a string or a list of OpenAIMessageContentListBlock.
-    """
-    return [{"type": "text", "text": str(value)}]
-
-
-@format_value.register(Image.Image)  # type: ignore
-def _(value: Image.Image) -> OpenAIMessageContent:
-    return [_pil_image_to_openai_image_param(value)]
-
-
-@format_value.register(str)  # type: ignore
-def _(value: str) -> OpenAIMessageContent:
-    return [{"type": "text", "text": value}]
-
-
-@format_value.register(bytes)  # type: ignore
-def _(value: bytes) -> OpenAIMessageContent:
-    return [{"type": "text", "text": str(value)}]
-
-
-@format_value.register(Sequence)  # type: ignore
-def _(values: Sequence) -> OpenAIMessageContent:
-    if all(isinstance(value, Image.Image) for value in values):
-        return [_pil_image_to_openai_image_param(value) for value in values]
-    else:
-        return [{"type": "text", "text": str(values)}]
-
-
-@format_value.register  # type: ignore
-def _(obj: types.FunctionType) -> OpenAIMessageContent:
-    try:
-        source = textwrap.dedent(inspect.getsource(obj)).strip()
-    except (OSError, TypeError):
-        # OSError: source file not found (built-in, interactive, dynamically generated)
-        # TypeError: object type cannot have source code
-        if not obj.__doc__:
-            warnings.warn(
-                f"Function '{obj.__name__}' has no source and no docstring",
-                stacklevel=2,
-            )
-        doc = obj.__doc__ or "No docstring"
-        source = f"# <function {obj.__name__}>\n# {doc}"
-    return [{"type": "text", "text": source}]
-
-
-@format_value.register  # type: ignore
-def _(obj: type) -> OpenAIMessageContent:
-    try:
-        source = textwrap.dedent(inspect.getsource(obj)).strip()
-    except (OSError, TypeError):
-        # OSError: source file not found (built-in, interactive, dynamically generated)
-        # TypeError: object type cannot have source code
-        if not obj.__doc__:
-            warnings.warn(
-                f"Class '{obj.__name__}' has no source and no docstring",
-                stacklevel=2,
-            )
-        doc = obj.__doc__ or "No docstring"
-        source = f"# <class {obj.__name__}>\n# {doc}"
-    return [{"type": "text", "text": source}]
-
-
-@format_value.register  # type: ignore
-def _(obj: types.ModuleType) -> OpenAIMessageContent:
-    # Return empty for modules (skip in lexical context)
-    return []
-
-
-# Mapping from internal types to JSON-schema-compatible types
-_SCHEMA_TYPE_MAP: dict[type, type] = {
-    Image.Image: str,  # Images represented as base64 strings in JSON
-}
-
-
-@functools.singledispatch
-def parse_value(value: Any, target_type: type) -> Any:
-    """Parse a JSON-compatible value into its internal Python type."""
-    return value
-
-
-@parse_value.register(str)
-def _(value: str, target_type: type) -> Any:
-    """Parse string values - may decode to Image if target is Image.Image."""
-    if target_type == Image.Image:
-        # Decode base64 string to Image
-        import base64
-
-        image_data = base64.b64decode(value)
-        return Image.open(io.BytesIO(image_data))
-    return value
-
-
-@dataclasses.dataclass
-class Tool[**P, T]:
-    parameter_model: type[pydantic.BaseModel]
-    callable: Operation[P, T] | Template[P, T]
-    name: str
-    description: str
-    # Original signature for type conversion
-    _original_signature: inspect.Signature = dataclasses.field(repr=False)
-
-    def serialise_return_value(self, value) -> OpenAIMessageContent:
-        """Serializes a value returned by the function into a json format suitable for the OpenAI API."""
-        sig = inspect.signature(self.callable)
-        ret_ty = sig.return_annotation
-        ret_ty_origin = typing.get_origin(ret_ty) or ret_ty
-=======
 @dataclasses.dataclass
 class Tool[**P, T]:
     operation: Operation[P, T]
@@ -206,7 +70,6 @@
             **fields,  # type: ignore
         )
         return parameter_model
->>>>>>> 44d7d120
 
     def call_with_json_args(
         self, template: Template, json_str: str
@@ -241,31 +104,6 @@
             return str({"status": "failure", "exception": str(exn)})
 
     @classmethod
-<<<<<<< HEAD
-    def define(cls, obj: Operation[P, T] | Template[P, T]):
-        """Create a Tool from an Operation or Template."""
-        sig = inspect.signature(obj)
-        description = (
-            obj.__prompt_template__ if isinstance(obj, Template) else obj.__doc__ or ""
-        )
-        # Map internal types to JSON-schema-compatible types
-        fields = {
-            p.name: _SCHEMA_TYPE_MAP.get(p.annotation, p.annotation)
-            for p in sig.parameters.values()
-            if p.annotation != inspect.Parameter.empty
-        }
-
-        parameter_model = pydantic.create_model(
-            "Params", __config__={"extra": "forbid"}, **fields
-        )
-
-        return cls(
-            parameter_model=parameter_model,
-            callable=obj,
-            name=obj.__name__,
-            description=description,
-            _original_signature=sig,
-=======
     def of_operation(cls, op: Operation[P, T], name: str):
         sig = inspect.signature(op)
         hints = get_type_hints(op)
@@ -290,7 +128,6 @@
             operation=op,
             name=name,
             parameter_annotations=parameter_annotations,
->>>>>>> 44d7d120
         )
 
     @property
@@ -303,7 +140,7 @@
             "type": "function",
             "function": {
                 "name": self.name,
-                "description": self.description,
+                "description": self.operation.__doc__ or "",
                 "parameters": response_format["json_schema"][
                     "schema"
                 ],  # extract the schema
@@ -312,21 +149,19 @@
         }
 
 
-def _tools_of_operations(
-    ops: Iterable[Operation | Template],
-) -> Mapping[str, Tool]:
+def _tools_of_operations(ops: Iterable[Operation]) -> Mapping[str, Tool]:
     tools = {}
     for op in ops:
         name = op.__name__
 
-        # Ensure tool names are unique. Names may not be unique across ops.
+        # Ensure tool names are unique. Operation names may not be.
         if name in tools:
             suffix = 0
             while f"{name}_{suffix}" in tools:
                 suffix += 1
             name = f"{name}_{suffix}"
 
-        tools[name] = Tool.define(op)
+        tools[name] = Tool.of_operation(op, name)
     return tools
 
 
@@ -378,66 +213,9 @@
 
 # Note: attempting to type the tool arguments causes type-checker failures
 @defop
-def tool_call[T](
-    template: Template, tool: Operation[..., T] | Template[..., T], *args, **kwargs
-) -> T:
-    """Perform a model-initiated tool call (can be an Operation or another Template)."""
+def tool_call[T](template: Template, tool: Operation[..., T], *args, **kwargs) -> T:
+    """Perform a model-initiated tool call."""
     return tool(*args, **kwargs)
-
-
-@defop
-def get_tool_depth() -> int:
-    """Get the current tool call depth. Level 0 = initial template call."""
-    return 0
-
-
-@defop
-def get_max_tool_depth() -> int:
-    """Get the maximum allowed tool call depth.
-
-    Default is 0 (no tool calls). Use ToolDepthHandler to enable:
-        handler(ToolDepthHandler(max_depth=1))  # allow 1 level
-    """
-    return 1
-
-
-class ToolDepthHandler(ObjectInterpretation):
-    """Handler to control tool call depth, preventing infinite recursion.
-
-    Use this to override the default max_tool_depth from the provider:
-        handler(ToolDepthHandler(max_depth=2))
-    """
-
-    max_depth: int
-    _current_depth: int
-
-    def __init__(self, max_depth: int = 1):
-        self.max_depth = max_depth
-        self._current_depth = 0
-
-    @implements(get_tool_depth)
-    def _get_tool_depth(self) -> int:
-        return self._current_depth
-
-    @implements(get_max_tool_depth)
-    def _get_max_tool_depth(self) -> int:
-        return self.max_depth
-
-    @implements(tool_call)
-    def _tool_call[T](
-        self,
-        template: Template,
-        tool: Operation[..., T] | Template[..., T],
-        *args,
-        **kwargs,
-    ) -> T:
-        """Execute tool call with incremented depth."""
-        old_depth = self._current_depth
-        self._current_depth += 1
-        try:
-            return fwd()
-        finally:
-            self._current_depth = old_depth
 
 
 class CacheLLMRequestHandler(ObjectInterpretation):
@@ -569,28 +347,6 @@
         raise Exception("Max retries reached")
 
 
-<<<<<<< HEAD
-def _call_tool_with_json_args(
-    template: Template, tool: Tool, json_str_args: str
-) -> OpenAIMessageContent:
-    try:
-        args = tool.parameter_model.model_validate_json(json_str_args)
-        # Convert JSON-compatible values to internal types
-        kwargs = {}
-        for field in tool.parameter_model.model_fields:
-            value = getattr(args, field)
-            # Get the original type from the signature
-            original_type = tool._original_signature.parameters[field].annotation
-            kwargs[field] = parse_value(value, original_type)
-        # Call the tool - works for both Operations and Templates
-        result = tool_call(template, tool.callable, **kwargs)
-        return tool.serialise_return_value(result)
-    except Exception as exn:
-        return str({"status": "failure", "exception": str(exn)})
-
-
-=======
->>>>>>> 44d7d120
 def _pydantic_model_from_type(typ: type):
     return pydantic.create_model("Response", value=typ, __config__={"extra": "forbid"})
 
@@ -603,25 +359,11 @@
     """
     ret_type = template.__signature__.return_annotation
 
-<<<<<<< HEAD
-    # Check if we're beyond the max tool depth - if so, disable tools
-    current_depth = get_tool_depth()
-    max_depth = get_max_tool_depth()
-    tools: Mapping[str, Tool[Any, Any]]
-    if current_depth >= max_depth:
-        tools = {}
-        tool_schemas: list[OpenAIChatCompletionToolParam] = []
-    else:
-        tools = _tools_of_operations(template.tools)
-        tool_schemas = [t.function_definition for t in tools.values()]
-    response_format = _pydantic_model_from_type(ret_type) if ret_type != str else None
-=======
     tools = _tools_of_operations(template.tools)
     tool_schemas = [t.function_definition for t in tools.values()]
     response_encoding_type: type | None = type_to_encodable_type(ret_type).t
     if response_encoding_type == str:
         response_encoding_type = None
->>>>>>> 44d7d120
 
     # loop based on: https://cookbook.openai.com/examples/reasoning_function_calls
     while True:
@@ -686,15 +428,12 @@
 def format_model_input[**P, T](
     template: Template[P, T], *args: P.args, **kwargs: P.kwargs
 ) -> list[Any]:
-    """Format a template applied to arguments into a sequence of input messages.
-
-    Only bound function arguments are available for {name} substitution in
-    the prompt template. The lexical context provides tools, not prompt values.
+    """Format a template applied to arguments into a sequence of input
+    messages.
+
     """
     bound_args = template.__signature__.bind(*args, **kwargs)
     bound_args.apply_defaults()
-<<<<<<< HEAD
-=======
     # encode arguments
     arguments = {}
     for param in bound_args.arguments:
@@ -703,7 +442,6 @@
         )
         encoded = encoder.encode(bound_args.arguments[param])
         arguments[param] = encoder.serialize(encoded)
->>>>>>> 44d7d120
 
     prompt = _OpenAIPromptFormatter().format_as_messages(
         template.__prompt_template__, **arguments
@@ -716,16 +454,7 @@
 
 
 class LiteLLMProvider(ObjectInterpretation):
-    """Implements templates using the LiteLLM API.
-
-    Args:
-        model_name: The LLM model to use (default: "gpt-4o")
-        **config: Additional parameters passed to litellm.completion
-
-    Note: Use with ToolDepthHandler to limit tool call recursion:
-        handler(LiteLLMProvider(...))
-        handler(ToolDepthHandler(max_depth=1))
-    """
+    """Implements templates using the LiteLLM API."""
 
     model_name: str
     config: dict[str, Any]
