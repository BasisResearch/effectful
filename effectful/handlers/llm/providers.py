--- conflicted
+++ resolved
@@ -230,33 +230,6 @@
         return result
 
 
-<<<<<<< HEAD
-def _parameter_model(
-    params: Mapping[str, inspect.Parameter],
-) -> type[pydantic.BaseModel]:
-    param_types: dict[str, Any] = {
-        n: str if p.annotation is inspect.Parameter.empty else p.annotation
-        for (n, p) in params.items()
-    }
-    return pydantic.create_model(
-        "Params", __config__={"extra": "forbid"}, **param_types
-    )
-
-
-def _function_definition(tool: Tool) -> OpenAIChatCompletionToolParam:
-    parameter_model = _parameter_model(tool.__signature__.parameters)
-    response_format = litellm.utils.type_to_response_format_param(parameter_model)
-    assert response_format is not None
-    return {
-        "type": "function",
-        "function": {
-            "name": f"{tool.__name__}_{id(tool)}",
-            "description": tool.__default__.__doc__ or "",
-            "parameters": response_format["json_schema"]["schema"],
-            "strict": True,
-        },
-    }
-=======
 class RetryLLMHandler(ObjectInterpretation):
     """Retries LLM requests if they fail.
     If the request fails, the error is logged and the prompt is updated to include the error.
@@ -300,7 +273,33 @@
                     )
                 # Continue the loop to retry
         raise Exception("Max retries reached")
->>>>>>> 1c37637f
+
+
+def _parameter_model(
+    params: Mapping[str, inspect.Parameter],
+) -> type[pydantic.BaseModel]:
+    param_types: dict[str, Any] = {
+        n: str if p.annotation is inspect.Parameter.empty else p.annotation
+        for (n, p) in params.items()
+    }
+    return pydantic.create_model(
+        "Params", __config__={"extra": "forbid"}, **param_types
+    )
+
+
+def _function_definition(tool: Tool) -> OpenAIChatCompletionToolParam:
+    parameter_model = _parameter_model(tool.__signature__.parameters)
+    response_format = litellm.utils.type_to_response_format_param(parameter_model)
+    assert response_format is not None
+    return {
+        "type": "function",
+        "function": {
+            "name": f"{tool.__name__}_{id(tool)}",
+            "description": tool.__default__.__doc__ or "",
+            "parameters": response_format["json_schema"]["schema"],
+            "strict": True,
+        },
+    }
 
 
 def _call_tool_with_json_args(
