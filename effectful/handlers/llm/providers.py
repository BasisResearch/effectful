import base64
import dataclasses
import functools
import inspect
import io
import logging
import string
import traceback
import typing
<<<<<<< HEAD
from collections.abc import Callable, Hashable, Mapping, Sequence
from typing import Any
=======
from collections.abc import Callable, Hashable, Iterable, Mapping
from typing import Any, get_type_hints
>>>>>>> 931d5071

import litellm
import pydantic

from effectful.handlers.llm.encoding import type_to_encodable_type

try:
    from PIL import Image
except ImportError:
    raise ImportError("'pillow' is required to use effectful.handlers.providers")

from litellm import (
    Choices,
    Message,
    OpenAIChatCompletionToolParam,
    OpenAIMessageContent,
    OpenAIMessageContentListBlock,
)
from litellm.types.utils import ModelResponse

from effectful.handlers.llm import Template, Tool
from effectful.ops.semantics import fwd
from effectful.ops.syntax import ObjectInterpretation, defop, implements
from effectful.ops.types import Operation


def _pil_image_to_base64_data(pil_image: Image.Image) -> str:
    buf = io.BytesIO()
    pil_image.save(buf, format="PNG")
    return base64.b64encode(buf.getvalue()).decode("utf-8")


def _pil_image_to_base64_data_uri(pil_image: Image.Image) -> str:
    return f"data:image/png;base64,{_pil_image_to_base64_data(pil_image)}"


<<<<<<< HEAD
def _pil_image_to_openai_image_param(
    pil_image: Image.Image,
) -> ChatCompletionImageObject:
    return {
        "type": "image_url",
        "image_url": {
            "detail": "auto",
            "url": _pil_image_to_base64_data_uri(pil_image),
        },
    }


@defop
@functools.singledispatch
def format_value(value: Any) -> OpenAIMessageContent:
    """Convert a Python value to internal message part representation.

    This function can be extended by registering handlers for
    different types using @format_value.register.

    Returns a OpenAIMessageContent - either a string or a list of OpenAIMessageContentListBlock.
    """
    return [{"type": "text", "text": str(value)}]


@format_value.register(Image.Image)  # type: ignore
def _(value: Image.Image) -> OpenAIMessageContent:
    return [_pil_image_to_openai_image_param(value)]


@format_value.register(str)  # type: ignore
def _(value: str) -> OpenAIMessageContent:
    return [{"type": "text", "text": value}]


@format_value.register(bytes)  # type: ignore
def _(value: bytes) -> OpenAIMessageContent:
    return [{"type": "text", "text": str(value)}]


@format_value.register(Sequence)  # type: ignore
def _(values: Sequence) -> OpenAIMessageContent:
    if all(isinstance(value, Image.Image) for value in values):
        return [_pil_image_to_openai_image_param(value) for value in values]
    else:
        return [{"type": "text", "text": str(values)}]
=======
@dataclasses.dataclass
class Tool[**P, T]:
    callable: Operation[P, T] | Template[P, T]
    name: str
    parameter_annotations: dict[str, type]
    description: str

    def serialise_return_value(self, value) -> OpenAIMessageContent:
        """Serializes a value returned by the function into a json format suitable for the OpenAI API."""
        sig = inspect.signature(self.callable)
        encoded_ty = type_to_encodable_type(sig.return_annotation)
        encoded_value = encoded_ty.encode(value)
        return encoded_ty.serialize(encoded_value)

    @functools.cached_property
    def parameter_model(self) -> type[pydantic.BaseModel]:
        fields = {
            param_name: type_to_encodable_type(param_type).t
            for param_name, param_type in self.parameter_annotations.items()
        }
        parameter_model = pydantic.create_model(
            "Params",
            __config__={"extra": "forbid"},
            **fields,  # type: ignore
        )
        return parameter_model

    def call_with_json_args(
        self, template: Template, json_str: str
    ) -> OpenAIMessageContent:
        """Implements a roundtrip call to a python function. Input is a json string representing an LLM tool call request parameters. The output is the serialised response to the model."""
        try:
            # build dict of raw encodable types U
            raw_args = self.parameter_model.model_validate_json(json_str)

            # use encoders to decode Us to python types T
            params: dict[str, Any] = {
                param_name: type_to_encodable_type(
                    self.parameter_annotations[param_name]
                ).decode(getattr(raw_args, param_name))
                for param_name in raw_args.model_fields_set
            }

            # call tool with python types
            result = tool_call(
                template,
                self.callable,
                **params,
            )
            # serialize back to U using encoder for return type
            sig = inspect.signature(self.callable)
            encoded_ty = type_to_encodable_type(sig.return_annotation)
            encoded_value = encoded_ty.encode(result)
            # serialise back to Json
            return encoded_ty.serialize(encoded_value)
        except Exception as exn:
            return str({"status": "failure", "exception": str(exn)})

    @classmethod
    def define(cls, obj: Operation[P, T] | Template[P, T]):
        """Create a Tool from an Operation or Template.

        Returns None if the object cannot be converted to a tool (e.g., missing type annotations).
        """
        sig = inspect.signature(obj)
        tool_name = obj.__name__

        description = (
            obj.__prompt_template__ if isinstance(obj, Template) else obj.__doc__ or ""
        )

        # Try to get type hints, fall back to signature annotations if that fails
        try:
            hints = get_type_hints(obj)
        except Exception:
            hints = {
                p.name: p.annotation
                for p in sig.parameters.values()
                if p.annotation is not inspect.Parameter.empty
            }

        parameter_annotations: dict[str, type] = {}
        for param_name, param in sig.parameters.items():
            # Skip parameters without type annotations
            if param.annotation is inspect.Parameter.empty:
                raise TypeError(
                    f"Parameter '{param_name}' in '{obj.__name__}' "
                    "does not have a type annotation"
                )
            # get_type_hints might not include the parameter if annotation is invalid
            if param_name not in hints:
                raise TypeError(
                    f"Parameter '{param_name}' in '{obj.__name__}' "
                    "does not have a valid type annotation"
                )
            parameter_annotations[param_name] = hints[param_name]

        return cls(
            callable=obj,
            name=tool_name,
            parameter_annotations=parameter_annotations,
            description=description,
        )

    @property
    def function_definition(self) -> OpenAIChatCompletionToolParam:
        response_format = litellm.utils.type_to_response_format_param(
            self.parameter_model
        )
        assert response_format is not None
        return {
            "type": "function",
            "function": {
                "name": self.name,
                "description": self.description,
                "parameters": response_format["json_schema"][
                    "schema"
                ],  # extract the schema
                "strict": True,
            },
        }


def _tools_of_operations(
    ops: Iterable[Operation | Template],
) -> Mapping[str, Tool]:
    tools = {}
    for op in ops:
        tool = Tool.define(op)
        # NOTE: Because lexical handling is already guaranteeing unique names, we can just use the tool's name directly.
        tools[tool.name] = tool
    return tools
>>>>>>> 931d5071


class _OpenAIPromptFormatter(string.Formatter):
    def format_as_messages(
        self, format_str: str, /, *args, **kwargs
    ) -> OpenAIMessageContent:
        prompt_parts: list[OpenAIMessageContentListBlock] = []
        current_text = ""

        def push_current_text():
            nonlocal current_text
            if current_text:
                prompt_parts.append({"type": "text", "text": current_text})
            current_text = ""

        for literal, field_name, format_spec, conversion in self.parse(format_str):
            current_text += literal

            if field_name is not None:
                obj, _ = self.get_field(field_name, args, kwargs)
                part = self.convert_field(obj, conversion)
                # special casing for text
                if (
                    isinstance(part, list)
                    and len(part) == 1
                    and part[0]["type"] == "text"
                ):
                    current_text += self.format_field(
                        part[0]["text"], format_spec if format_spec else ""
                    )
                elif isinstance(part, list):
                    push_current_text()
                    prompt_parts.extend(part)
                else:
                    prompt_parts.append(part)

        push_current_text()
        return prompt_parts


# Emitted for model request/response rounds so handlers can observe/log requests.
@defop
@functools.wraps(litellm.completion)
def completion(*args, **kwargs) -> Any:
    """Low-level LLM request. Handlers may log/modify requests and delegate via fwd()."""
    return litellm.completion(*args, **kwargs)


# Note: attempting to type the tool arguments causes type-checker failures
@defop
def tool_call[T](
    template: Template, tool: Operation[..., T] | Template[..., T], *args, **kwargs
) -> T:
    """Perform a model-initiated tool call (can be an Operation or another Template)."""
    return tool(*args, **kwargs)


class CacheLLMRequestHandler(ObjectInterpretation):
    """Caches LLM requests."""

    def __init__(self):
        self.cache: dict[Hashable, Any] = {}

    def _make_hashable(self, obj: Any) -> Hashable:
        """Recursively convert objects to hashable representations."""
        if isinstance(obj, dict):
            return tuple(sorted((k, self._make_hashable(v)) for k, v in obj.items()))
        elif isinstance(obj, list | tuple):
            return tuple(self._make_hashable(item) for item in obj)
        elif isinstance(obj, set):
            return frozenset(self._make_hashable(item) for item in obj)
        else:
            # Primitives (int, float, str, bytes, etc.) are already hashable
            return obj

    @implements(completion)
    def _cache_completion(self, *args, **kwargs) -> Any:
        key = self._make_hashable((args, kwargs))
        if key in self.cache:
            return self.cache[key]
        response = fwd()
        self.cache[key] = response
        return response


class LLMLoggingHandler(ObjectInterpretation):
    """Logs completion rounds and tool_call invocations using Python logging.

    Configure with a logger or logger name. By default logs at INFO level.
    """

    def __init__(
        self,
        *,
        logger: logging.Logger | None = None,
    ):
        """Initialize the logging handler.

        Args:
            logger: The logger to use. If None, the logger name will be the name of the class. Note that the logger should have a handler that print out also the extra payload, e.g. `%(payload)s`.
        """
        self.logger = logger or logging.getLogger(__name__)

    @implements(completion)
    def _log_completion(self, *args, **kwargs) -> Any:
        """Log the LLM request and response."""

        response = fwd()
        self.logger.info(
            "llm.request",
            extra={
                "payload": {
                    "args": args,
                    "kwargs": kwargs,
                    "response": response,
                }
            },
        )
        return response

    @implements(tool_call)
    def _log_tool_call(
        self, template: Template, tool: Operation, *args, **kwargs
    ) -> Any:
        """Log the tool call and result."""

        tool_name = tool.__name__
        result = fwd()
        self.logger.info(
            "llm.tool_call",
            extra={
                "payload": {
                    "tool": tool_name,
                    "args": args,
                    "kwargs": kwargs,
                }
            },
        )
        return result


class RetryLLMHandler(ObjectInterpretation):
    """Retries LLM requests if they fail.
    If the request fails, the error is logged and the prompt is updated to include the error.
    If the request fails after the maximum number of retries, an exception is raised.
    Args:
        max_retries: The maximum number of retries.
        add_error_feedback: Whether to add error feedback to the prompt.
        exception_cls: The exception class to raise if the maximum number of retries is reached.
    """

    def __init__(
        self,
        max_retries: int = 3,
        add_error_feedback: bool = False,
        exception_cls: type[BaseException] = Exception,
    ):
        self.max_retries = max_retries
        self.add_error_feedback = add_error_feedback
        self.exception_cls = exception_cls

    @implements(Template.apply)
    def _retry_completion(self, template: Template, *args, **kwargs) -> Any:
        prompt_ext = template.__prompt_template__
        for _ in range(self.max_retries - 1):

            @functools.wraps(template)
            def wrapper(*args, **kwargs):
                raise NotImplementedError

            wrapper.__doc__ = prompt_ext
            template_ext = Template.define(wrapper, tools=template.tools)

            try:
                return fwd(template_ext, *args, **kwargs)
            except self.exception_cls as exn:
                if self.add_error_feedback:
                    # Capture the full traceback for better error context
                    tb = traceback.format_exc()
                    prompt_ext += f"\nError from previous generation:\n```\n{tb}```"

        return fwd(template_ext, *args, **kwargs)


def _parameter_model(
    params: Mapping[str, inspect.Parameter],
) -> type[pydantic.BaseModel]:
    param_types: dict[str, Any] = {
        n: str if p.annotation is inspect.Parameter.empty else p.annotation
        for (n, p) in params.items()
    }
    return pydantic.create_model(
        "Params", __config__={"extra": "forbid"}, **param_types
    )


def _function_definition(tool: Tool) -> OpenAIChatCompletionToolParam:
    parameter_model = _parameter_model(tool.__signature__.parameters)
    response_format = litellm.utils.type_to_response_format_param(parameter_model)
    assert response_format is not None
    return {
        "type": "function",
        "function": {
            "name": f"{tool.__name__}_{id(tool)}",
            "description": tool.__default__.__doc__ or "",
            "parameters": response_format["json_schema"]["schema"],
            "strict": True,
        },
    }


<<<<<<< HEAD
def _call_tool_with_json_args(
    template: Template, tool: Tool, json_str_args: str
) -> OpenAIMessageContent:
    parameter_model = _parameter_model(tool.__signature__.parameters)

    ret_ty = tool.__signature__.return_annotation
    ret_ty_origin = typing.get_origin(ret_ty) or ret_ty
    ret_formatter = format_value.dispatch(ret_ty_origin)  # type: ignore[attr-defined]
    try:
        args = parameter_model.model_validate_json(json_str_args)
        result = tool_call(
            template,
            tool,
            **{field: getattr(args, field) for field in parameter_model.model_fields},
        )
        return ret_formatter(result)
    except Exception as exn:
        return str({"status": "failure", "exception": str(exn)})


=======
>>>>>>> 931d5071
def _pydantic_model_from_type(typ: type):
    return pydantic.create_model("Response", value=typ, __config__={"extra": "forbid"})


@defop
def compute_response(template: Template, model_input: list[Any]) -> ModelResponse:
    """Produce a complete model response for an input message sequence. This may
    involve multiple API requests if tools are invoked by the model.

    """
    ret_type = template.__signature__.return_annotation

<<<<<<< HEAD
    tool_schemas = []
    tools_by_name = {}
    for t in template.tools:
        schema = _function_definition(t)
        tool_schemas.append(schema)
        tools_by_name[schema["function"]["name"]] = t

    response_format = _pydantic_model_from_type(ret_type) if ret_type != str else None
=======
    tools = _tools_of_operations(template.tools)
    tool_schemas = [t.function_definition for t in tools.values()]
    response_encoding_type: type | None = type_to_encodable_type(ret_type).t
    if response_encoding_type == str:
        response_encoding_type = None
>>>>>>> 931d5071

    # loop based on: https://cookbook.openai.com/examples/reasoning_function_calls
    while True:
        response: ModelResponse = completion(
            messages=model_input,
            response_format=pydantic.create_model(
                "Response", value=response_encoding_type, __config__={"extra": "forbid"}
            )
            if response_encoding_type
            else None,
            tools=tool_schemas,
        )

        choice: Choices = typing.cast(Choices, response.choices[0])
        message: Message = choice.message
        if not message.tool_calls:
            return response
        model_input.append(message.to_dict())

        for tool_call in message.tool_calls:
            function = tool_call.function
            function_name = typing.cast(str, function.name)
<<<<<<< HEAD
            tool = tools_by_name[function_name]
            tool_result = _call_tool_with_json_args(template, tool, function.arguments)
=======
            tool = tools[function_name]
            tool_result = tool.call_with_json_args(template, function.arguments)
>>>>>>> 931d5071
            model_input.append(
                {
                    "role": "tool",
                    "tool_call_id": tool_call.id,
                    "name": function_name,
                    "content": tool_result,
                }
            )


def decode_response[**P, T](template: Callable[P, T], response: ModelResponse) -> T:
    """Decode an LLM response into an instance of the template return type. This
    operation should raise if the output cannot be decoded.
    """
    assert isinstance(template, Template)
    choice: Choices = typing.cast(Choices, response.choices[0])
    last_resp: Message = choice.message
    assert isinstance(last_resp, Message)
    result_str = last_resp.content or last_resp.reasoning_content
    assert result_str

    ret_type = template.__signature__.return_annotation
    encodable_ty = type_to_encodable_type(ret_type)

    if encodable_ty.t == str:
        # if encoding as a type, value is just directly what the llm returned
        value = result_str
    else:
        Result = pydantic.create_model("Result", value=encodable_ty.t)
        result = Result.model_validate_json(result_str)
        assert isinstance(result, Result)
        value = result.value  # type: ignore

    return encodable_ty.decode(value)  # type: ignore


@defop
def format_model_input[**P, T](
    template: Template[P, T], *args: P.args, **kwargs: P.kwargs
) -> list[Any]:
    """Format a template applied to arguments into a sequence of input
    messages.

    """
    bound_args = template.__signature__.bind(*args, **kwargs)
    bound_args.apply_defaults()
    # encode arguments
    arguments = {}
    for param in bound_args.arguments:
        encoder = type_to_encodable_type(
            template.__signature__.parameters[param].annotation
        )
        encoded = encoder.encode(bound_args.arguments[param])
        arguments[param] = encoder.serialize(encoded)

    prompt = _OpenAIPromptFormatter().format_as_messages(
        template.__prompt_template__, **arguments
    )

    # Note: The OpenAI api only seems to accept images in the 'user' role. The
    # effect of different roles on the model's response is currently unclear.
    messages = [{"type": "message", "content": prompt, "role": "user"}]
    return messages


class LiteLLMProvider(ObjectInterpretation):
    """Implements templates using the LiteLLM API."""

    model_name: str
    config: dict[str, Any]

    def __init__(self, model_name: str = "gpt-4o", **config):
        self.model_name = model_name
        self.config = inspect.signature(completion).bind_partial(**config).kwargs

    @implements(completion)
    def _completion(self, *args, **kwargs):
        return fwd(self.model_name, *args, **(self.config | kwargs))

    @implements(Template.apply)  # type: ignore[arg-type]
    def _call[**P, T](
        self, template: Template[P, T], *args: P.args, **kwargs: P.kwargs
    ) -> T:
        model_input = format_model_input(template, *args, **kwargs)
        resp = compute_response(template, model_input)
        return decode_response(template, resp)<|MERGE_RESOLUTION|>--- conflicted
+++ resolved
@@ -7,13 +7,8 @@
 import string
 import traceback
 import typing
-<<<<<<< HEAD
-from collections.abc import Callable, Hashable, Mapping, Sequence
-from typing import Any
-=======
-from collections.abc import Callable, Hashable, Iterable, Mapping
+from collections.abc import Callable, Hashable, Iterable, Mapping, Sequence
 from typing import Any, get_type_hints
->>>>>>> 931d5071
 
 import litellm
 import pydantic
@@ -50,54 +45,6 @@
     return f"data:image/png;base64,{_pil_image_to_base64_data(pil_image)}"
 
 
-<<<<<<< HEAD
-def _pil_image_to_openai_image_param(
-    pil_image: Image.Image,
-) -> ChatCompletionImageObject:
-    return {
-        "type": "image_url",
-        "image_url": {
-            "detail": "auto",
-            "url": _pil_image_to_base64_data_uri(pil_image),
-        },
-    }
-
-
-@defop
-@functools.singledispatch
-def format_value(value: Any) -> OpenAIMessageContent:
-    """Convert a Python value to internal message part representation.
-
-    This function can be extended by registering handlers for
-    different types using @format_value.register.
-
-    Returns a OpenAIMessageContent - either a string or a list of OpenAIMessageContentListBlock.
-    """
-    return [{"type": "text", "text": str(value)}]
-
-
-@format_value.register(Image.Image)  # type: ignore
-def _(value: Image.Image) -> OpenAIMessageContent:
-    return [_pil_image_to_openai_image_param(value)]
-
-
-@format_value.register(str)  # type: ignore
-def _(value: str) -> OpenAIMessageContent:
-    return [{"type": "text", "text": value}]
-
-
-@format_value.register(bytes)  # type: ignore
-def _(value: bytes) -> OpenAIMessageContent:
-    return [{"type": "text", "text": str(value)}]
-
-
-@format_value.register(Sequence)  # type: ignore
-def _(values: Sequence) -> OpenAIMessageContent:
-    if all(isinstance(value, Image.Image) for value in values):
-        return [_pil_image_to_openai_image_param(value) for value in values]
-    else:
-        return [{"type": "text", "text": str(values)}]
-=======
 @dataclasses.dataclass
 class Tool[**P, T]:
     callable: Operation[P, T] | Template[P, T]
@@ -230,7 +177,6 @@
         # NOTE: Because lexical handling is already guaranteeing unique names, we can just use the tool's name directly.
         tools[tool.name] = tool
     return tools
->>>>>>> 931d5071
 
 
 class _OpenAIPromptFormatter(string.Formatter):
@@ -442,7 +388,6 @@
     }
 
 
-<<<<<<< HEAD
 def _call_tool_with_json_args(
     template: Template, tool: Tool, json_str_args: str
 ) -> OpenAIMessageContent:
@@ -463,8 +408,6 @@
         return str({"status": "failure", "exception": str(exn)})
 
 
-=======
->>>>>>> 931d5071
 def _pydantic_model_from_type(typ: type):
     return pydantic.create_model("Response", value=typ, __config__={"extra": "forbid"})
 
@@ -477,22 +420,11 @@
     """
     ret_type = template.__signature__.return_annotation
 
-<<<<<<< HEAD
-    tool_schemas = []
-    tools_by_name = {}
-    for t in template.tools:
-        schema = _function_definition(t)
-        tool_schemas.append(schema)
-        tools_by_name[schema["function"]["name"]] = t
-
-    response_format = _pydantic_model_from_type(ret_type) if ret_type != str else None
-=======
     tools = _tools_of_operations(template.tools)
     tool_schemas = [t.function_definition for t in tools.values()]
     response_encoding_type: type | None = type_to_encodable_type(ret_type).t
     if response_encoding_type == str:
         response_encoding_type = None
->>>>>>> 931d5071
 
     # loop based on: https://cookbook.openai.com/examples/reasoning_function_calls
     while True:
@@ -515,13 +447,8 @@
         for tool_call in message.tool_calls:
             function = tool_call.function
             function_name = typing.cast(str, function.name)
-<<<<<<< HEAD
-            tool = tools_by_name[function_name]
-            tool_result = _call_tool_with_json_args(template, tool, function.arguments)
-=======
             tool = tools[function_name]
             tool_result = tool.call_with_json_args(template, function.arguments)
->>>>>>> 931d5071
             model_input.append(
                 {
                     "role": "tool",
