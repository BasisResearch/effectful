--- conflicted
+++ resolved
@@ -1,10 +1,9 @@
 import random
 import warnings
-from collections import OrderedDict
 from contextlib import contextmanager
 from dataclasses import dataclass
 from functools import partial
-from typing import Callable, Optional, Tuple, TypeVar, Union
+from typing import Callable, Optional, OrderedDict, Tuple, TypeVar, Union
 from weakref import ref
 
 import numpy as np
@@ -26,12 +25,7 @@
 from typing_extensions import Concatenate, ParamSpec
 
 from effectful.internals.prompts import bind_result
-<<<<<<< HEAD
-from effectful.internals.sugar import ObjectInterpretation, implements
 from effectful.ops.core import Operation, define
-=======
-from effectful.ops.core import Operation
->>>>>>> b8ffeb05
 from effectful.ops.handler import coproduct, fwd, handler
 from effectful.ops.runner import product, reflect
 
