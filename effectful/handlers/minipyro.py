import random
import warnings
from contextlib import contextmanager
from dataclasses import dataclass
from functools import partial
from typing import Callable, Optional, OrderedDict, Tuple, TypeVar, Union
from weakref import ref

import numpy as np
import pyroapi
import torch.distributions as distributions
import torch.optim
from pyro.distributions import validation_enabled
from torch import (
    Size,
    Tensor,
    get_rng_state,
    manual_seed,
    no_grad,
    set_rng_state,
    zeros_like,
)
from torch.distributions import Distribution
from torch.distributions.constraints import Constraint
from typing_extensions import Concatenate, ParamSpec

<<<<<<< HEAD
from effectful.internals.prompts import result
=======
from effectful.internals.prompts import bind_result, bind_result_to_method
from effectful.internals.sugar import ObjectInterpretation, implements
>>>>>>> 33ca0a2a
from effectful.ops.core import Operation
from effectful.ops.handler import coproduct, fwd, handler
from effectful.ops.runner import product, reflect


@dataclass
class SampleMsg:
    name: str
    val: Tensor
    dist: Distribution
    obs: Optional[Tensor]


@dataclass
class ParamMsg:
    name: str
    val: Tensor


Message = Union[ParamMsg, SampleMsg]
Trace = OrderedDict[str, Message]

P = ParamSpec("P")
T = TypeVar("T")

Seed = Tuple[Tensor, tuple, dict]


@Operation
def sample(name: str, dist: Distribution, obs: Optional[Tensor] = None) -> Tensor:
    raise RuntimeError("No default implementation of sample")


@Operation
def param(
    var_name: str,
    initial_value: Optional[Union[Tensor, Callable[[], Tensor]]] = None,
    constraint: Optional[Constraint] = None,
    event_dim: Optional[int] = None,
) -> Tensor:
    raise RuntimeError("No default implementation of param")


@Operation
def clear_param_store() -> None:
    raise RuntimeError("No default implementation of clear_param_store")


@Operation
def get_param_store() -> dict[str, Tensor]:
    raise RuntimeError("No default implementation of get_param_store")


@Operation
def get_rng_seed() -> Seed:
    raise RuntimeError("No default implementation of get_rng_seed")


@Operation
def set_rng_seed(seed: Union[int, Seed]):
    raise RuntimeError("No default implementation of get_rng_seed")


class Tracer(ObjectInterpretation):
    def __init__(self):
        self.TRACE = OrderedDict()

<<<<<<< HEAD
    def do_sample(var_name: str, dist: Distribution, **kwargs) -> Tensor:
        res: Tensor = fwd(result.get())
        TRACE[var_name] = SampleMsg(
            name=var_name, val=res, dist=dist, obs=kwargs.get("obs")
        )
        return res

    def do_param(
=======
    @implements(sample)
    @bind_result_to_method
    def sample(
        self, result: Optional[Tensor], var_name: str, dist: Distribution, **kwargs
    ):
        res = fwd(result)
        self.TRACE[var_name] = SampleMsg(
            name=var_name, val=res, dist=dist, obs=kwargs.get("obs")
        )

    @implements(param)
    @bind_result_to_method
    def param(
        self,
        result: Optional[Tensor],
>>>>>>> 33ca0a2a
        var_name: str,
        initial_value: Optional[Union[Tensor, Callable[[], Tensor]]] = None,
        constraint: Optional[Constraint] = None,
        event_dim: Optional[int] = None,
    ) -> Tensor:
<<<<<<< HEAD
        res: Tensor = fwd(result.get())
        TRACE[var_name] = ParamMsg(name=var_name, val=res)

        return res
=======
        res = fwd(result)
        self.TRACE[var_name] = ParamMsg(name=var_name, val=res)

        return res

>>>>>>> 33ca0a2a

@contextmanager
def trace():
    t = Tracer()

    with handler(t):
        yield t.TRACE

<<<<<<< HEAD
def replay(trace: Trace):
    def do_sample(var_name: str, dist: Distribution, **kwargs) -> Tensor:
        if var_name in trace:
            return trace[var_name].val
=======

class Replay(ObjectInterpretation):
    def __init__(self, trace: Trace):
        self.trace = trace

    @implements(sample)
    @bind_result_to_method
    def sample(self, res: Optional[Tensor], var_name: str, *args, **kwargs):
        if var_name in self.trace:
            return self.trace[var_name].val
>>>>>>> 33ca0a2a
        else:
            return fwd(result.get())


def replay(trace: Trace):
    return handler(Replay(trace))


class NativeSeed(ObjectInterpretation):
    @implements(get_rng_seed)
    def get_rng_seed(self):
        return fwd((get_rng_state(), random.getstate(), np.random.get_state()))

    @implements(set_rng_seed)
    def set_rng_seed(self, seed: Union[int, Seed]):
        if isinstance(seed, int):
            manual_seed(seed)
            random.seed(seed)
            np.random.seed(seed)
        else:
            set_rng_state(seed[0])
            random.setstate(seed[1])
            np.random.set_state(seed[2])
        return fwd(None)

    @implements(sample)
    def sample(self, name: str, dist: Distribution, obs=None, **kwargs):
        assert isinstance(name, str)
        if obs is not None:
            return obs
        elif dist.has_rsample:
            return dist.rsample()
        else:
            return dist.sample()


@contextmanager
def seed(seed: int):
    old_seed = get_rng_seed()
    try:
        set_rng_seed(seed)
        yield
    finally:
        set_rng_seed(old_seed)


class NativeParam(ObjectInterpretation):
    def __init__(self, initial_store=None):
        self.PARAM_STORE = initial_store or {}

    @implements(param)
    def param(
        self,
        name: str,
        initial_value: Union[Tensor, None, Callable[[], Tensor]] = None,
        constraint: Constraint = distributions.constraints.real,
        event_dim: Optional[int] = None,
    ) -> Tensor:
        if event_dim is not None:
            raise NotImplementedError(
                "minipyro.plate does not support the event_dim arg"
            )

        def fn(init_value, constraint):
            if name in self.PARAM_STORE:
                unconstrained_value, constraint = self.PARAM_STORE[name]
            else:
                # Initialize with a constrained value.
                assert init_value is not None
                with no_grad():
                    constrained_value = init_value.detach()
                    unconstrained_value = distributions.transform_to(constraint).inv(
                        constrained_value
                    )
                unconstrained_value.requires_grad_()
                self.PARAM_STORE[name] = unconstrained_value, constraint

            # Transform from unconstrained space to constrained space.
            constrained_value = distributions.transform_to(constraint)(
                unconstrained_value
            )
            constrained_value.unconstrained = ref(unconstrained_value)
            return constrained_value

        return fwd(fn(initial_value, constraint))

    @implements(get_param_store)
    def get_param_store(self):
        return self.PARAM_STORE

    @implements(clear_param_store)
    def clear_param_store(self):
        self.PARAM_STORE.clear()


class Plate(ObjectInterpretation):
    def __init__(self, name: str, size: int, dim: Optional[int]):
        if dim is None:
            raise NotImplementedError(
                "mini-pyro doesn't implement the `dim` argument to `plate`"
            )

        self.name = name
        self.size = size
        self.dim = dim

<<<<<<< HEAD
    def do_sample(sampled_name: str, dist: Distribution, **kwargs) -> Tensor:
=======
    @implements(sample)
    @bind_result_to_method
    def do_sample(
        self, result: Optional[Tensor], sampled_name: str, dist: Distribution, **kwargs
    ) -> Tensor:
>>>>>>> 33ca0a2a
        batch_shape = list(dist.batch_shape)

        if len(batch_shape) < -self.dim or batch_shape[self.dim] != self.size:
            batch_shape = [1] * (-self.dim - len(batch_shape)) + list(batch_shape)
            batch_shape[self.dim] = self.size
            return sample(sampled_name, dist.expand(Size(batch_shape)))
        else:
            return fwd(result.get())

<<<<<<< HEAD
    return handler({sample: do_sample})
=======

def plate(name: str, size: int, dim: Optional[int] = None):
    return handler(Plate(name, size, dim))
>>>>>>> 33ca0a2a


base_runner = coproduct(NativeSeed(), NativeParam())
default_runner = product(
    base_runner, {k: lambda *_, **__: reflect(result.get()) for k in base_runner}
)


def block(
    hide_fn: Callable[Concatenate[Operation, object, P], bool] = lambda *_, **__: True
):
    def blocking(fn: Operation, *args, **kwargs):
        res = result.get()
        if hide_fn(fn, res, *args, **kwargs):
            return reflect(res)
        else:
            return fwd(res)

    return handler(
        product(
            default_runner,
            {
                sample: partial(blocking, sample),
                param: partial(blocking, param),
            },
        )
    )


# This is a thin wrapper around the `torch.optim.Adam` class that
# dynamically generates optimizers for dynamically generated parameters.
# See http://docs.pyro.ai/en/stable/optimization.html
class Adam:
    def __init__(self, optim_args):
        self.optim_args = optim_args
        # Each parameter will get its own optimizer, which we keep track
        # of using this dictionary keyed on parameters.
        self.optim_objs = {}

    def __call__(self, params):
        for param in params:
            # If we've seen this parameter before, use the previously
            # constructed optimizer.
            if param in self.optim_objs:
                optimizer = self.optim_objs[param]
            # If we've never seen this parameter before, construct
            # an Adam optimizer and keep track of it.
            else:
                optimizer = torch.optim.Adam([param], **self.optim_args)
                self.optim_objs[param] = optimizer
            # Take a gradient step for the parameter param.
            optimizer.step()


# This is a unified interface for stochastic variational inference in Pyro.
# The actual construction of the loss is taken care of by `loss`.
# See http://docs.pyro.ai/en/stable/inference_algos.html
class SVI:
    def __init__(self, model, guide, optim, loss):
        self.model = model
        self.guide = guide
        self.optim = optim
        self.loss = loss

    # This method handles running the model and guide, constructing the loss
    # function, and taking a gradient step.
    def step(self, *args, **kwargs):
        # This wraps both the call to `model` and `guide` in a `trace` so that
        # we can record all the parameters that are encountered. Note that
        # further tracing occurs inside of `loss`.
        with trace() as param_capture:
            # We use block here to allow tracing to record parameters only.
            with block(hide_fn=lambda op, *_, **__: op == sample):
                loss = self.loss(self.model, self.guide, *args, **kwargs)
        # Differentiate the loss.
        loss.backward()
        # Grab all the parameters from the trace.
        params = [site.val.unconstrained() for site in param_capture.values()]
        # Take a step w.r.t. each parameter in params.
        self.optim(params)
        # Zero out the gradients so that they don't accumulate.
        for p in params:
            p.grad = zeros_like(p)
        return loss.item()


# This is a basic implementation of the Evidence Lower Bound, which is the
# fundamental objective in Variational Inference.
# See http://pyro.ai/examples/svi_part_i.html for details.
# This implementation has various limitations (for example it only supports
# random variables with reparameterized samplers), but all the ELBO
# implementations in Pyro share the same basic logic.
def elbo(model, guide, *args, **kwargs):
    # Run the guide with the arguments passed to SVI.step() and trace the execution,
    # i.e. record all the calls to Pyro primitives like sample() and param().
    with trace() as guide_trace:
        guide(*args, **kwargs)
    # Now run the model with the same arguments and trace the execution. Because
    # model is being run with replay, whenever we encounter a sample site in the
    # model, instead of sampling from the corresponding distribution in the model,
    # we instead reuse the corresponding sample from the guide. In probabilistic
    # terms, this means our loss is constructed as an expectation w.r.t. the joint
    # distribution defined by the guide.
    with trace() as model_trace:
        with replay(guide_trace):
            model(*args, **kwargs)
    # We will accumulate the various terms of the ELBO in `elbo`.
    elbo = 0.0
    # Loop over all the sample sites in the model and add the corresponding
    # log p(z) term to the ELBO. Note that this will also include any observed
    # data, i.e. sample sites with the keyword `obs=...`.
    for site in model_trace.values():
        if isinstance(site, SampleMsg):
            elbo = elbo + site.dist.log_prob(site.val).sum()
    # Loop over all the sample sites in the guide and add the corresponding
    # -log q(z) term to the ELBO.
    for site in guide_trace.values():
        if isinstance(site, SampleMsg):
            elbo = elbo - site.dist.log_prob(site.val).sum()
    # Return (-elbo) since by convention we do gradient descent on a loss and
    # the ELBO is a lower bound that needs to be maximized.
    return -elbo


# This is a wrapper for compatibility with full Pyro.
def Trace_ELBO(**kwargs):
    return elbo


# This is a Jit wrapper around elbo() that (1) delays tracing until the first
# invocation, and (2) registers pyro.param() statements with torch.jit.trace.
# This version does not support variable number of args or non-tensor kwargs.
class JitTrace_ELBO:
    def __init__(self, **kwargs):
        self.ignore_jit_warnings = kwargs.pop("ignore_jit_warnings", False)
        self._compiled = None
        self._param_trace = None

    def __call__(self, model, guide, *args):
        # On first call, initialize params and save their names.
        if self._param_trace is None:
            with block(), trace() as tr, block(
                hide_fn=lambda op, *_, **__: op != param
            ):
                elbo(model, guide, *args)
            self._param_trace = tr

        # Augment args with reads from the global param store.
        unconstrained_params = tuple(
            param(name).unconstrained() for name in self._param_trace
        )
        params_and_args = unconstrained_params + args

        # On first call, create a compiled elbo.
        if self._compiled is None:

            def compiled(*params_and_args):
                unconstrained_params = params_and_args[: len(self._param_trace)]
                args = params_and_args[len(self._param_trace) :]
                for name, unconstrained_param in zip(
                    self._param_trace, unconstrained_params
                ):
                    constrained_param = param(name)  # assume param has been initialized
                    assert constrained_param.unconstrained() is unconstrained_param
                    self._param_trace[name].value = constrained_param
                with replay(self._param_trace):
                    return elbo(model, guide, *args)

            with validation_enabled(False), warnings.catch_warnings():
                if self.ignore_jit_warnings:
                    warnings.filterwarnings("ignore", category=torch.jit.TracerWarning)
                self._compiled = torch.jit.trace(
                    compiled, params_and_args, check_trace=False
                )

        return self._compiled(*params_and_args)


pyroapi.register_backend(
    "effectful-minipyro",
    {
        "infer": "effectful.handlers.minipyro",
        "optim": "effectful.handlers.minipyro",
        "pyro": "effectful.handlers.minipyro",
    },
)<|MERGE_RESOLUTION|>--- conflicted
+++ resolved
@@ -24,12 +24,8 @@
 from torch.distributions.constraints import Constraint
 from typing_extensions import Concatenate, ParamSpec
 
-<<<<<<< HEAD
 from effectful.internals.prompts import result
-=======
-from effectful.internals.prompts import bind_result, bind_result_to_method
 from effectful.internals.sugar import ObjectInterpretation, implements
->>>>>>> 33ca0a2a
 from effectful.ops.core import Operation
 from effectful.ops.handler import coproduct, fwd, handler
 from effectful.ops.runner import product, reflect
@@ -97,49 +93,43 @@
     def __init__(self):
         self.TRACE = OrderedDict()
 
-<<<<<<< HEAD
-    def do_sample(var_name: str, dist: Distribution, **kwargs) -> Tensor:
-        res: Tensor = fwd(result.get())
-        TRACE[var_name] = SampleMsg(
+    @implements(sample)
+    def sample(self, var_name: str, dist: Distribution, **kwargs):
+        res: Tensor = fwd(result())
+        self.TRACE[var_name] = SampleMsg(
             name=var_name, val=res, dist=dist, obs=kwargs.get("obs")
         )
         return res
 
-    def do_param(
-=======
-    @implements(sample)
-    @bind_result_to_method
-    def sample(
-        self, result: Optional[Tensor], var_name: str, dist: Distribution, **kwargs
-    ):
-        res = fwd(result)
-        self.TRACE[var_name] = SampleMsg(
-            name=var_name, val=res, dist=dist, obs=kwargs.get("obs")
-        )
-
     @implements(param)
-    @bind_result_to_method
     def param(
         self,
-        result: Optional[Tensor],
->>>>>>> 33ca0a2a
         var_name: str,
         initial_value: Optional[Union[Tensor, Callable[[], Tensor]]] = None,
         constraint: Optional[Constraint] = None,
         event_dim: Optional[int] = None,
     ) -> Tensor:
-<<<<<<< HEAD
         res: Tensor = fwd(result.get())
-        TRACE[var_name] = ParamMsg(name=var_name, val=res)
+        self.TRACE[var_name] = ParamMsg(name=var_name, val=res)
 
         return res
-=======
-        res = fwd(result)
-        self.TRACE[var_name] = ParamMsg(name=var_name, val=res)
-
-        return res
-
->>>>>>> 33ca0a2a
+
+
+class Replay(ObjectInterpretation):
+    def __init__(self, trace: Trace):
+        self.trace = trace
+
+    @implements(sample)
+    def sample(self, var_name: str, *args, **kwargs):
+        if var_name in self.trace:
+            return self.trace[var_name].val
+        else:
+            return fwd(result())
+
+
+def replay(trace: Trace):
+    return handler(Replay(trace))
+
 
 @contextmanager
 def trace():
@@ -147,30 +137,6 @@
 
     with handler(t):
         yield t.TRACE
-
-<<<<<<< HEAD
-def replay(trace: Trace):
-    def do_sample(var_name: str, dist: Distribution, **kwargs) -> Tensor:
-        if var_name in trace:
-            return trace[var_name].val
-=======
-
-class Replay(ObjectInterpretation):
-    def __init__(self, trace: Trace):
-        self.trace = trace
-
-    @implements(sample)
-    @bind_result_to_method
-    def sample(self, res: Optional[Tensor], var_name: str, *args, **kwargs):
-        if var_name in self.trace:
-            return self.trace[var_name].val
->>>>>>> 33ca0a2a
-        else:
-            return fwd(result.get())
-
-
-def replay(trace: Trace):
-    return handler(Replay(trace))
 
 
 class NativeSeed(ObjectInterpretation):
@@ -271,15 +237,8 @@
         self.size = size
         self.dim = dim
 
-<<<<<<< HEAD
-    def do_sample(sampled_name: str, dist: Distribution, **kwargs) -> Tensor:
-=======
     @implements(sample)
-    @bind_result_to_method
-    def do_sample(
-        self, result: Optional[Tensor], sampled_name: str, dist: Distribution, **kwargs
-    ) -> Tensor:
->>>>>>> 33ca0a2a
+    def do_sample(self, sampled_name: str, dist: Distribution, **kwargs) -> Tensor:
         batch_shape = list(dist.batch_shape)
 
         if len(batch_shape) < -self.dim or batch_shape[self.dim] != self.size:
@@ -289,13 +248,9 @@
         else:
             return fwd(result.get())
 
-<<<<<<< HEAD
-    return handler({sample: do_sample})
-=======
 
 def plate(name: str, size: int, dim: Optional[int] = None):
     return handler(Plate(name, size, dim))
->>>>>>> 33ca0a2a
 
 
 base_runner = coproduct(NativeSeed(), NativeParam())
