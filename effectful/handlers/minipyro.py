"""
effectful-minipyro
------------------

This file is a minimal implementation of the Pyro Programming Language,
similar in spirit to the minipyro implementation shipped with Pyro.
It adapts the API of minipyro (method signatures, etc.) to use the
newer Effectful system. Like the original minipyro, this file is
independent of the rest of Pyro, with the exception of the
:mod:`pyro.distributions` module.

This implementation conforms to the :mod:`pyroapi` module's interface, which
allows effectful-minipyro to be run against `pyroapi`'s test suite.
"""

import random
import warnings
from contextlib import contextmanager
from dataclasses import dataclass
from functools import partial
from typing import Callable, NamedTuple, Optional, OrderedDict, TypeVar, Union
from weakref import ref

import numpy as np
import pyroapi
import torch.distributions as distributions
import torch.optim
from pyro.distributions import validation_enabled
from torch import (
    Size,
    Tensor,
    get_rng_state,
    manual_seed,
    no_grad,
    set_rng_state,
    zeros_like,
)
from torch.distributions import Distribution
from torch.distributions.constraints import Constraint
from typing_extensions import Concatenate, ParamSpec

from effectful.internals.sugar import ObjectInterpretation, implements
from effectful.ops.core import Operation
from effectful.ops.handler import (
    bind_result,
    bind_result_to_method,
    coproduct,
    fwd,
    handler,
    product,
)

P = ParamSpec("P")
T = TypeVar("T")

# Poutine has a notion of 'messages', which are dictionaries
# that are passed between handlers (or 'Messengers') in order
# to facilitate coordination and composition using "magic" slots.
# When an effect is triggered, it has a corresponding message which
# is sent up and down the effect stack.

# Effectful does not coordinate between handlers this way, but we
# can use them in order to provide the tracing functionality of minipyro


@dataclass
class SampleMsg:
    name: str
    val: Tensor
    dist: Distribution
    obs: Optional[Tensor]


@dataclass
class ParamMsg:
    name: str
    val: Tensor


Message = Union[ParamMsg, SampleMsg]
Trace = OrderedDict[str, Message]


class Seed(NamedTuple):
    """
    All the seeds for the random-number systems generators
    used by minipyro
    """

    torch: Tensor
    python: tuple
    numpy: dict


# The following definitions are all `Operations`, which are functions
# whose meanings are dependent on the context.
# They have no inherent meaning, so their default implementations
# just throw `RuntimeError`s.


@Operation
def sample(name: str, dist: Distribution, obs: Optional[Tensor] = None) -> Tensor:
    raise RuntimeError("No default implementation of sample")


@Operation
def param(
    var_name: str,
    initial_value: Optional[Union[Tensor, Callable[[], Tensor]]] = None,
    *,
    constraint: Constraint = distributions.constraints.real,
    event_dim: Optional[int] = None,
) -> Tensor:
    raise RuntimeError("No default implementation of param")


# These next two pairs of effects of the form `set_X`/`get_X` should
# likely be implemented using `effectful.internals.State`, a built-in
# state handler.
# To keep with the minipyro API, we write them explicitly.


@Operation
def clear_param_store() -> None:
    raise RuntimeError("No default implementation of clear_param_store")


@Operation
def get_param_store() -> dict[str, Tensor]:
    raise RuntimeError("No default implementation of get_param_store")


@Operation
def get_rng_seed() -> Seed:
    raise RuntimeError("No default implementation of get_rng_seed")


@Operation
def set_rng_seed(seed: Union[int, Seed]):
    raise RuntimeError("No default implementation of get_rng_seed")


# What follows is an `Interpretation`, which is a `Mapping` from
# `Operation`s to meanings for those `Operation`s.
# It is written in the form of an `ObjectInterpretation`, which
# maps each `Operation` to a method on an `object`, allowing the
# `Operation`s to share state.


class Tracer(ObjectInterpretation):
    """
    An `Interpretation` which handles the `sample` and `param` `Operation`s,
    which are immediately forwarded, but their arguments and results are recorded.

    This record is the 'trace', which is stored in the `TRACE` field.
    """

    TRACE: Trace

    def __init__(self):
        self.TRACE = OrderedDict()

    @implements(sample)
    @bind_result_to_method
    def sample(self, ires, var_name: str, dist: Distribution, **kwargs):
        # When we recieve a sample message, we don't know how to
        # handle it ourselves, so we forward it to the next handler:
        res: Tensor = fwd(ires)

        # Once we've seen the result, we record it, along with the argument
        # that caused it
        self.TRACE[var_name] = SampleMsg(
            name=var_name, val=res, dist=dist, obs=kwargs.get("obs")
        )

        return res

    @implements(param)
    @bind_result_to_method
    def param(
        self,
        ires,
        var_name: str,
        initial_value: Optional[Union[Tensor, Callable[[], Tensor]]] = None,
        *,
        constraint: Constraint = distributions.constraints.real,
        event_dim: Optional[int] = None,
    ) -> Tensor:
        # Similar to `Tracer.sample`

        res: Tensor = fwd(ires)
        self.TRACE[var_name] = ParamMsg(name=var_name, val=res)

        return res


class Replay(ObjectInterpretation):
    """
    An `Interpretation` which takes a `Trace` as its argument.

    It ensures that any call to `sample` is handled the same way it
    was handled in the trace.
    """

    def __init__(self, trace: Trace):
        self.trace = trace

    @implements(sample)
    @bind_result_to_method
    def sample(self, res, var_name: str, *args, **kwargs):
        if var_name in self.trace:
            return self.trace[var_name].val
        else:
            return fwd(res)


# In minipyro, `Messenger`s can only be used has handlers,
# but we have to make that choice explicit in Effectful.
# These helpers do that.


def replay(trace: Trace):
    return handler(Replay(trace))


@contextmanager
def trace():
    with handler(Tracer()) as t:
        yield t.TRACE


class NativeSeed(ObjectInterpretation):
    """
    This is an interpretation which handles the
    `[get/set]_rng_seed` operations.

    It also provides a base case for `sample`.
    """

    @implements(get_rng_seed)
    def get_rng_seed(self):
        return fwd(
            Seed(
                torch=get_rng_state(),
                python=random.getstate(),
                numpy=np.random.get_state(),
            )
        )

    @implements(set_rng_seed)
    def set_rng_seed(self, seed: Union[int, Seed]):
        if isinstance(seed, int):
            manual_seed(seed)
            random.seed(seed)
            np.random.seed(seed)
        else:
            set_rng_state(seed.torch)
            random.setstate(seed.python)
            np.random.set_state(seed.numpy)
        return fwd(None)

    @implements(sample)
    def sample(self, name: str, dist: Distribution, obs=None, **kwargs):
        assert isinstance(name, str)
        if obs is not None:
            return obs
        elif dist.has_rsample:
            return dist.rsample()
        else:
            return dist.sample()


@contextmanager
def seed(seed: int):
    """
    `contextmanager` for installing/uninstalling a seed value.
    Helpful for fixing an RNG state when calling a model.
    """
    old_seed = get_rng_seed()
    try:
        set_rng_seed(seed)
        yield
    finally:
        set_rng_seed(old_seed)


class NativeParam(ObjectInterpretation):
    """
    Provides a base implementation for the `param` `Operation`.

    Stores the parameter store in the `PARAM_STORE` field, which
    are accessible through the `get_param_store` and `clear_param_store`
    `Operation`s.
    """

    def __init__(self, initial_store=None):
        self.PARAM_STORE = initial_store or {}

    @implements(param)
    def param(
        self,
        name: str,
        initial_value: Union[Tensor, None, Callable[[], Tensor]] = None,
        constraint: Constraint = distributions.constraints.real,
        event_dim: Optional[int] = None,
    ) -> Tensor:
        if event_dim is not None:
            raise NotImplementedError(
                "minipyro.plate does not support the event_dim arg"
            )

        def fn(init_value, constraint):
            if name in self.PARAM_STORE:
                unconstrained_value, constraint = self.PARAM_STORE[name]
            else:
                # Initialize with a constrained value.
                assert init_value is not None
                with no_grad():
                    constrained_value = init_value.detach()
                    unconstrained_value = distributions.transform_to(constraint).inv(
                        constrained_value
                    )
                unconstrained_value.requires_grad_()
                self.PARAM_STORE[name] = unconstrained_value, constraint

            # Transform from unconstrained space to constrained space.
            constrained_value = distributions.transform_to(constraint)(
                unconstrained_value
            )
            constrained_value.unconstrained = ref(unconstrained_value)
            return constrained_value

        # Forward our value to any potential upstream transformations
        return fwd(fn(initial_value, constraint))

    @implements(get_param_store)
    def get_param_store(self):
        return self.PARAM_STORE

    @implements(clear_param_store)
    def clear_param_store(self):
        self.PARAM_STORE.clear()


class Plate(ObjectInterpretation):
    """
    An `Interpretation` which automatically broadcasts the `sample` `Operation`
    """

    def __init__(self, name: str, size: int, dim: Optional[int]):
        if dim is None:
            raise NotImplementedError(
                "mini-pyro requires the `dim` argument to `plate`"
            )

        self.name = name
        self.size = size
        self.dim = dim

    @implements(sample)
    @bind_result_to_method
    def do_sample(self, res, sampled_name: str, dist: Distribution, **kwargs) -> Tensor:
        batch_shape = list(dist.batch_shape)

        if len(batch_shape) < -self.dim or batch_shape[self.dim] != self.size:
            batch_shape = [1] * (-self.dim - len(batch_shape)) + list(batch_shape)
            batch_shape[self.dim] = self.size
            return sample(sampled_name, dist.expand(Size(batch_shape)))
        else:
            return fwd(res)


# Helper for using `Plate` as a `handler`
def plate(name: str, size: int, dim: Optional[int] = None):
    return handler(Plate(name, size, dim))


<<<<<<< HEAD
base_runner = coproduct(NativeSeed(), NativeParam())
default_runner = product(
    base_runner,
    {k: bind_result(lambda r, *a, **k: fwd(r)) for k in base_runner},
)
=======
# This is the "default runner", which contains the base implementations
# of `sample` and `param`.
# These must be installed (using `handler`) before running a minipyro
# program.
default_runner = coproduct(NativeSeed(), NativeParam())
>>>>>>> a481e7ef


def block(
    hide_fn: Callable[Concatenate[Operation, object, P], bool] = lambda *_, **__: True,
):
    """
    Block is a helper for masking out a subset of calls to either
    `sample` or `param`.

    Whenever `sample` or `param` are called, `hide_fn` is called with the operation
    and its arguments. If `hide_fn` returns true, then the operation is "blocked",
    and interpreted directly by the `default_runner`. Otherwise, they are handled
    normally.
    """

    @bind_result
    def blocking(res, op: Operation, *args, **kwargs):
        if hide_fn(op, res, *args, **kwargs):
            return res if res is not None else op(*args, **kwargs)
        else:
            return fwd(res)

    return handler(
        product(
            default_runner,
            {
                sample: partial(blocking, sample),
                param: partial(blocking, param),
            },
        )
    )


# This is a thin wrapper around the `torch.optim.Adam` class that
# dynamically generates optimizers for dynamically generated parameters.
# See http://docs.pyro.ai/en/stable/optimization.html
class Adam:
    def __init__(self, optim_args):
        self.optim_args = optim_args
        # Each parameter will get its own optimizer, which we keep track
        # of using this dictionary keyed on parameters.
        self.optim_objs = {}

    def __call__(self, params):
        for param in params:
            # If we've seen this parameter before, use the previously
            # constructed optimizer.
            if param in self.optim_objs:
                optimizer = self.optim_objs[param]
            # If we've never seen this parameter before, construct
            # an Adam optimizer and keep track of it.
            else:
                optimizer = torch.optim.Adam([param], **self.optim_args)
                self.optim_objs[param] = optimizer
            # Take a gradient step for the parameter param.
            optimizer.step()


# This is a unified interface for stochastic variational inference in Pyro.
# The actual construction of the loss is taken care of by `loss`.
# See http://docs.pyro.ai/en/stable/inference_algos.html
class SVI:
    def __init__(self, model, guide, optim, loss):
        self.model = model
        self.guide = guide
        self.optim = optim
        self.loss = loss

    # This method handles running the model and guide, constructing the loss
    # function, and taking a gradient step.
    def step(self, *args, **kwargs):
        # This wraps both the call to `model` and `guide` in a `trace` so that
        # we can record all the parameters that are encountered. Note that
        # further tracing occurs inside of `loss`.
        with trace() as param_capture:
            # We use block here to allow tracing to record parameters only.
            with block(hide_fn=lambda op, *_, **__: op == sample):
                loss = self.loss(self.model, self.guide, *args, **kwargs)
        # Differentiate the loss.
        loss.backward()
        # Grab all the parameters from the trace.
        params = [site.val.unconstrained() for site in param_capture.values()]
        # Take a step w.r.t. each parameter in params.
        self.optim(params)
        # Zero out the gradients so that they don't accumulate.
        for p in params:
            p.grad = zeros_like(p)
        return loss.item()


# This is a basic implementation of the Evidence Lower Bound, which is the
# fundamental objective in Variational Inference.
# See http://pyro.ai/examples/svi_part_i.html for details.
# This implementation has various limitations (for example it only supports
# random variables with reparameterized samplers), but all the ELBO
# implementations in Pyro share the same basic logic.
def elbo(model, guide, *args, **kwargs):
    # Run the guide with the arguments passed to SVI.step() and trace the execution,
    # i.e. record all the calls to Pyro primitives like sample() and param().
    with trace() as guide_trace:
        guide(*args, **kwargs)
    # Now run the model with the same arguments and trace the execution. Because
    # model is being run with replay, whenever we encounter a sample site in the
    # model, instead of sampling from the corresponding distribution in the model,
    # we instead reuse the corresponding sample from the guide. In probabilistic
    # terms, this means our loss is constructed as an expectation w.r.t. the joint
    # distribution defined by the guide.
    with trace() as model_trace:
        with replay(guide_trace):
            model(*args, **kwargs)
    # We will accumulate the various terms of the ELBO in `elbo`.
    elbo = 0.0
    # Loop over all the sample sites in the model and add the corresponding
    # log p(z) term to the ELBO. Note that this will also include any observed
    # data, i.e. sample sites with the keyword `obs=...`.
    for site in model_trace.values():
        if isinstance(site, SampleMsg):
            elbo = elbo + site.dist.log_prob(site.val).sum()
    # Loop over all the sample sites in the guide and add the corresponding
    # -log q(z) term to the ELBO.
    for site in guide_trace.values():
        if isinstance(site, SampleMsg):
            elbo = elbo - site.dist.log_prob(site.val).sum()
    # Return (-elbo) since by convention we do gradient descent on a loss and
    # the ELBO is a lower bound that needs to be maximized.
    return -elbo


# This is a wrapper for compatibility with full Pyro.
def Trace_ELBO(**kwargs):
    return elbo


# This is a Jit wrapper around elbo() that (1) delays tracing until the first
# invocation, and (2) registers pyro.param() statements with torch.jit.trace.
# This version does not support variable number of args or non-tensor kwargs.
class JitTrace_ELBO:
    def __init__(self, **kwargs):
        self.ignore_jit_warnings = kwargs.pop("ignore_jit_warnings", False)
        self._compiled = None
        self._param_trace = None

    def __call__(self, model, guide, *args):
        # On first call, initialize params and save their names.
        if self._param_trace is None:
            with block(), trace() as tr, block(
                hide_fn=lambda op, *_, **__: op != param
            ):
                elbo(model, guide, *args)
            self._param_trace = tr

        # Augment args with reads from the global param store.
        unconstrained_params = tuple(
            param(name).unconstrained() for name in self._param_trace
        )
        params_and_args = unconstrained_params + args

        # On first call, create a compiled elbo.
        if self._compiled is None:

            def compiled(*params_and_args):
                unconstrained_params = params_and_args[: len(self._param_trace)]
                args = params_and_args[len(self._param_trace) :]
                for name, unconstrained_param in zip(
                    self._param_trace, unconstrained_params
                ):
                    constrained_param = param(name)  # assume param has been initialized
                    assert constrained_param.unconstrained() is unconstrained_param
                    self._param_trace[name].value = constrained_param
                with replay(self._param_trace):
                    return elbo(model, guide, *args)

            with validation_enabled(False), warnings.catch_warnings():
                if self.ignore_jit_warnings:
                    warnings.filterwarnings("ignore", category=torch.jit.TracerWarning)
                self._compiled = torch.jit.trace(
                    compiled, params_and_args, check_trace=False
                )

        return self._compiled(*params_and_args)


pyroapi.register_backend(
    "effectful-minipyro",
    {
        "infer": "effectful.handlers.minipyro",
        "optim": "effectful.handlers.minipyro",
        "pyro": "effectful.handlers.minipyro",
    },
)<|MERGE_RESOLUTION|>--- conflicted
+++ resolved
@@ -375,19 +375,11 @@
     return handler(Plate(name, size, dim))
 
 
-<<<<<<< HEAD
-base_runner = coproduct(NativeSeed(), NativeParam())
-default_runner = product(
-    base_runner,
-    {k: bind_result(lambda r, *a, **k: fwd(r)) for k in base_runner},
-)
-=======
 # This is the "default runner", which contains the base implementations
 # of `sample` and `param`.
 # These must be installed (using `handler`) before running a minipyro
 # program.
 default_runner = coproduct(NativeSeed(), NativeParam())
->>>>>>> a481e7ef
 
 
 def block(
