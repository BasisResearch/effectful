--- conflicted
+++ resolved
@@ -24,7 +24,7 @@
 from torch.distributions.constraints import Constraint
 from typing_extensions import Concatenate, ParamSpec
 
-from effectful.internals.prompts import result
+from effectful.internals.prompts import bind_result, bind_result_to_method
 from effectful.internals.sugar import ObjectInterpretation, implements
 from effectful.ops.core import Operation
 from effectful.ops.handler import coproduct, fwd, handler
@@ -96,36 +96,25 @@
         self.TRACE = OrderedDict()
 
     @implements(sample)
-<<<<<<< HEAD
-    def sample(self, var_name: str, dist: Distribution, **kwargs):
-        res: Tensor = fwd(result())
-=======
     @bind_result_to_method
     def sample(self, ires, var_name: str, dist: Distribution, **kwargs):
         res: Tensor = fwd(ires)
->>>>>>> 82cf4fda
         self.TRACE[var_name] = SampleMsg(
             name=var_name, val=res, dist=dist, obs=kwargs.get("obs")
         )
         return res
 
     @implements(param)
+    @bind_result_to_method
     def param(
         self,
-<<<<<<< HEAD
-=======
         ires,
->>>>>>> 82cf4fda
         var_name: str,
         initial_value: Optional[Union[Tensor, Callable[[], Tensor]]] = None,
         constraint: Optional[Constraint] = None,
         event_dim: Optional[int] = None,
     ) -> Tensor:
-<<<<<<< HEAD
-        res: Tensor = fwd(result.get())
-=======
         res: Tensor = fwd(ires)
->>>>>>> 82cf4fda
         self.TRACE[var_name] = ParamMsg(name=var_name, val=res)
 
         return res
@@ -136,16 +125,12 @@
         self.trace = trace
 
     @implements(sample)
-<<<<<<< HEAD
-    def sample(self, var_name: str, *args, **kwargs):
-=======
     @bind_result_to_method
     def sample(self, res, var_name: str, *args, **kwargs):
->>>>>>> 82cf4fda
         if var_name in self.trace:
             return self.trace[var_name].val
         else:
-            return fwd(result())
+            return fwd(res)
 
 
 def replay(trace: Trace):
@@ -259,12 +244,8 @@
         self.dim = dim
 
     @implements(sample)
-<<<<<<< HEAD
-    def do_sample(self, sampled_name: str, dist: Distribution, **kwargs) -> Tensor:
-=======
     @bind_result_to_method
     def do_sample(self, res, sampled_name: str, dist: Distribution, **kwargs) -> Tensor:
->>>>>>> 82cf4fda
         batch_shape = list(dist.batch_shape)
 
         if len(batch_shape) < -self.dim or batch_shape[self.dim] != self.size:
@@ -272,11 +253,7 @@
             batch_shape[self.dim] = self.size
             return sample(sampled_name, dist.expand(Size(batch_shape)))
         else:
-<<<<<<< HEAD
-            return fwd(result.get())
-=======
             return fwd(res)
->>>>>>> 82cf4fda
 
 
 def plate(name: str, size: int, dim: Optional[int] = None):
@@ -285,20 +262,15 @@
 
 base_runner = coproduct(NativeSeed(), NativeParam())
 default_runner = product(
-    base_runner, {k: lambda *_, **__: reflect(result.get()) for k in base_runner}
+    base_runner, {k: bind_result(lambda r, *_, **__: reflect(r)) for k in base_runner}
 )
 
 
 def block(
     hide_fn: Callable[Concatenate[Operation, object, P], bool] = lambda *_, **__: True,
 ):
-<<<<<<< HEAD
-    def blocking(fn: Operation, *args, **kwargs):
-        res = result.get()
-=======
     @bind_result
     def blocking(res, fn: Operation, *args, **kwargs):
->>>>>>> 82cf4fda
         if hide_fn(fn, res, *args, **kwargs):
             return reflect(res)
         else:
