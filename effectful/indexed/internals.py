<<<<<<< HEAD
import numbers
from typing import Dict, Optional, TypeVar, Union
=======
from typing import Optional, Union
>>>>>>> ff307330

import pyro
import pyro.infer.reparam
import torch
from pyro.poutine.indep_messenger import CondIndepStackFrame, IndepMessenger

<<<<<<< HEAD
from ..internals.sugar import sizesof
from ..ops.core import Term
from .ops import IndexSet, get_index_plates, indices_of, union

K = TypeVar("K")
T = TypeVar("T")


@indices_of.register
def _indices_of_number(value: numbers.Number, **kwargs) -> IndexSet:
    return IndexSet()


@indices_of.register
def _indices_of_bool(value: bool, **kwargs) -> IndexSet:
    return IndexSet()


@indices_of.register
def _indices_of_none(value: None, **kwargs) -> IndexSet:
    return IndexSet()


@indices_of.register
def _indices_of_tuple(value: tuple, **kwargs) -> IndexSet:
    if all(isinstance(v, int) for v in value):
        return indices_of(torch.Size(value), **kwargs)
    return union(*(indices_of(v, **kwargs) for v in value))


@indices_of.register
def _indices_of_shape(value: torch.Size, **kwargs) -> IndexSet:
    name_to_dim = (
        kwargs["name_to_dim"]
        if "name_to_dim" in kwargs
        else {name: f.dim for name, f in get_index_plates().items()}
    )
    value = value[: len(value) - kwargs.get("event_dim", 0)]
    return IndexSet(
        **{
            name: set(range(value[dim]))
            for name, dim in name_to_dim.items()
            if -dim <= len(value) and value[dim] > 1
        }
    )


@indices_of.register
def _indices_of_term(value: Term, **kwargs) -> IndexSet:
    return IndexSet(**{k._name: set(range(v)) for (k, v) in sizesof(value).items()})


@indices_of.register
def _indices_of_tensor(value: torch.Tensor, **kwargs) -> IndexSet:
    if isinstance(value, Term):
        return _indices_of_term(value, **kwargs)
    return indices_of(value.shape, **kwargs)


@indices_of.register
def _indices_of_distribution(
    value: pyro.distributions.Distribution, **kwargs
) -> IndexSet:
    kwargs.pop("event_dim", None)
    return indices_of(value.batch_shape, event_dim=0, **kwargs)


@indices_of.register(dict)
def _indices_of_state(value: Dict[K, T], *, event_dim: int = 0, **kwargs) -> IndexSet:
    return union(
        *(indices_of(value[k], event_dim=event_dim, **kwargs) for k in value.keys())
    )
=======
from .ops import IndexSet, indices_of, union
>>>>>>> ff307330


class _LazyPlateMessenger(IndepMessenger):
    prefix: str = "__index_plate__"

    def __init__(self, name: str, *args, **kwargs):
        self._orig_name: str = name
        super().__init__(f"{self.prefix}_{name}", *args, **kwargs)

    @property
    def frame(self) -> CondIndepStackFrame:
        return CondIndepStackFrame(
            name=self.name, dim=self.dim, size=self.size, counter=0
        )

    def _process_message(self, msg):
        if msg["type"] not in ("sample",) or pyro.poutine.util.site_is_subsample(msg):
            return
        if self._orig_name in union(
            indices_of(msg["value"], event_dim=msg["fn"].event_dim),
            indices_of(msg["fn"]),
        ):
            super()._process_message(msg)


def get_sample_msg_device(
    dist: pyro.distributions.torch_distribution.TorchDistribution,
    value: Optional[Union[torch.Tensor, float, int, bool]],
) -> torch.device:
    # some gross code to infer the device of the obs_mask tensor
    #   because distributions are hard to introspect
    if isinstance(value, torch.Tensor):
        return value.device
    else:
        dist_ = dist
        while hasattr(dist_, "base_dist"):
            dist_ = dist_.base_dist
        for param_name in dist_.arg_constraints.keys():
            p = getattr(dist_, param_name)
            if isinstance(p, torch.Tensor):
                return p.device
    raise ValueError(f"could not infer device for {dist} and {value}")


@pyro.poutine.runtime.effectful(type="add_indices")
def add_indices(indexset: IndexSet) -> IndexSet:
    return indexset<|MERGE_RESOLUTION|>--- conflicted
+++ resolved
@@ -1,91 +1,11 @@
-<<<<<<< HEAD
-import numbers
-from typing import Dict, Optional, TypeVar, Union
-=======
 from typing import Optional, Union
->>>>>>> ff307330
 
 import pyro
 import pyro.infer.reparam
 import torch
 from pyro.poutine.indep_messenger import CondIndepStackFrame, IndepMessenger
 
-<<<<<<< HEAD
-from ..internals.sugar import sizesof
-from ..ops.core import Term
-from .ops import IndexSet, get_index_plates, indices_of, union
-
-K = TypeVar("K")
-T = TypeVar("T")
-
-
-@indices_of.register
-def _indices_of_number(value: numbers.Number, **kwargs) -> IndexSet:
-    return IndexSet()
-
-
-@indices_of.register
-def _indices_of_bool(value: bool, **kwargs) -> IndexSet:
-    return IndexSet()
-
-
-@indices_of.register
-def _indices_of_none(value: None, **kwargs) -> IndexSet:
-    return IndexSet()
-
-
-@indices_of.register
-def _indices_of_tuple(value: tuple, **kwargs) -> IndexSet:
-    if all(isinstance(v, int) for v in value):
-        return indices_of(torch.Size(value), **kwargs)
-    return union(*(indices_of(v, **kwargs) for v in value))
-
-
-@indices_of.register
-def _indices_of_shape(value: torch.Size, **kwargs) -> IndexSet:
-    name_to_dim = (
-        kwargs["name_to_dim"]
-        if "name_to_dim" in kwargs
-        else {name: f.dim for name, f in get_index_plates().items()}
-    )
-    value = value[: len(value) - kwargs.get("event_dim", 0)]
-    return IndexSet(
-        **{
-            name: set(range(value[dim]))
-            for name, dim in name_to_dim.items()
-            if -dim <= len(value) and value[dim] > 1
-        }
-    )
-
-
-@indices_of.register
-def _indices_of_term(value: Term, **kwargs) -> IndexSet:
-    return IndexSet(**{k._name: set(range(v)) for (k, v) in sizesof(value).items()})
-
-
-@indices_of.register
-def _indices_of_tensor(value: torch.Tensor, **kwargs) -> IndexSet:
-    if isinstance(value, Term):
-        return _indices_of_term(value, **kwargs)
-    return indices_of(value.shape, **kwargs)
-
-
-@indices_of.register
-def _indices_of_distribution(
-    value: pyro.distributions.Distribution, **kwargs
-) -> IndexSet:
-    kwargs.pop("event_dim", None)
-    return indices_of(value.batch_shape, event_dim=0, **kwargs)
-
-
-@indices_of.register(dict)
-def _indices_of_state(value: Dict[K, T], *, event_dim: int = 0, **kwargs) -> IndexSet:
-    return union(
-        *(indices_of(value[k], event_dim=event_dim, **kwargs) for k in value.keys())
-    )
-=======
 from .ops import IndexSet, indices_of, union
->>>>>>> ff307330
 
 
 class _LazyPlateMessenger(IndepMessenger):
