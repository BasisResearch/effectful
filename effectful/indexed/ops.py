--- conflicted
+++ resolved
@@ -19,11 +19,8 @@
 import pyro
 import torch
 
-<<<<<<< HEAD
 import effectful.internals.sugar
 
-=======
->>>>>>> ff307330
 from ..internals.sugar import gensym, partial_eval, sizesof, torch_getitem
 from ..ops.core import Expr, Operation, Term
 from ..ops.function import defun
