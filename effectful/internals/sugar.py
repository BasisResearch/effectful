import collections
import collections.abc
import dataclasses
import functools
import inspect
import numbers
import operator
import typing
from typing import (
    Any,
    Callable,
    Generic,
    Mapping,
    Optional,
    Sequence,
    Tuple,
    Type,
    TypeVar,
)

from typing_extensions import ParamSpec

from effectful.internals.runtime import interpreter, weak_memoize
from effectful.ops.core import (
    Expr,
    Interpretation,
    Operation,
    Term,
    apply,
    evaluate,
    syntactic_eq,
    typeof,
)

P = ParamSpec("P")
S = TypeVar("S")
T = TypeVar("T")
V = TypeVar("V")


class ObjectInterpretation(Generic[T, V], Interpretation[T, V]):
    """
    A helper superclass for defining an :type:`Interpretation`s of many :type:`Operation` instances with shared
    state or behavior.

    You can mark specific methods in the definition of an :class:`ObjectInterpretation` with operations
    using the :func:`implements` decorator. The :class:`ObjectInterpretation` object itself is an :type:`Interpretation`
    (mapping from :type:`Operation` to :type:`Callable`)

    >>> from effectful.ops.core import define
    >>> from effectful.ops.handler import handler
    >>> @Operation
    ... def read_box():
    ...     pass
    ...
    >>> @Operation
    ... def write_box(new_value):
    ...     pass
    ...
    >>> class StatefulBox(ObjectInterpretation):
    ...     def __init__(self, init=None):
    ...         super().__init__()
    ...         self.stored = init
    ...     @implements(read_box)
    ...     def whatever(self):
    ...         return self.stored
    ...     @implements(write_box)
    ...     def write_box(self, new_value):
    ...         self.stored = new_value
    ...
    >>> first_box = StatefulBox(init="First Starting Value")
    >>> second_box = StatefulBox(init="Second Starting Value")
    >>> with handler(first_box):
    ...     print(read_box())
    ...     write_box("New Value")
    ...     print(read_box())
    ...
    First Starting Value
    New Value
    >>> with handler(second_box):
    ...     print(read_box())
    Second Starting Value
    >>> with handler(first_box):
    ...     print(read_box())
    New Value
    """

    # This is a weird hack to get around the fact that
    # the default meta-class runs __set_name__ before __init__subclass__.
    # We basically store the implementations here temporarily
    # until __init__subclass__ is called.
    # This dict is shared by all `Implementation`s,
    # so we need to clear it when we're done.
    _temporary_implementations: dict[Operation[..., T], Callable[..., V]] = dict()
    implementations: dict[Operation[..., T], Callable[..., V]] = dict()

    @classmethod
    def __init_subclass__(cls, **kwargs):
        super().__init_subclass__(**kwargs)
        cls.implementations = ObjectInterpretation._temporary_implementations.copy()

        for sup in cls.mro():
            if issubclass(sup, ObjectInterpretation):
                cls.implementations = {**sup.implementations, **cls.implementations}

        ObjectInterpretation._temporary_implementations.clear()

    def __iter__(self):
        return iter(self.implementations)

    def __len__(self):
        return len(self.implementations)

    def __getitem__(self, item: Operation[..., T]) -> Callable[..., V]:
        return self.implementations[item].__get__(self, type(self))


P1 = ParamSpec("P1")
P2 = ParamSpec("P2")


class _ImplementedOperation(Generic[P1, P2, T, V]):
    impl: Optional[Callable[P2, V]]
    op: Operation[P1, T]

    def __init__(self, op: Operation[P1, T]):
        self.op = op
        self.impl = None

    def __get__(
        self, instance: ObjectInterpretation[T, V], owner: type
    ) -> Callable[..., V]:
        assert self.impl is not None

        return self.impl.__get__(instance, owner)

    def __call__(self, impl: Callable[P2, V]):
        self.impl = impl
        return self

    def __set_name__(self, owner: ObjectInterpretation[T, V], name):
        assert self.impl is not None
        assert self.op is not None
        owner._temporary_implementations[self.op] = self.impl


def implements(op: Operation[P, V]):
    """
    Marks a method in an `ObjectInterpretation` as the implementation of a
    particular abstract `Operation`.

    When passed an `Operation`, returns a method decorator which installs the given
    method as the implementation of the given `Operation`.
    """
    return _ImplementedOperation(op)


def gensym(t: Type[T]) -> Operation[[], T]:
    @Operation
    def op() -> t:  # type: ignore
        raise NoDefaultRule

    return typing.cast(Operation[[], T], op)


class Annotation:
    pass


@dataclasses.dataclass
class Bound(Annotation):
    scope: int = 0


@dataclasses.dataclass
class Scoped(Annotation):
    scope: int = 0


@weak_memoize
def infer_free_rule(op: Operation[P, T]) -> Callable[P, Term[T]]:
    sig = inspect.signature(op.signature)

    def rename(
        subs: Mapping[Operation[..., S], Operation[..., S]],
        leaf_value: V,  # Union[Term[V], Operation[..., V], V],
    ) -> V:  # Union[Term[V], Operation[..., V], V]:
        if isinstance(leaf_value, Operation):
            return subs.get(leaf_value, leaf_value)  # type: ignore
        elif isinstance(leaf_value, Term):
            with interpreter({apply: lambda _, op, *a, **k: op.__free_rule__(*a, **k), **subs}):  # type: ignore
                return evaluate(leaf_value)  # type: ignore
        else:
            return leaf_value

    @functools.wraps(op.signature)
    def _rule(*args: P.args, **kwargs: P.kwargs) -> Term[T]:
        bound_sig = sig.bind(*args, **kwargs)
        bound_sig.apply_defaults()

        bound_vars: dict[int, set[Operation]] = collections.defaultdict(set)
        scoped_args: dict[int, set[str]] = collections.defaultdict(set)
        unscoped_args: set[str] = set()
        for param_name, param in bound_sig.signature.parameters.items():
            if typing.get_origin(param.annotation) is typing.Annotated:
                for anno in param.annotation.__metadata__:
                    if isinstance(anno, Bound):
                        scoped_args[anno.scope].add(param_name)
                        if param.kind is inspect.Parameter.VAR_POSITIONAL:
                            assert isinstance(bound_sig.arguments[param_name], tuple)
                            for bound_var in bound_sig.arguments[param_name]:
                                bound_vars[anno.scope].add(bound_var)
                        elif param.kind is inspect.Parameter.VAR_KEYWORD:
                            assert isinstance(bound_sig.arguments[param_name], dict)
                            for bound_var in bound_sig.arguments[param_name].values():
                                bound_vars[anno.scope].add(bound_var)
                        else:
                            bound_vars[anno.scope].add(bound_sig.arguments[param_name])
                    elif isinstance(anno, Scoped):
                        scoped_args[anno.scope].add(param_name)
            else:
                unscoped_args.add(param_name)

        # TODO replace this temporary check with more general scope level propagation
        if bound_vars:
            min_scope = min(bound_vars.keys(), default=0)
            scoped_args[min_scope] |= unscoped_args
            max_scope = max(bound_vars.keys(), default=0)
            assert all(s in bound_vars or s > max_scope for s in scoped_args.keys())

        # recursively rename bound variables from innermost to outermost scope
        for scope in sorted(bound_vars.keys()):
            # create fresh variables for each bound variable in the scope
            renaming_map = {
                var: gensym(var.__type_rule__()) for var in bound_vars[scope]
            }  # TODO support finitary operations
            # get just the arguments that are in the scope
            for name in scoped_args[scope]:
                arg = bound_sig.arguments[name]
                if sig.parameters[name].kind is inspect.Parameter.VAR_POSITIONAL:
                    bound_sig.arguments[name] = tuple(
                        rename(renaming_map, a) for a in arg
                    )
                elif sig.parameters[name].kind is inspect.Parameter.VAR_KEYWORD:
                    bound_sig.arguments[name] = {
                        k: rename(renaming_map, v) for k, v in arg.items()
                    }
                else:
                    bound_sig.arguments[name] = rename(renaming_map, arg)

        tm = _embed_registry.dispatch(object)(
            op, tuple(bound_sig.args), tuple(bound_sig.kwargs.items())
        )
        return embed(tm)  # type: ignore

    return _rule


@weak_memoize
def infer_scope_rule(op: Operation[P, T]) -> Callable[P, Interpretation[V, Type[V]]]:
    sig = inspect.signature(op.signature)

    @functools.wraps(op.signature)
    def _rule(*args: P.args, **kwargs: P.kwargs) -> Interpretation[V, Type[V]]:
        bound_sig = sig.bind(*args, **kwargs)
        bound_sig.apply_defaults()

        bound_vars: dict[Operation[..., V], Callable[..., Type[V]]] = {}
        for param_name, param in bound_sig.signature.parameters.items():
            if typing.get_origin(param.annotation) is typing.Annotated:
                for anno in param.annotation.__metadata__:
                    if isinstance(anno, Bound):
                        if param.kind is inspect.Parameter.VAR_POSITIONAL:
                            for bound_var in bound_sig.arguments[param_name]:
                                bound_vars[bound_var] = bound_var.__type_rule__
                        elif param.kind is inspect.Parameter.VAR_KEYWORD:
                            for bound_var in bound_sig.arguments[param_name].values():
                                bound_vars[bound_var] = bound_var.__type_rule__
                        else:
                            bound_var = bound_sig.arguments[param_name]
                            bound_vars[bound_var] = bound_var.__type_rule__

        return bound_vars

    return _rule


@weak_memoize
def infer_type_rule(op: Operation[P, T]) -> Callable[P, Type[T]]:
    sig = inspect.signature(op.signature)

    @functools.wraps(op.signature)
    def _rule(*args: P.args, **kwargs: P.kwargs) -> Type[T]:
        bound_sig = sig.bind(*args, **kwargs)
        bound_sig.apply_defaults()

        anno = sig.return_annotation
        if anno is inspect.Signature.empty:
            return typing.cast(Type[T], object)
        elif isinstance(anno, typing.TypeVar):
            # rudimentary but sound special-case type inference sufficient for syntax ops:
            # if the return type annotation is a TypeVar,
            # look for a parameter with the same annotation and return its type,
            # otherwise give up and return Any/object
            for name, param in bound_sig.signature.parameters.items():
                if param.annotation is anno and param.kind not in (
                    inspect.Parameter.VAR_POSITIONAL,
                    inspect.Parameter.VAR_KEYWORD,
                ):
                    arg = bound_sig.arguments[name]
                    tp: Type[T] = type(arg) if not isinstance(arg, type) else arg
                    return tp
            return typing.cast(Type[T], object)
        elif typing.get_origin(anno) is typing.Annotated:
            tp = typing.get_args(anno)[0]
            if not typing.TYPE_CHECKING:
                tp = tp if typing.get_origin(tp) is None else typing.get_origin(tp)
            return tp
        elif typing.get_origin(anno) is not None:
            return typing.get_origin(anno)
        else:
            return anno

    return _rule


class NoDefaultRule(Exception):
    pass


@weak_memoize
def infer_default_rule(op: Operation[P, T]) -> Callable[P, Expr[T]]:

    @functools.wraps(op.signature)
    def _rule(*args: P.args, **kwargs: P.kwargs) -> Expr[T]:
        try:
            return op.signature(*args, **kwargs)
        except NoDefaultRule:
            return op.__free_rule__(*args, **kwargs)

    return _rule


def embed(expr: Expr[T]) -> Expr[T]:
    if isinstance(expr, Term):
        impl: Callable[[Operation[..., T], Sequence, Sequence[tuple]], Term[T]]
        impl = _embed_registry.dispatch(typeof(expr))
        return impl(expr.op, expr.args, expr.kwargs)
    else:
        return expr


_embed_registry = functools.singledispatch(lambda v: v)
embed_register = _embed_registry.register


_unembed_registry = functools.singledispatch(lambda v: v)
unembed_register = _unembed_registry.register


OPERATORS: dict[Callable[..., Any], Operation[..., Any]] = {}


def register_syntax_op(
    syntax_fn: Callable[P, T], syntax_op_fn: Optional[Callable[P, T]] = None
):
    if syntax_op_fn is None:
        return functools.partial(register_syntax_op, syntax_fn)

    OPERATORS[syntax_fn] = Operation(syntax_op_fn)
    return OPERATORS[syntax_fn]


for _arithmetic_binop in (
    operator.add,
    operator.sub,
    operator.mul,
    operator.truediv,
    operator.floordiv,
    operator.mod,
    operator.pow,
    operator.matmul,
    operator.lshift,
    operator.rshift,
    operator.and_,
    operator.or_,
    operator.xor,
):

    @register_syntax_op(_arithmetic_binop)
    def _(__x: T, __y: T) -> T:
        raise NoDefaultRule


for _arithmethic_unop in (
    operator.neg,
    operator.pos,
    operator.abs,
    operator.invert,
):

    @register_syntax_op(_arithmethic_unop)
    def _(__x: T) -> T:
        raise NoDefaultRule


for _other_operator_op in (
    operator.not_,
    operator.lt,
    operator.le,
    operator.gt,
    operator.ge,
    operator.is_,
    operator.is_not,
    operator.contains,
    operator.index,
    operator.getitem,
    operator.setitem,
    operator.delitem,
    # TODO handle these builtin functions
    # getattr,
    # setattr,
    # delattr,
    # len,
    # iter,
    # next,
    # reversed,
):

    @register_syntax_op(_other_operator_op)
    @functools.wraps(_other_operator_op)
    def _(*args, **kwargs):
        raise NoDefaultRule


@register_syntax_op(operator.eq)
def _eq_op(a: Expr[T], b: Expr[T]) -> Expr[bool]:
    """Default implementation of equality for terms. As a special case, equality defaults to syntactic equality rather
    than producing a free term.

    """
    return syntactic_eq(a, b)


@register_syntax_op(operator.ne)
def _ne_op(a: T, b: T) -> bool:
    return OPERATORS[operator.not_](OPERATORS[operator.eq](a, b))  # type: ignore


@embed_register(object)
@dataclasses.dataclass(frozen=True, repr=True, unsafe_hash=True)
class BaseTerm(Generic[T], Term[T]):
    op: Operation[..., T]
    args: Sequence["Expr[Any]"]
    kwargs: Sequence[Tuple[str, "Expr[Any]"]]

    def __eq__(self, other) -> bool:
        return OPERATORS[operator.eq](self, other)  # type: ignore


_T_Number = TypeVar("_T_Number", bound=numbers.Number)


@embed_register(numbers.Number)
class NumberTerm(Generic[_T_Number], BaseTerm[_T_Number]):

    #######################################################################
    # arithmetic binary operators
    #######################################################################
    def __add__(self, other: Expr[_T_Number]) -> Expr[_T_Number]:
        return OPERATORS[operator.add](self, other)  # type: ignore

    def __sub__(self, other: Expr[_T_Number]) -> Expr[_T_Number]:
        return OPERATORS[operator.sub](self, other)  # type: ignore

    def __mul__(self, other: Expr[_T_Number]) -> Expr[_T_Number]:
        return OPERATORS[operator.mul](self, other)  # type: ignore

    def __truediv__(self, other: Expr[_T_Number]) -> Expr[_T_Number]:
        return OPERATORS[operator.truediv](self, other)  # type: ignore

    def __floordiv__(self, other: Expr[_T_Number]) -> Expr[_T_Number]:
        return OPERATORS[operator.floordiv](self, other)  # type: ignore

    def __mod__(self, other: Expr[_T_Number]) -> Expr[_T_Number]:
        return OPERATORS[operator.mod](self, other)  # type: ignore

    def __pow__(self, other: Expr[_T_Number]) -> Expr[_T_Number]:
        return OPERATORS[operator.pow](self, other)  # type: ignore

    def __matmul__(self, other: Expr[_T_Number]) -> Expr[_T_Number]:
        return OPERATORS[operator.matmul](self, other)  # type: ignore

    #######################################################################
    # unary operators
    #######################################################################
    def __neg__(self) -> Expr[_T_Number]:
        return OPERATORS[operator.neg](self)  # type: ignore

    def __pos__(self) -> Expr[_T_Number]:
        return OPERATORS[operator.pos](self)  # type: ignore

    def __abs__(self) -> Expr[_T_Number]:
        return OPERATORS[operator.abs](self)  # type: ignore

    def __invert__(self) -> Expr[_T_Number]:
        return OPERATORS[operator.invert](self)  # type: ignore

    #######################################################################
    # comparisons
    #######################################################################
    def __ne__(self, other) -> bool:
        return OPERATORS[operator.ne](self, other)  # type: ignore

    def __lt__(self, other: Expr[_T_Number]) -> Expr[bool]:
        return OPERATORS[operator.lt](self, other)  # type: ignore

    def __le__(self, other: Expr[_T_Number]) -> Expr[bool]:
        return OPERATORS[operator.le](self, other)  # type: ignore

    def __gt__(self, other: Expr[_T_Number]) -> Expr[bool]:
        return OPERATORS[operator.gt](self, other)  # type: ignore

    def __ge__(self, other: Expr[_T_Number]) -> Expr[bool]:
        return OPERATORS[operator.ge](self, other)  # type: ignore

    #######################################################################
    # bitwise operators
    #######################################################################
    def __and__(self, other: Expr[_T_Number]) -> Expr[_T_Number]:
        return OPERATORS[operator.and_](self, other)  # type: ignore

    def __or__(self, other: Expr[_T_Number]) -> Expr[_T_Number]:
        return OPERATORS[operator.or_](self, other)  # type: ignore

    def __xor__(self, other: Expr[_T_Number]) -> Expr[_T_Number]:
        return OPERATORS[operator.xor](self, other)  # type: ignore

    def __rshift__(self, other: Expr[_T_Number]) -> Expr[_T_Number]:
        return OPERATORS[operator.rshift](self, other)  # type: ignore

    def __lshift__(self, other: Expr[_T_Number]) -> Expr[_T_Number]:
        return OPERATORS[operator.lshift](self, other)  # type: ignore

    #######################################################################
    # reflected operators
    #######################################################################
    def __radd__(self, other: Expr[_T_Number]) -> Expr[_T_Number]:
        return OPERATORS[operator.add](other, self)  # type: ignore

    def __rsub__(self, other: Expr[_T_Number]) -> Expr[_T_Number]:
        return OPERATORS[operator.sub](other, self)  # type: ignore

    def __rmul__(self, other: Expr[_T_Number]) -> Expr[_T_Number]:
        return OPERATORS[operator.mul](other, self)  # type: ignore

    def __rtruediv__(self, other: Expr[_T_Number]) -> Expr[_T_Number]:
        return OPERATORS[operator.truediv](other, self)  # type: ignore

    def __rfloordiv__(self, other: Expr[_T_Number]) -> Expr[_T_Number]:
        return OPERATORS[operator.floordiv](other, self)  # type: ignore

    def __rmod__(self, other: Expr[_T_Number]) -> Expr[_T_Number]:
        return OPERATORS[operator.mod](other, self)  # type: ignore

    def __rpow__(self, other: Expr[_T_Number]) -> Expr[_T_Number]:
        return OPERATORS[operator.pow](other, self)  # type: ignore

    def __rmatmul__(self, other: Expr[_T_Number]) -> Expr[_T_Number]:
        return OPERATORS[operator.matmul](other, self)  # type: ignore

    # bitwise
    def __rand__(self, other: Expr[_T_Number]) -> Expr[_T_Number]:
        return OPERATORS[operator.and_](other, self)  # type: ignore

    def __ror__(self, other: Expr[_T_Number]) -> Expr[_T_Number]:
        return OPERATORS[operator.or_](other, self)  # type: ignore

    def __rxor__(self, other: Expr[_T_Number]) -> Expr[_T_Number]:
        return OPERATORS[operator.xor](other, self)  # type: ignore

    def __rrshift__(self, other: Expr[_T_Number]) -> Expr[_T_Number]:
        return OPERATORS[operator.rshift](other, self)  # type: ignore

<<<<<<< HEAD
    def __lshift__(self, other: Box[_T_Number]) -> Box[_T_Number]:
        return OPERATORS[operator.lshift](self, embed(other))  # type: ignore


@embed.register(collections.abc.Callable)  # type: ignore
class _CallableNeutral(Generic[P, T], _BaseNeutral[collections.abc.Callable[P, T]]):
    def __call__(self, *args: Box, **kwargs: Box) -> Box[T]:
        from effectful.ops.function import call

        return call(
            self,  # type: ignore
            *[embed(a) for a in args],  # type: ignore
            **{k: embed(v) for k, v in kwargs.items()},  #  type: ignore
        )


@unembed.register(collections.abc.Callable)  # type: ignore
def _unembed_callable(value: Callable[P, T]) -> Expr[Callable[P, T]]:
    from effectful.ops.function import call, defun

    assert not isinstance(value, Neutral)

    try:
        sig = inspect.signature(value)
    except ValueError:
        return value

    for name, param in sig.parameters.items():
        if param.kind in (
            inspect.Parameter.VAR_POSITIONAL,
            inspect.Parameter.VAR_KEYWORD,
        ):
            raise NotImplementedError(
                f"cannot unembed {value}: parameter {name} is variadic"
            )

    bound_sig = sig.bind(
        **{name: gensym(param.annotation) for name, param in sig.parameters.items()}
    )
    bound_sig.apply_defaults()

    with interpreter(
        {
            apply: lambda _, op, *a, **k: embed(op.__free_rule__(*a, **k)),
            call: call.__default_rule__,
        }
    ):
        body = value(
            *[a() for a in bound_sig.args],
            **{k: v() for k, v in bound_sig.kwargs.items()},
        )

    return defun(body, *bound_sig.args, **bound_sig.kwargs)
=======
    def __rlshift__(self, other: Expr[_T_Number]) -> Expr[_T_Number]:
        return OPERATORS[operator.lshift](other, self)  # type: ignore
>>>>>>> 2a671910
<|MERGE_RESOLUTION|>--- conflicted
+++ resolved
@@ -582,28 +582,23 @@
     def __rrshift__(self, other: Expr[_T_Number]) -> Expr[_T_Number]:
         return OPERATORS[operator.rshift](other, self)  # type: ignore
 
-<<<<<<< HEAD
-    def __lshift__(self, other: Box[_T_Number]) -> Box[_T_Number]:
-        return OPERATORS[operator.lshift](self, embed(other))  # type: ignore
-
-
-@embed.register(collections.abc.Callable)  # type: ignore
-class _CallableNeutral(Generic[P, T], _BaseNeutral[collections.abc.Callable[P, T]]):
-    def __call__(self, *args: Box, **kwargs: Box) -> Box[T]:
+    def __rlshift__(self, other: Expr[_T_Number]) -> Expr[_T_Number]:
+        return OPERATORS[operator.lshift](other, self)  # type: ignore
+
+
+@embed_register(collections.abc.Callable)  # type: ignore
+class CallableTerm(Generic[P, T], BaseTerm[collections.abc.Callable[P, T]]):
+    def __call__(self, *args: Expr, **kwargs: Expr) -> Expr[T]:
         from effectful.ops.function import call
 
-        return call(
-            self,  # type: ignore
-            *[embed(a) for a in args],  # type: ignore
-            **{k: embed(v) for k, v in kwargs.items()},  #  type: ignore
-        )
-
-
-@unembed.register(collections.abc.Callable)  # type: ignore
+        return call(self, *args, **kwargs)  # type: ignore
+
+
+@unembed_register(collections.abc.Callable)  # type: ignore
 def _unembed_callable(value: Callable[P, T]) -> Expr[Callable[P, T]]:
     from effectful.ops.function import call, defun
 
-    assert not isinstance(value, Neutral)
+    assert not isinstance(value, Term)
 
     try:
         sig = inspect.signature(value)
@@ -636,7 +631,8 @@
         )
 
     return defun(body, *bound_sig.args, **bound_sig.kwargs)
-=======
-    def __rlshift__(self, other: Expr[_T_Number]) -> Expr[_T_Number]:
-        return OPERATORS[operator.lshift](other, self)  # type: ignore
->>>>>>> 2a671910
+
+
+@unembed_register(Operation)
+def _unembed_operation(value: Operation[P, T]) -> Operation[P, T]:
+    return value