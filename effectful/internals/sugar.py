--- conflicted
+++ resolved
@@ -824,37 +824,7 @@
             torch_getitem,
             _torch_op,
         }:
-<<<<<<< HEAD
-            from effectful.ops.function import defun
-
-            tpe_torch_fn = torch.func.vmap(
-                defun(tm, *sized_fvs), randomness="different"
-            )
-
-            inds = torch.broadcast_tensors(
-                *(
-                    torch.arange(sized_fvs[v])[
-                        (...,) + (None,) * (len(sized_fvs) - i - 1)
-                    ]
-                    for i, v in enumerate(sized_fvs)
-                )
-            )
-
-            flat_result = tpe_torch_fn(*[i.reshape(-1) for i in inds])
-
-            def reindex_flat_tensor(t):
-                if not isinstance(t, torch.Tensor):
-                    raise NotImplementedError(
-                        f"_register_torch_op does not yet support {torch_fn}'s non-tensor return type"
-                    )
-
-                result = t.reshape(inds[0].shape + t.shape[1:])
-                return torch_getitem(result, tuple(v() for v in sized_fvs))
-
-            return tree.map_structure(reindex_flat_tensor, flat_result)
-=======
             return partial_eval(tm)
->>>>>>> 2625895c
         elif not any(
             tree.flatten(
                 tree.map_structure(lambda x: isinstance(x, Term), (args, kwargs))
@@ -1008,25 +978,6 @@
     def item(self):
         raise ValueError(f"cannot convert {self} to a Python scalar")
 
-<<<<<<< HEAD
-    def to_tensor(self, indexes=None):
-        tensor = self.args[0]
-
-        if indexes is None:
-            return tensor
-
-        this_indexes = {
-            idx.op: i for (i, idx) in enumerate(self.indices()) if isinstance(idx, Term)
-        }
-        if any(i not in this_indexes for i in indexes):
-            raise ValueError(f"unknown named index {i}")
-
-        named_dims = [this_indexes[i] for i in indexes]
-        pos_dims = [i for i in range(len(tensor.shape)) if i not in named_dims]
-        return tensor.permute(named_dims + pos_dims)
-
-=======
->>>>>>> 2625895c
     @property
     def dtype(self):
         return self.to_tensor().dtype
