--- conflicted
+++ resolved
@@ -663,115 +663,6 @@
     return defun(body, *bound_sig.args, **bound_sig.kwargs)
 
 
-<<<<<<< HEAD
-TORCH_OPS = {}
-
-
-def register_torch_op(
-    torch_fn: Callable[P, T], torch_op_fn: Optional[Callable[P, T]] = None
-):
-    if torch_op_fn is None:
-        return functools.partial(register_torch_op, torch_fn)
-
-    @Operation
-    def _torch_op(*args, **kwargs) -> torch.Tensor:
-        from effectful.ops.core import ctxof
-
-        def sized_fvsof(value):
-            return list(
-                set(
-                    tree.flatten(
-                        tree.map_structure(
-                            lambda v: list(
-                                op
-                                for op in ctxof(v)
-                                if issubclass(op.__type_rule__(), int)
-                            ),
-                            value,
-                        )
-                    )
-                )
-            )
-
-        if torch_fn is not operator.getitem and (
-            sized_fvs := sized_fvsof((args, kwargs))
-        ):
-            tpe_args, tpe_kwargs = bind_dims((args, kwargs), *sized_fvs)
-            tpe_result = _torch_op(*tpe_args, **tpe_kwargs)
-            return TORCH_OPS[operator.getitem](tpe_result, [v() for v in sized_fvs])
-        elif not any(
-            tree.flatten(
-                tree.map_structure(lambda x: isinstance(x, Term), (args, kwargs))
-            )
-        ):
-            return torch_op_fn(*args, **kwargs)
-        else:
-            raise NoDefaultRule
-
-    TORCH_OPS[torch_fn] = _torch_op
-    return TORCH_OPS[torch_fn]
-
-
-register_torch_op(operator.getitem, operator.getitem)
-
-
-def bind_dims(
-    value: Expr[torch.Tensor], *dimvars: Operation[[], int]
-) -> Expr[torch.Tensor]:
-    from effectful.ops.handler import handler
-
-    assert len(dimvars) == len(set(dimvars)), "dimvars must be unique"
-
-    dimvals = {dimvar: slice(None) for dimvar in dimvars}
-
-    with handler(
-        {
-            dimvar: functools.partial(lambda x: x, dimval)
-            for dimvar, dimval in dimvals.items()
-        }
-    ):
-        return tree.map_structure(evaluate, value)
-
-
-@embed_register(torch.Tensor)
-class TensorTerm(torch.Tensor):
-    op: Operation[..., Any]
-    args: Sequence[Expr]
-    kwargs: Sequence[Tuple[str, Expr]]
-
-    __match_args__: tuple[str, str, str] = ("op", "args", "kwargs")
-
-    def __init__(
-        self,
-        op: Operation[..., T],
-        args: Sequence[Expr],
-        kwargs: Sequence[Tuple[str, Expr]],
-    ):
-        super().__init__()
-        self.op = op
-        self.args = args
-        self.kwargs = kwargs
-
-    def __new__(cls, _1, _2, _3):
-        return super().__new__(cls, [])
-
-    def __getitem__(self, key: Sequence[Expr]) -> Expr[torch.Tensor]:
-        return TORCH_OPS[operator.getitem](self, key)  # type: ignore
-
-    def __str__(self):
-        return term_to_str(self)
-
-    def __repr__(self):
-        return term_to_str(self)
-
-    @classmethod
-    def __torch_function__(
-        cls, func: Callable[..., torch.Tensor], types, args=(), kwargs=None
-    ) -> Expr[torch.Tensor]:
-        if func not in TORCH_OPS:
-            register_torch_op(func, func)
-        return TORCH_OPS[func](*args, **({} if kwargs is None else kwargs))
-=======
 import torch
 
 
@@ -794,28 +685,50 @@
         def _fvs_of(value: Expr) -> Sequence[Operation]:
             from effectful.ops.core import ctxof
 
-            return list(set(tree.flatten(tree.map_structure(lambda v: list(op for op in ctxof(v)), value))))
-
-        if len(sized_fvs := _fvs_of((args, kwargs))) > 0 and all(_is_sized_fv(v) for v in sized_fvs):
+            return list(
+                set(
+                    tree.flatten(
+                        tree.map_structure(lambda v: list(op for op in ctxof(v)), value)
+                    )
+                )
+            )
+
+        if len(sized_fvs := _fvs_of((args, kwargs))) > 0 and all(
+            _is_sized_fv(v) for v in sized_fvs
+        ):
 
             @torch.func.vmap
             def _tpe_result_fn(*inds: torch.Tensor) -> torch.Tensor:
                 from effectful.ops.handler import handler
 
-                with handler({var: functools.partial(lambda x: x, ind) for var, ind in zip(sized_fvs, inds)}):
+                with handler(
+                    {
+                        var: functools.partial(lambda x: x, ind)
+                        for var, ind in zip(sized_fvs, inds)
+                    }
+                ):
                     args, kwargs = tree.map_structure(evaluate, (args, kwargs))
                 return torch_fn(*args, **kwargs)
 
             sizes = {v: v.__type_rule__()._size for v in sized_fvs}
-            inds = [torch.arange(sizes[v])[(...,) + (None,) * i] for i, v in enumerate(sized_fvs)] 
+            inds = [
+                torch.arange(sizes[v])[(...,) + (None,) * i]
+                for i, v in enumerate(sized_fvs)
+            ]
 
             flat_inds = [ind.reshape(-1) for ind in torch.broadcast_tensors(*inds)]
             flat_tpe_result = _tpe_result_fn(*flat_inds)
 
-            tpe_result: torch.Tensor = flat_tpe_result.reshape(*(tuple(sizes[v] for v in sized_fvs) + flat_tpe_result.shape[1:]))
+            tpe_result: torch.Tensor = flat_tpe_result.reshape(
+                *(tuple(sizes[v] for v in sized_fvs) + flat_tpe_result.shape[1:])
+            )
 
             return torch_getitem(tpe_result, [v() for v in sized_fvs])
-        elif not any(tree.flatten(tree.map_structure(lambda x: isinstance(x, Term), (args, kwargs)))):
+        elif not any(
+            tree.flatten(
+                tree.map_structure(lambda x: isinstance(x, Term), (args, kwargs))
+            )
+        ):
             return torch_fn(*args, **kwargs)
         else:
             raise NoDefaultRule
@@ -844,6 +757,7 @@
         return torch_getitem(self, key)
 
     @classmethod
-    def __torch_function__(cls, func: Callable[..., torch.Tensor], types, args=(), kwargs=None) -> Expr[torch.Tensor]:
-        return _register_torch_op(func)(*args, **({} if kwargs is None else kwargs))
->>>>>>> ca36644a
+    def __torch_function__(
+        cls, func: Callable[..., torch.Tensor], types, args=(), kwargs=None
+    ) -> Expr[torch.Tensor]:
+        return _register_torch_op(func)(*args, **({} if kwargs is None else kwargs))