import collections
import collections.abc
import dataclasses
import functools
import inspect
import numbers
import operator
import typing
from types import EllipsisType
from typing import (
    Any,
    Callable,
    Generic,
    Mapping,
    Optional,
    Sequence,
    Tuple,
    Type,
    TypeVar,
    Union,
)

import torch
import tree
from typing_extensions import ParamSpec

from effectful.internals.runtime import interpreter, weak_memoize
from effectful.ops.core import (
    Expr,
    Interpretation,
    Operation,
    Term,
    apply,
    ctxof,
    evaluate,
    syntactic_eq,
    typeof,
)

P = ParamSpec("P")
S = TypeVar("S")
T = TypeVar("T")
V = TypeVar("V")


class ObjectInterpretation(Generic[T, V], Interpretation[T, V]):
    """
    A helper superclass for defining an :type:`Interpretation`s of many :type:`Operation` instances with shared
    state or behavior.

    You can mark specific methods in the definition of an :class:`ObjectInterpretation` with operations
    using the :func:`implements` decorator. The :class:`ObjectInterpretation` object itself is an :type:`Interpretation`
    (mapping from :type:`Operation` to :type:`Callable`)

    >>> from effectful.ops.handler import handler
    >>> @Operation
    ... def read_box():
    ...     pass
    ...
    >>> @Operation
    ... def write_box(new_value):
    ...     pass
    ...
    >>> class StatefulBox(ObjectInterpretation):
    ...     def __init__(self, init=None):
    ...         super().__init__()
    ...         self.stored = init
    ...     @implements(read_box)
    ...     def whatever(self):
    ...         return self.stored
    ...     @implements(write_box)
    ...     def write_box(self, new_value):
    ...         self.stored = new_value
    ...
    >>> first_box = StatefulBox(init="First Starting Value")
    >>> second_box = StatefulBox(init="Second Starting Value")
    >>> with handler(first_box):
    ...     print(read_box())
    ...     write_box("New Value")
    ...     print(read_box())
    ...
    First Starting Value
    New Value
    >>> with handler(second_box):
    ...     print(read_box())
    Second Starting Value
    >>> with handler(first_box):
    ...     print(read_box())
    New Value
    """

    # This is a weird hack to get around the fact that
    # the default meta-class runs __set_name__ before __init__subclass__.
    # We basically store the implementations here temporarily
    # until __init__subclass__ is called.
    # This dict is shared by all `Implementation`s,
    # so we need to clear it when we're done.
    _temporary_implementations: dict[Operation[..., T], Callable[..., V]] = dict()
    implementations: dict[Operation[..., T], Callable[..., V]] = dict()

    @classmethod
    def __init_subclass__(cls, **kwargs):
        super().__init_subclass__(**kwargs)
        cls.implementations = ObjectInterpretation._temporary_implementations.copy()

        for sup in cls.mro():
            if issubclass(sup, ObjectInterpretation):
                cls.implementations = {**sup.implementations, **cls.implementations}

        ObjectInterpretation._temporary_implementations.clear()

    def __iter__(self):
        return iter(self.implementations)

    def __len__(self):
        return len(self.implementations)

    def __getitem__(self, item: Operation[..., T]) -> Callable[..., V]:
        return self.implementations[item].__get__(self, type(self))


P1 = ParamSpec("P1")
P2 = ParamSpec("P2")


class _ImplementedOperation(Generic[P1, P2, T, V]):
    impl: Optional[Callable[P2, V]]
    op: Operation[P1, T]

    def __init__(self, op: Operation[P1, T]):
        self.op = op
        self.impl = None

    def __get__(
        self, instance: ObjectInterpretation[T, V], owner: type
    ) -> Callable[..., V]:
        assert self.impl is not None

        return self.impl.__get__(instance, owner)

    def __call__(self, impl: Callable[P2, V]):
        self.impl = impl
        return self

    def __set_name__(self, owner: ObjectInterpretation[T, V], name):
        assert self.impl is not None
        assert self.op is not None
        owner._temporary_implementations[self.op] = self.impl


def implements(op: Operation[P, V]):
    """
    Marks a method in an `ObjectInterpretation` as the implementation of a
    particular abstract `Operation`.

    When passed an `Operation`, returns a method decorator which installs the given
    method as the implementation of the given `Operation`.
    """
    return _ImplementedOperation(op)


@typing.overload
def gensym(t: Type[T], *, name: Optional[str] = None) -> Operation[[], T]: ...


@typing.overload
def gensym(t: Callable[P, T], *, name: Optional[str] = None) -> Operation[P, T]: ...


def gensym(t, *, name=None):
    """gensym creates fresh Operations.

    This is useful for creating fresh variables.

    :param t: May be a type or a callable. If a type, the Operation will have no arguments. If a callable, the Operation
    will have the same signature as the callable, but with no default rule.
    :param name: Optional name for the Operation.
    :returns: A fresh Operation.

    """
    # curiously, typing.Callable[..., T] is not a subtype of typing.Type[T]
    is_type = (
        isinstance(t, typing.Type) or typing.get_origin(t) is collections.abc.Callable
    )

    if is_type:

        @Operation
        def op() -> t:  # type: ignore
            raise NoDefaultRule

    elif isinstance(t, collections.abc.Callable):

        def dummy(*args, **kwargs):
            raise NoDefaultRule

        functools.update_wrapper(dummy, t)
        op = Operation(dummy)

    else:
        raise ValueError(f"expected type or callable, got {t}")

    op.__name__ = name or t.__name__

    if is_type:
        return typing.cast(Operation[[], T], op)
    else:
        return typing.cast(Operation[P, T], op)


class Annotation:
    pass


@dataclasses.dataclass
class Bound(Annotation):
    scope: int = 0


@dataclasses.dataclass
class Scoped(Annotation):
    scope: int = 0


@weak_memoize
def infer_free_rule(op: Operation[P, T]) -> Callable[P, Term[T]]:
    sig = inspect.signature(op.signature)

    def rename(
        subs: Mapping[Operation[..., S], Operation[..., S]],
        leaf_value: V,  # Union[Term[V], Operation[..., V], V],
    ) -> V:  # Union[Term[V], Operation[..., V], V]:
        if isinstance(leaf_value, Operation):
            return subs.get(leaf_value, leaf_value)  # type: ignore
        elif isinstance(leaf_value, Term):
            with interpreter({apply: lambda _, op, *a, **k: op.__free_rule__(*a, **k), **subs}):  # type: ignore
                return evaluate(leaf_value)  # type: ignore
        else:
            return leaf_value

    @functools.wraps(op.signature)
    def _rule(*args: P.args, **kwargs: P.kwargs) -> Term[T]:
        bound_sig = sig.bind(*args, **kwargs)
        bound_sig.apply_defaults()

        bound_vars: dict[int, set[Operation]] = collections.defaultdict(set)
        scoped_args: dict[int, set[str]] = collections.defaultdict(set)
        unscoped_args: set[str] = set()
        for param_name, param in bound_sig.signature.parameters.items():
            if typing.get_origin(param.annotation) is typing.Annotated:
                for anno in param.annotation.__metadata__:
                    if isinstance(anno, Bound):
                        scoped_args[anno.scope].add(param_name)
                        if param.kind is inspect.Parameter.VAR_POSITIONAL:
                            assert isinstance(bound_sig.arguments[param_name], tuple)
                            for bound_var in bound_sig.arguments[param_name]:
                                bound_vars[anno.scope].add(bound_var)
                        elif param.kind is inspect.Parameter.VAR_KEYWORD:
                            assert isinstance(bound_sig.arguments[param_name], dict)
                            for bound_var in bound_sig.arguments[param_name].values():
                                bound_vars[anno.scope].add(bound_var)
                        else:
                            bound_vars[anno.scope].add(bound_sig.arguments[param_name])
                    elif isinstance(anno, Scoped):
                        scoped_args[anno.scope].add(param_name)
            else:
                unscoped_args.add(param_name)

        # TODO replace this temporary check with more general scope level propagation
        if bound_vars:
            min_scope = min(bound_vars.keys(), default=0)
            scoped_args[min_scope] |= unscoped_args
            max_scope = max(bound_vars.keys(), default=0)
            assert all(s in bound_vars or s > max_scope for s in scoped_args.keys())

        # recursively rename bound variables from innermost to outermost scope
        for scope in sorted(bound_vars.keys()):
            # create fresh variables for each bound variable in the scope
            renaming_map = {var: gensym(var) for var in bound_vars[scope]}
            # get just the arguments that are in the scope
            for name in scoped_args[scope]:
                bound_sig.arguments[name] = tree.map_structure(
                    lambda a: rename(renaming_map, a),
                    bound_sig.arguments[name],
                )

        tm = _embed_registry.dispatch(object)(
            op, tuple(bound_sig.args), tuple(bound_sig.kwargs.items())
        )
        return embed(tm)  # type: ignore

    return _rule


@weak_memoize
def infer_scope_rule(op: Operation[P, T]) -> Callable[P, Interpretation[V, Type[V]]]:
    sig = inspect.signature(op.signature)

    @functools.wraps(op.signature)
    def _rule(*args: P.args, **kwargs: P.kwargs) -> Interpretation[V, Type[V]]:
        bound_sig = sig.bind(*args, **kwargs)
        bound_sig.apply_defaults()

        bound_vars: dict[Operation[..., V], Callable[..., Type[V]]] = {}
        for param_name, param in bound_sig.signature.parameters.items():
            if typing.get_origin(param.annotation) is typing.Annotated:
                for anno in param.annotation.__metadata__:
                    if isinstance(anno, Bound):
                        if param.kind is inspect.Parameter.VAR_POSITIONAL:
                            for bound_var in bound_sig.arguments[param_name]:
                                bound_vars[bound_var] = bound_var.__type_rule__
                        elif param.kind is inspect.Parameter.VAR_KEYWORD:
                            for bound_var in bound_sig.arguments[param_name].values():
                                bound_vars[bound_var] = bound_var.__type_rule__
                        else:
                            bound_var = bound_sig.arguments[param_name]
                            bound_vars[bound_var] = bound_var.__type_rule__

        return bound_vars

    return _rule


@weak_memoize
def infer_type_rule(op: Operation[P, T]) -> Callable[P, Type[T]]:
    sig = inspect.signature(op.signature)

    @functools.wraps(op.signature)
    def _rule(*args: P.args, **kwargs: P.kwargs) -> Type[T]:
        bound_sig = sig.bind(*args, **kwargs)
        bound_sig.apply_defaults()

        anno = sig.return_annotation
        if anno is inspect.Signature.empty:
            return typing.cast(Type[T], object)
        elif isinstance(anno, typing.TypeVar):
            # rudimentary but sound special-case type inference sufficient for syntax ops:
            # if the return type annotation is a TypeVar,
            # look for a parameter with the same annotation and return its type,
            # otherwise give up and return Any/object
            for name, param in bound_sig.signature.parameters.items():
                if param.annotation is anno and param.kind not in (
                    inspect.Parameter.VAR_POSITIONAL,
                    inspect.Parameter.VAR_KEYWORD,
                ):
                    arg = bound_sig.arguments[name]
                    tp: Type[T] = type(arg) if not isinstance(arg, type) else arg
                    return tp
            return typing.cast(Type[T], object)
        elif typing.get_origin(anno) is typing.Annotated:
            tp = typing.get_args(anno)[0]
            if not typing.TYPE_CHECKING:
                tp = tp if typing.get_origin(tp) is None else typing.get_origin(tp)
            return tp
        elif typing.get_origin(anno) is not None:
            return typing.get_origin(anno)
        else:
            return anno

    return _rule


class NoDefaultRule(Exception):
    pass


@weak_memoize
def infer_default_rule(op: Operation[P, T]) -> Callable[P, Expr[T]]:

    @functools.wraps(op.signature)
    def _rule(*args: P.args, **kwargs: P.kwargs) -> Expr[T]:
        try:
            return op.signature(*args, **kwargs)
        except NoDefaultRule:
            return op.__free_rule__(*args, **kwargs)

    return _rule


def embed(expr: Expr[T]) -> Expr[T]:
    if isinstance(expr, Term):
        impl: Callable[[Operation[..., T], Sequence, Sequence[tuple]], Term[T]]
        impl = _embed_registry.dispatch(typeof(expr))
        return impl(expr.op, expr.args, expr.kwargs)
    else:
        return expr


_embed_registry = functools.singledispatch(lambda v: v)
embed_register = _embed_registry.register


_as_term_registry = functools.singledispatch(lambda v: v)
as_term_register = _as_term_registry.register


OPERATORS: dict[Callable[..., Any], Operation[..., Any]] = {}


def register_syntax_op(syntax_fn: Callable[P, T]):
    def register_syntax_op_fn(syntax_op_fn: Callable[P, T]):
        OPERATORS[syntax_fn] = Operation(syntax_op_fn)
        return OPERATORS[syntax_fn]

    return register_syntax_op_fn


def create_arithmetic_binop_rule(op):
    def rule(x: T, y: T) -> T:
        if not isinstance(x, Term) and not isinstance(y, Term):
            return op(x, y)
        raise NoDefaultRule

    # Note: functools.wraps would be better, but it does not preserve type
    # annotations
    rule.__name__ = op.__name__
    return rule


def create_arithmetic_unop_rule(op):
    def rule(x: T) -> T:
        if not isinstance(x, Term):
            return op(x)
        raise NoDefaultRule

    rule.__name__ = op.__name__
    return rule


def create_generic_rule(op):
    @functools.wraps(op)
    def rule(*args, **kwargs):
        if not any(isinstance(a, Term) for a in args) and not any(
            isinstance(a, Term) for a in kwargs.values()
        ):
            return op(*args, **kwargs)

        raise NoDefaultRule

    return rule


ARITHMETIC_BINOPS = (
    operator.add,
    operator.sub,
    operator.mul,
    operator.truediv,
    operator.floordiv,
    operator.mod,
    operator.pow,
    operator.matmul,
    operator.lshift,
    operator.rshift,
    operator.and_,
    operator.or_,
    operator.xor,
)

ARITHMETIC_UNOPS = (
    operator.neg,
    operator.pos,
    operator.abs,
    operator.invert,
)

OTHER_OPS = (
    operator.not_,
    operator.lt,
    operator.le,
    operator.gt,
    operator.ge,
    operator.is_,
    operator.is_not,
    operator.contains,
    operator.index,
    operator.getitem,
    operator.setitem,
    operator.delitem,
    # TODO handle these builtin functions
    # getattr,
    # setattr,
    # delattr,
    # len,
    # iter,
    # next,
    # reversed,
)

for op in ARITHMETIC_BINOPS:
    register_syntax_op(op)(create_arithmetic_binop_rule(op))

for op in ARITHMETIC_UNOPS:  # type: ignore
    register_syntax_op(op)(create_arithmetic_unop_rule(op))

for op in OTHER_OPS:  # type: ignore
    register_syntax_op(op)(create_generic_rule(op))


@register_syntax_op(operator.eq)
def _eq_op(a: Expr[T], b: Expr[T]) -> Expr[bool]:
    """Default implementation of equality for terms. As a special case, equality defaults to syntactic equality rather
    than producing a free term.

    """
    return syntactic_eq(a, b)


@register_syntax_op(operator.ne)
def _ne_op(a: T, b: T) -> bool:
    return OPERATORS[operator.not_](OPERATORS[operator.eq](a, b))  # type: ignore


def term_to_str(term: Term[T]) -> str:
    params_str = ""
    if len(term.args) > 0:
        params_str += ", ".join(str(x) for x in term.args)
    if len(term.kwargs) > 0:
        params_str += ", " + ", ".join(f"{k}={str(v)}" for (k, v) in term.kwargs)
    return f"{str(term.op)}({params_str})"


@embed_register(object)
class BaseTerm(Generic[T], Term[T]):
<<<<<<< HEAD
    op: Operation[..., T]
    args: Sequence[Expr[Any]]
    kwargs: Sequence[Tuple[str, Expr[Any]]]
=======
    _op: Operation[..., T]
    _args: Sequence[Expr]
    _kwargs: Sequence[Tuple[str, Expr]]
>>>>>>> 937f3f1f

    def __init__(
        self,
        op: Operation[..., T],
        args: Sequence[Expr],
        kwargs: Sequence[Tuple[str, Expr]],
    ):
        self._op = op
        self._args = args
        self._kwargs = kwargs

    def __str__(self: "Term[T]") -> str:
        return term_to_str(self)

    def __eq__(self, other) -> bool:
        return OPERATORS[operator.eq](self, other)  # type: ignore

    @property
    def op(self):
        return self._op

    @property
    def args(self):
        return self._args

    @property
    def kwargs(self):
        return self._kwargs


@as_term_register(object)
def _unembed_literal(value: T) -> T:
    return value


@embed_register(Operation)
def _embed_literal_op(expr: Operation[P, T]) -> Operation[P, T]:
    return expr


@as_term_register(Operation)
def _unembed_literal_op(value: Operation[P, T]) -> Operation[P, T]:
    return value


_T_Number = TypeVar("_T_Number", bound=numbers.Number)


@embed_register(numbers.Number)
class NumberTerm(Generic[_T_Number], BaseTerm[_T_Number]):

    #######################################################################
    # arithmetic binary operators
    #######################################################################
    def __add__(self, other: Expr[_T_Number]) -> Expr[_T_Number]:
        return OPERATORS[operator.add](self, other)  # type: ignore

    def __sub__(self, other: Expr[_T_Number]) -> Expr[_T_Number]:
        return OPERATORS[operator.sub](self, other)  # type: ignore

    def __mul__(self, other: Expr[_T_Number]) -> Expr[_T_Number]:
        return OPERATORS[operator.mul](self, other)  # type: ignore

    def __truediv__(self, other: Expr[_T_Number]) -> Expr[_T_Number]:
        return OPERATORS[operator.truediv](self, other)  # type: ignore

    def __floordiv__(self, other: Expr[_T_Number]) -> Expr[_T_Number]:
        return OPERATORS[operator.floordiv](self, other)  # type: ignore

    def __mod__(self, other: Expr[_T_Number]) -> Expr[_T_Number]:
        return OPERATORS[operator.mod](self, other)  # type: ignore

    def __pow__(self, other: Expr[_T_Number]) -> Expr[_T_Number]:
        return OPERATORS[operator.pow](self, other)  # type: ignore

    def __matmul__(self, other: Expr[_T_Number]) -> Expr[_T_Number]:
        return OPERATORS[operator.matmul](self, other)  # type: ignore

    #######################################################################
    # unary operators
    #######################################################################
    def __neg__(self) -> Expr[_T_Number]:
        return OPERATORS[operator.neg](self)  # type: ignore

    def __pos__(self) -> Expr[_T_Number]:
        return OPERATORS[operator.pos](self)  # type: ignore

    def __abs__(self) -> Expr[_T_Number]:
        return OPERATORS[operator.abs](self)  # type: ignore

    def __invert__(self) -> Expr[_T_Number]:
        return OPERATORS[operator.invert](self)  # type: ignore

    #######################################################################
    # comparisons
    #######################################################################
    def __ne__(self, other) -> bool:
        return OPERATORS[operator.ne](self, other)  # type: ignore

    def __lt__(self, other: Expr[_T_Number]) -> Expr[bool]:
        return OPERATORS[operator.lt](self, other)  # type: ignore

    def __le__(self, other: Expr[_T_Number]) -> Expr[bool]:
        return OPERATORS[operator.le](self, other)  # type: ignore

    def __gt__(self, other: Expr[_T_Number]) -> Expr[bool]:
        return OPERATORS[operator.gt](self, other)  # type: ignore

    def __ge__(self, other: Expr[_T_Number]) -> Expr[bool]:
        return OPERATORS[operator.ge](self, other)  # type: ignore

    #######################################################################
    # bitwise operators
    #######################################################################
    def __and__(self, other: Expr[_T_Number]) -> Expr[_T_Number]:
        return OPERATORS[operator.and_](self, other)  # type: ignore

    def __or__(self, other: Expr[_T_Number]) -> Expr[_T_Number]:
        return OPERATORS[operator.or_](self, other)  # type: ignore

    def __xor__(self, other: Expr[_T_Number]) -> Expr[_T_Number]:
        return OPERATORS[operator.xor](self, other)  # type: ignore

    def __rshift__(self, other: Expr[_T_Number]) -> Expr[_T_Number]:
        return OPERATORS[operator.rshift](self, other)  # type: ignore

    def __lshift__(self, other: Expr[_T_Number]) -> Expr[_T_Number]:
        return OPERATORS[operator.lshift](self, other)  # type: ignore

    #######################################################################
    # reflected operators
    #######################################################################
    def __radd__(self, other: Expr[_T_Number]) -> Expr[_T_Number]:
        return OPERATORS[operator.add](other, self)  # type: ignore

    def __rsub__(self, other: Expr[_T_Number]) -> Expr[_T_Number]:
        return OPERATORS[operator.sub](other, self)  # type: ignore

    def __rmul__(self, other: Expr[_T_Number]) -> Expr[_T_Number]:
        return OPERATORS[operator.mul](other, self)  # type: ignore

    def __rtruediv__(self, other: Expr[_T_Number]) -> Expr[_T_Number]:
        return OPERATORS[operator.truediv](other, self)  # type: ignore

    def __rfloordiv__(self, other: Expr[_T_Number]) -> Expr[_T_Number]:
        return OPERATORS[operator.floordiv](other, self)  # type: ignore

    def __rmod__(self, other: Expr[_T_Number]) -> Expr[_T_Number]:
        return OPERATORS[operator.mod](other, self)  # type: ignore

    def __rpow__(self, other: Expr[_T_Number]) -> Expr[_T_Number]:
        return OPERATORS[operator.pow](other, self)  # type: ignore

    def __rmatmul__(self, other: Expr[_T_Number]) -> Expr[_T_Number]:
        return OPERATORS[operator.matmul](other, self)  # type: ignore

    # bitwise
    def __rand__(self, other: Expr[_T_Number]) -> Expr[_T_Number]:
        return OPERATORS[operator.and_](other, self)  # type: ignore

    def __ror__(self, other: Expr[_T_Number]) -> Expr[_T_Number]:
        return OPERATORS[operator.or_](other, self)  # type: ignore

    def __rxor__(self, other: Expr[_T_Number]) -> Expr[_T_Number]:
        return OPERATORS[operator.xor](other, self)  # type: ignore

    def __rrshift__(self, other: Expr[_T_Number]) -> Expr[_T_Number]:
        return OPERATORS[operator.rshift](other, self)  # type: ignore

    def __rlshift__(self, other: Expr[_T_Number]) -> Expr[_T_Number]:
        return OPERATORS[operator.lshift](other, self)  # type: ignore


@embed_register(collections.abc.Callable)  # type: ignore
class CallableTerm(Generic[P, T], BaseTerm[collections.abc.Callable[P, T]]):
    def __call__(self, *args: Expr, **kwargs: Expr) -> Expr[T]:
        from effectful.ops.function import funcall

        return funcall(self, *args, **kwargs)  # type: ignore


@as_term_register(collections.abc.Callable)  # type: ignore
def _unembed_callable(value: Callable[P, T]) -> Expr[Callable[P, T]]:
    from effectful.ops.function import defun, funcall

    assert not isinstance(value, Term)

    try:
        sig = inspect.signature(value)
    except ValueError:
        return value

    for name, param in sig.parameters.items():
        if param.kind in (
            inspect.Parameter.VAR_POSITIONAL,
            inspect.Parameter.VAR_KEYWORD,
        ):
            raise NotImplementedError(
                f"cannot unembed {value}: parameter {name} is variadic"
            )

    bound_sig = sig.bind(
        **{name: gensym(param.annotation) for name, param in sig.parameters.items()}
    )
    bound_sig.apply_defaults()

    with interpreter(
        {
            apply: lambda _, op, *a, **k: op.__free_rule__(*a, **k),
            funcall: funcall.__default_rule__,
        }
    ):
        body = value(
            *[a() for a in bound_sig.args],
            **{k: v() for k, v in bound_sig.kwargs.items()},
        )

    return defun(body, *bound_sig.args, **bound_sig.kwargs)


IndexElement = Union[None, int, slice, Sequence[int], EllipsisType, torch.Tensor]


def _desugar_tensor_index(shape, key):
    new_shape = []
    new_key = []

    def extra_dims(key):
        return sum(1 for k in key if k is None)

    # handle any missing dimensions by adding a trailing Ellipsis
    if not any(k is Ellipsis for k in key):
        key = tuple(key) + (...,)

    for i, k in enumerate(key):
        if k is None:  # add a new singleton dimension
            new_shape.append(1)
            new_key.append(slice(None))
        elif k is Ellipsis:
            assert not any(
                k is Ellipsis for k in key[i + 1 :]
            ), "only one Ellipsis allowed"

            # determine which of the original dimensions this ellipsis refers to
            pre_dims = i - extra_dims(key[:i])  # dimensions that precede the ellipsis
            elided_dims = (
                len(shape) - pre_dims - (len(key) - i - 1 - extra_dims(key[i + 1 :]))
            )  #
            new_shape += shape[pre_dims : pre_dims + elided_dims]
            new_key += [slice(None)] * elided_dims
        else:
            new_shape.append(shape[len(new_shape) - extra_dims(key[:i])])
            new_key.append(k)

    return new_shape, new_key


def _getitem_ellipsis_and_none(
    x: torch.Tensor, key: Tuple[IndexElement, ...]
) -> Tuple[torch.Tensor, Tuple[IndexElement, ...]]:
    """Eliminate ellipses and None in an index expression x[key].

    Returns x1, key1 such that x1[key1] == x[key] nand key1 does not contain None or Ellipsis.

    """

    new_shape, new_key = _desugar_tensor_index(x.shape, key)
    return torch.reshape(x, new_shape), new_key


def sizesof(value: Expr) -> Mapping[Operation[[], int], int]:
    sizes: dict[Operation[[], int], int] = {}

    def _torch_getitem_sizeof(
        x: Expr[torch.Tensor], key: Tuple[Expr[IndexElement], ...]
    ) -> Expr[torch.Tensor]:
        if isinstance(x, torch.Tensor):
            shape, key_ = _desugar_tensor_index(x.shape, key)

            for i, k in enumerate(key_):
                if (
                    isinstance(k, Term)
                    and len(k.args) == 0
                    and len(k.kwargs) == 0
                    and issubclass(typeof(k), int)
                ):
                    if k.op in sizes and sizes[k.op] != shape[i]:
                        raise ValueError(
                            f"Named index {k.op} used in incompatible dimensions of size {sizes[k.op]} and {shape[i]}"
                        )
                    sizes[k.op] = shape[i]

        return torch_getitem.__free_rule__(x, key)

    with interpreter(
        {
            torch_getitem: _torch_getitem_sizeof,
            apply: lambda _, op, *a, **k: op.__free_rule__(*a, **k),
        }
    ):
        evaluate(value)

    return sizes


def partial_eval(t: T, order=None) -> T:
    """Partially evaluate a term with respect to its sized free variables.

    Variables in `order` are converted to positional dimensions in the result
    tensor, in the order they appear. All other variables remain free.

    """
    from effectful.ops.function import defun

    if order is None:
        order = []

    sized_fvs = sizesof(t)

    if any(x for x in order if x not in sized_fvs):
        raise ValueError("sized must be a subset of the term's sized free variables")

    # if there are no sized free variables, then nothing to do
    if len(sized_fvs) == 0:
        return t

    order_set = set(order)
    reindex_fvs = [
        (var, size) for var, size in sized_fvs.items() if var not in order_set
    ]
    ordered_sized_fvs = reindex_fvs + [(var, sized_fvs[var]) for var in order]

    tpe_torch_fn = torch.func.vmap(
        defun(t, *[var for (var, _) in ordered_sized_fvs]), randomness="different"
    )

    inds = torch.broadcast_tensors(
        *(
            torch.arange(size)[(...,) + (None,) * (len(ordered_sized_fvs) - i - 1)]
            for i, (_, size) in enumerate(ordered_sized_fvs)
        )
    )

    flat_result = tpe_torch_fn(*[i.reshape(-1) for i in inds])

    def reindex_flat_tensor(t):
        if not isinstance(t, torch.Tensor):
            return t

        result = t.reshape(inds[0].shape + t.shape[1:])
        return torch_getitem(result, tuple(var() for (var, _) in reindex_fvs))

    return tree.map_structure(reindex_flat_tensor, flat_result)


@functools.cache
def _register_torch_op(torch_fn: Callable[P, T]):

    @Operation
    def _torch_op(*args, **kwargs) -> torch.Tensor:

        tm = _torch_op.__free_rule__(*args, **kwargs)
        sized_fvs = sizesof(tm)

        if (
            _torch_op is torch_getitem
            and not isinstance(args[0], Term)
            and sized_fvs
            and args[1]
            and all(isinstance(k, Term) and k.op in sized_fvs for k in args[1])
        ):
            raise NoDefaultRule
        elif sized_fvs and set(sized_fvs.keys()) == set(ctxof(tm).keys()) - {
            torch_getitem,
            _torch_op,
        }:
            # note: this cast is a lie. partial_eval can return non-tensors, as
            # can torch_fn. for example, some torch functions return tuples,
            # which partial_eval handles.
            return typing.cast(torch.Tensor, partial_eval(tm))
        elif not any(
            tree.flatten(
                tree.map_structure(lambda x: isinstance(x, Term), (args, kwargs))
            )
        ):
            return typing.cast(torch.Tensor, torch_fn(*args, **kwargs))
        else:
            raise NoDefaultRule

    return _torch_op


@_register_torch_op
def torch_getitem(
    x: torch.Tensor,
    key: Tuple[IndexElement, ...],
) -> torch.Tensor:
    if not isinstance(x, torch.Tensor):
        raise TypeError(f"expected a tensor but got {type(x)}")

    # fast path for simple cases
    if len(key) == 0:
        return x
    elif not any(isinstance(k, torch.Tensor) for k in key):
        return x[tuple(key)]
    elif all(isinstance(k, torch.Tensor) for k in key):
        return torch.ops.aten.index(x, key)

    # handle None, Ellipsis, and missing dimensions
    x, key = _getitem_ellipsis_and_none(x, key)

    # Convert non-tensor args to tensors
    key_l = list(key)
    for i, arg in list(enumerate(key)):
        if isinstance(arg, slice):
            if arg == slice(None):
                key_l[i] = None
            else:
                # Convert slices to torch.arange()s.
                start = arg.start if arg.start is not None else 0
                stop = arg.stop if arg.stop is not None else x.shape[i]
                step = arg.step if arg.step is not None else 1
                flat_arg = torch.arange(
                    start, stop, step, dtype=torch.long, device=x.device
                )
                key_l[i] = flat_arg.reshape((-1,) + (1,) * i)
        elif isinstance(arg, int):
            key_l[i] = torch.tensor(arg, dtype=torch.long, device=x.device)
        elif isinstance(arg, (list, tuple)):
            flat_arg = torch.tensor(arg, dtype=torch.long, device=x.device)
            key_l[i] = flat_arg.reshape(flat_arg.shape + (1,) * i)

    return torch.ops.aten.index(x, tuple(key_l))


@embed_register(torch.Tensor)
def _embed_tensor(op, args, kwargs):
    match op, args, kwargs:
        case torch_getitem_, (torch.Tensor() as x, key), () if (
            torch_getitem_ is torch_getitem
            and len(key) >= 1
            and not isinstance(x, Term)
            and all(
                typeof(k) is int and not k.args and not k.kwargs
                for k in key
                if isinstance(k, Term)
            )
        ):
            return EagerTensorTerm(x, key)
        case _:
            return TensorTerm(op, args, kwargs)


class TensorTerm(BaseTerm[torch.Tensor]):
    def __getitem__(
        self, key: Union[Expr[IndexElement], Tuple[Expr[IndexElement], ...]]
    ) -> Expr[torch.Tensor]:
        return torch_getitem(self, key if isinstance(key, tuple) else (key,))

    @classmethod
    def __torch_function__(
        cls, func: Callable[..., T], types, args=(), kwargs=None
    ) -> Expr[T]:
        return _register_torch_op(func)(*args, **({} if kwargs is None else kwargs))


class EagerTensorTerm(torch.Tensor):

    op: Operation[..., torch.Tensor] = torch_getitem
    args: Tuple[torch.Tensor, Tuple[IndexElement, ...]]
    kwargs: Tuple = ()

    __match_args__ = ("op", "args", "kwargs")

    def __new__(cls, x: torch.Tensor, key: Tuple[IndexElement, ...]):
        assert not isinstance(x, Term)

        for k in key:
            if isinstance(k, Term):
                assert typeof(k) is int and not k.args and not k.kwargs

        x, key = _getitem_ellipsis_and_none(x, key)
        ret = x.as_subclass(cls)
        ret.args = (x, key)
        return ret

    def __repr__(self):
        return f"{self.__class__.__name__}({term_to_str(self)})"

    @classmethod
    def __torch_function__(
        cls, func: Callable[..., T], types, args=(), kwargs=None
    ) -> Expr[T]:
        return _register_torch_op(func)(*args, **({} if kwargs is None else kwargs))

    def __getitem__(self, key) -> torch.Tensor:
        return torch_getitem(self, key if isinstance(key, tuple) else (key,))

    def __format__(self, format_spec: str) -> str:
        return (
            format(torch.Tensor(self), format_spec)
            + "["
            + ", ".join(str(a) for a in self.args[1])
            + "]"
        )

    @property
    def shape(self) -> torch.Size:  # type: ignore
        x, key = self.args
        return torch.Size([s for s, k in zip(x.shape, key) if not isinstance(k, Term)])

    def size(self, dim: Optional[int] = None):
        if dim is None:
            return self.shape
        return self.shape[dim]

    def numel(self) -> int:
        return self.shape.numel()

    def dim(self) -> int:
        return len(self.shape)

    @property
    def ndim(self) -> int:  # type: ignore
        return self.dim()

    def ndimension(self):
        return self.dim()

    def item(self):
        raise ValueError(f"cannot convert {self} to a Python scalar")

    @property
    def dtype(self):
        return self.args[0].dtype

    @property
    def device(self):
        return self.args[0].device

    def new(self, *args, **kwargs):
        return self.args[0].new(*args, **kwargs)

    @property
    def requires_grad(self):
        return self.args[0].requires_grad

    @property
    def grad_fn(self):
        return self.args[0].grad_fn<|MERGE_RESOLUTION|>--- conflicted
+++ resolved
@@ -521,15 +521,9 @@
 
 @embed_register(object)
 class BaseTerm(Generic[T], Term[T]):
-<<<<<<< HEAD
-    op: Operation[..., T]
-    args: Sequence[Expr[Any]]
-    kwargs: Sequence[Tuple[str, Expr[Any]]]
-=======
     _op: Operation[..., T]
     _args: Sequence[Expr]
     _kwargs: Sequence[Tuple[str, Expr]]
->>>>>>> 937f3f1f
 
     def __init__(
         self,
@@ -1079,4 +1073,7 @@
 
     @property
     def grad_fn(self):
-        return self.args[0].grad_fn+        return self.args[0].grad_fn
+
+
+Term.register(EagerTensorTerm)