import collections
import collections.abc
import dataclasses
import functools
import inspect
import numbers
import operator
import typing
from types import EllipsisType
from typing import (
    Any,
    Callable,
    Generic,
    Mapping,
    Optional,
    Sequence,
    Tuple,
    Type,
    TypeVar,
    Union,
)

import torch
import tree
from typing_extensions import ParamSpec

from effectful.internals.runtime import interpreter, weak_memoize
from effectful.ops.core import (
    Expr,
    Interpretation,
    Operation,
    Term,
    apply,
    ctxof,
    evaluate,
    syntactic_eq,
    typeof,
)

P = ParamSpec("P")
S = TypeVar("S")
T = TypeVar("T")
V = TypeVar("V")


class ObjectInterpretation(Generic[T, V], Interpretation[T, V]):
    """
    A helper superclass for defining an :type:`Interpretation`s of many :type:`Operation` instances with shared
    state or behavior.

    You can mark specific methods in the definition of an :class:`ObjectInterpretation` with operations
    using the :func:`implements` decorator. The :class:`ObjectInterpretation` object itself is an :type:`Interpretation`
    (mapping from :type:`Operation` to :type:`Callable`)

    >>> from effectful.ops.handler import handler
    >>> @Operation
    ... def read_box():
    ...     pass
    ...
    >>> @Operation
    ... def write_box(new_value):
    ...     pass
    ...
    >>> class StatefulBox(ObjectInterpretation):
    ...     def __init__(self, init=None):
    ...         super().__init__()
    ...         self.stored = init
    ...     @implements(read_box)
    ...     def whatever(self):
    ...         return self.stored
    ...     @implements(write_box)
    ...     def write_box(self, new_value):
    ...         self.stored = new_value
    ...
    >>> first_box = StatefulBox(init="First Starting Value")
    >>> second_box = StatefulBox(init="Second Starting Value")
    >>> with handler(first_box):
    ...     print(read_box())
    ...     write_box("New Value")
    ...     print(read_box())
    ...
    First Starting Value
    New Value
    >>> with handler(second_box):
    ...     print(read_box())
    Second Starting Value
    >>> with handler(first_box):
    ...     print(read_box())
    New Value
    """

    # This is a weird hack to get around the fact that
    # the default meta-class runs __set_name__ before __init__subclass__.
    # We basically store the implementations here temporarily
    # until __init__subclass__ is called.
    # This dict is shared by all `Implementation`s,
    # so we need to clear it when we're done.
    _temporary_implementations: dict[Operation[..., T], Callable[..., V]] = dict()
    implementations: dict[Operation[..., T], Callable[..., V]] = dict()

    @classmethod
    def __init_subclass__(cls, **kwargs):
        super().__init_subclass__(**kwargs)
        cls.implementations = ObjectInterpretation._temporary_implementations.copy()

        for sup in cls.mro():
            if issubclass(sup, ObjectInterpretation):
                cls.implementations = {**sup.implementations, **cls.implementations}

        ObjectInterpretation._temporary_implementations.clear()

    def __iter__(self):
        return iter(self.implementations)

    def __len__(self):
        return len(self.implementations)

    def __getitem__(self, item: Operation[..., T]) -> Callable[..., V]:
        return self.implementations[item].__get__(self, type(self))


P1 = ParamSpec("P1")
P2 = ParamSpec("P2")


class _ImplementedOperation(Generic[P1, P2, T, V]):
    impl: Optional[Callable[P2, V]]
    op: Operation[P1, T]

    def __init__(self, op: Operation[P1, T]):
        self.op = op
        self.impl = None

    def __get__(
        self, instance: ObjectInterpretation[T, V], owner: type
    ) -> Callable[..., V]:
        assert self.impl is not None

        return self.impl.__get__(instance, owner)

    def __call__(self, impl: Callable[P2, V]):
        self.impl = impl
        return self

    def __set_name__(self, owner: ObjectInterpretation[T, V], name):
        assert self.impl is not None
        assert self.op is not None
        owner._temporary_implementations[self.op] = self.impl


def implements(op: Operation[P, V]):
    """
    Marks a method in an `ObjectInterpretation` as the implementation of a
    particular abstract `Operation`.

    When passed an `Operation`, returns a method decorator which installs the given
    method as the implementation of the given `Operation`.
    """
    return _ImplementedOperation(op)


@typing.overload
def gensym(t: Type[T], *, name: Optional[str] = None) -> Operation[[], T]: ...


@typing.overload
def gensym(t: Callable[P, T], *, name: Optional[str] = None) -> Operation[P, T]: ...


def gensym(t, *, name=None):
    """gensym creates fresh Operations.

    This is useful for creating fresh variables.

    :param t: May be a type or a callable. If a type, the Operation will have no arguments. If a callable, the Operation
    will have the same signature as the callable, but with no default rule.
    :param name: Optional name for the Operation.
    :returns: A fresh Operation.

    """
    # curiously, typing.Callable[..., T] is not a subtype of typing.Type[T]
    is_type = (
        isinstance(t, typing.Type) or typing.get_origin(t) is collections.abc.Callable
    )

    if is_type:

        def func() -> t:  # type: ignore
            raise NoDefaultRule

    elif isinstance(t, collections.abc.Callable):

        def func(*args, **kwargs):  # type: ignore
            raise NoDefaultRule

        functools.update_wrapper(func, t)

    else:
        raise ValueError(f"expected type or callable, got {t}")

    func.__name__ = name or t.__name__
    op = Operation(func)

    if is_type:
        return typing.cast(Operation[[], T], op)
    else:
        return typing.cast(Operation[P, T], op)


class Annotation:
    pass


@dataclasses.dataclass
class Bound(Annotation):
    scope: int = 0


@dataclasses.dataclass
class Scoped(Annotation):
    scope: int = 0


@weak_memoize
def infer_free_rule(op: Operation[P, T]) -> Callable[P, Term[T]]:
    sig = inspect.signature(op.signature)

    def rename(
        subs: Mapping[Operation[..., S], Operation[..., S]],
        leaf_value: V,  # Union[Term[V], Operation[..., V], V],
    ) -> V:  # Union[Term[V], Operation[..., V], V]:
        if isinstance(leaf_value, Operation):
            return subs.get(leaf_value, leaf_value)  # type: ignore
        elif isinstance(leaf_value, Term):
            with interpreter({apply: lambda _, op, *a, **k: op.__free_rule__(*a, **k), **subs}):  # type: ignore
                return evaluate(leaf_value)  # type: ignore
        else:
            return leaf_value

    @functools.wraps(op.signature)
    def _rule(*args: P.args, **kwargs: P.kwargs) -> Term[T]:
        bound_sig = sig.bind(*args, **kwargs)
        bound_sig.apply_defaults()

        bound_vars: dict[int, set[Operation]] = collections.defaultdict(set)
        scoped_args: dict[int, set[str]] = collections.defaultdict(set)
        unscoped_args: set[str] = set()
        for param_name, param in bound_sig.signature.parameters.items():
            if typing.get_origin(param.annotation) is typing.Annotated:
                for anno in param.annotation.__metadata__:
                    if isinstance(anno, Bound):
                        scoped_args[anno.scope].add(param_name)
                        if param.kind is inspect.Parameter.VAR_POSITIONAL:
                            assert isinstance(bound_sig.arguments[param_name], tuple)
                            for bound_var in bound_sig.arguments[param_name]:
                                bound_vars[anno.scope].add(bound_var)
                        elif param.kind is inspect.Parameter.VAR_KEYWORD:
                            assert isinstance(bound_sig.arguments[param_name], dict)
                            for bound_var in bound_sig.arguments[param_name].values():
                                bound_vars[anno.scope].add(bound_var)
                        else:
                            bound_vars[anno.scope].add(bound_sig.arguments[param_name])
                    elif isinstance(anno, Scoped):
                        scoped_args[anno.scope].add(param_name)
            else:
                unscoped_args.add(param_name)

        # TODO replace this temporary check with more general scope level propagation
        if bound_vars:
            min_scope = min(bound_vars.keys(), default=0)
            scoped_args[min_scope] |= unscoped_args
            max_scope = max(bound_vars.keys(), default=0)
            assert all(s in bound_vars or s > max_scope for s in scoped_args.keys())

        # recursively rename bound variables from innermost to outermost scope
        for scope in sorted(bound_vars.keys()):
            # create fresh variables for each bound variable in the scope
            renaming_map = {var: gensym(var) for var in bound_vars[scope]}
            # get just the arguments that are in the scope
            for name in scoped_args[scope]:
                bound_sig.arguments[name] = tree.map_structure(
                    lambda a: rename(renaming_map, a),
                    bound_sig.arguments[name],
                )

        tm = _embed_registry.dispatch(object)(
            op, tuple(bound_sig.args), tuple(bound_sig.kwargs.items())
        )
        return embed(tm)  # type: ignore

    return _rule


@weak_memoize
def infer_scope_rule(op: Operation[P, T]) -> Callable[P, Interpretation[V, Type[V]]]:
    sig = inspect.signature(op.signature)

    @functools.wraps(op.signature)
    def _rule(*args: P.args, **kwargs: P.kwargs) -> Interpretation[V, Type[V]]:
        bound_sig = sig.bind(*args, **kwargs)
        bound_sig.apply_defaults()

        bound_vars: dict[Operation[..., V], Callable[..., Type[V]]] = {}
        for param_name, param in bound_sig.signature.parameters.items():
            if typing.get_origin(param.annotation) is typing.Annotated:
                for anno in param.annotation.__metadata__:
                    if isinstance(anno, Bound):
                        if param.kind is inspect.Parameter.VAR_POSITIONAL:
                            for bound_var in bound_sig.arguments[param_name]:
                                bound_vars[bound_var] = bound_var.__type_rule__
                        elif param.kind is inspect.Parameter.VAR_KEYWORD:
                            for bound_var in bound_sig.arguments[param_name].values():
                                bound_vars[bound_var] = bound_var.__type_rule__
                        else:
                            bound_var = bound_sig.arguments[param_name]
                            bound_vars[bound_var] = bound_var.__type_rule__

        return bound_vars

    return _rule


@weak_memoize
def infer_type_rule(op: Operation[P, T]) -> Callable[P, Type[T]]:
    sig = inspect.signature(op.signature)

    @functools.wraps(op.signature)
    def _rule(*args: P.args, **kwargs: P.kwargs) -> Type[T]:
        bound_sig = sig.bind(*args, **kwargs)
        bound_sig.apply_defaults()

        anno = sig.return_annotation
        if anno is inspect.Signature.empty:
            return typing.cast(Type[T], object)
        elif isinstance(anno, typing.TypeVar):
            # rudimentary but sound special-case type inference sufficient for syntax ops:
            # if the return type annotation is a TypeVar,
            # look for a parameter with the same annotation and return its type,
            # otherwise give up and return Any/object
            for name, param in bound_sig.signature.parameters.items():
                if param.annotation is anno and param.kind not in (
                    inspect.Parameter.VAR_POSITIONAL,
                    inspect.Parameter.VAR_KEYWORD,
                ):
                    arg = bound_sig.arguments[name]
                    tp: Type[T] = type(arg) if not isinstance(arg, type) else arg
                    return tp
            return typing.cast(Type[T], object)
        elif typing.get_origin(anno) is typing.Annotated:
            tp = typing.get_args(anno)[0]
            if not typing.TYPE_CHECKING:
                tp = tp if typing.get_origin(tp) is None else typing.get_origin(tp)
            return tp
        elif typing.get_origin(anno) is not None:
            return typing.get_origin(anno)
        else:
            return anno

    return _rule


class NoDefaultRule(Exception):
    pass


@weak_memoize
def infer_default_rule(op: Operation[P, T]) -> Callable[P, Expr[T]]:

    @functools.wraps(op.signature)
    def _rule(*args: P.args, **kwargs: P.kwargs) -> Expr[T]:
        try:
            return op.signature(*args, **kwargs)
        except NoDefaultRule:
            return op.__free_rule__(*args, **kwargs)

    return _rule


def embed(expr: Expr[T]) -> Expr[T]:
    if isinstance(expr, Term):
        impl: Callable[[Operation[..., T], Sequence, Sequence[tuple]], Term[T]]
        impl = _embed_registry.dispatch(typeof(expr))
        return impl(expr.op, expr.args, expr.kwargs)
    else:
        return expr


_embed_registry = functools.singledispatch(lambda v: v)
embed_register = _embed_registry.register


_as_term_registry = functools.singledispatch(lambda v: v)
as_term_register = _as_term_registry.register


OPERATORS: dict[Callable[..., Any], Operation[..., Any]] = {}


def register_syntax_op(syntax_fn: Callable[P, T]):
    def register_syntax_op_fn(syntax_op_fn: Callable[P, T]):
        OPERATORS[syntax_fn] = Operation(syntax_op_fn)
        return OPERATORS[syntax_fn]

    return register_syntax_op_fn


def create_arithmetic_binop_rule(op):
    def rule(x: T, y: T) -> T:
        if not isinstance(x, Term) and not isinstance(y, Term):
            return op(x, y)
        raise NoDefaultRule

    # Note: functools.wraps would be better, but it does not preserve type
    # annotations
    rule.__name__ = op.__name__
    return rule


def create_arithmetic_unop_rule(op):
    def rule(x: T) -> T:
        if not isinstance(x, Term):
            return op(x)
        raise NoDefaultRule

    rule.__name__ = op.__name__
    return rule


def create_generic_rule(op):
    @functools.wraps(op)
    def rule(*args, **kwargs):
        if not any(isinstance(a, Term) for a in args) and not any(
            isinstance(a, Term) for a in kwargs.values()
        ):
            return op(*args, **kwargs)

        raise NoDefaultRule

    return rule


ARITHMETIC_BINOPS = (
    operator.add,
    operator.sub,
    operator.mul,
    operator.truediv,
    operator.floordiv,
    operator.mod,
    operator.pow,
    operator.matmul,
    operator.lshift,
    operator.rshift,
    operator.and_,
    operator.or_,
    operator.xor,
)

ARITHMETIC_UNOPS = (
    operator.neg,
    operator.pos,
    operator.abs,
    operator.invert,
)

OTHER_OPS = (
    operator.not_,
    operator.lt,
    operator.le,
    operator.gt,
    operator.ge,
    operator.is_,
    operator.is_not,
    operator.contains,
    operator.index,
    operator.getitem,
    operator.setitem,
    operator.delitem,
    # TODO handle these builtin functions
    # getattr,
    # setattr,
    # delattr,
    # len,
    # iter,
    # next,
    # reversed,
)

for op in ARITHMETIC_BINOPS:
    register_syntax_op(op)(create_arithmetic_binop_rule(op))

for op in ARITHMETIC_UNOPS:  # type: ignore
    register_syntax_op(op)(create_arithmetic_unop_rule(op))

for op in OTHER_OPS:  # type: ignore
    register_syntax_op(op)(create_generic_rule(op))


@register_syntax_op(operator.eq)
def _eq_op(a: Expr[T], b: Expr[T]) -> Expr[bool]:
    """Default implementation of equality for terms. As a special case, equality defaults to syntactic equality rather
    than producing a free term.

    """
    return syntactic_eq(a, b)


@register_syntax_op(operator.ne)
def _ne_op(a: T, b: T) -> bool:
    return OPERATORS[operator.not_](OPERATORS[operator.eq](a, b))  # type: ignore


def term_to_str(term: Term[T]) -> str:
    params_str = ""
    if len(term.args) > 0:
        params_str += ", ".join(str(x) for x in term.args)
    if len(term.kwargs) > 0:
        params_str += ", " + ", ".join(f"{k}={str(v)}" for (k, v) in term.kwargs)
    return f"{str(term.op)}({params_str})"


@embed_register(object)
class BaseTerm(Generic[T], Term[T]):
    op: Operation[..., T]
    args: Sequence[Expr[Any]]
    kwargs: Sequence[Tuple[str, Expr[Any]]]

    def __init__(
        self,
        op: Operation[..., T],
        args: Sequence[Expr],
        kwargs: Sequence[Tuple[str, Expr]],
    ):
        self.op = op
        self.args = args
        self.kwargs = kwargs

    def __str__(self: "Term[T]") -> str:
        return term_to_str(self)

    def __eq__(self, other) -> bool:
        return OPERATORS[operator.eq](self, other)  # type: ignore


@as_term_register(object)
def _unembed_literal(value: T) -> T:
    return value


@embed_register(Operation)
def _embed_literal_op(expr: Operation[P, T]) -> Operation[P, T]:
    return expr


@as_term_register(Operation)
def _unembed_literal_op(value: Operation[P, T]) -> Operation[P, T]:
    return value


_T_Number = TypeVar("_T_Number", bound=numbers.Number)


@embed_register(numbers.Number)
class NumberTerm(Generic[_T_Number], BaseTerm[_T_Number]):

    #######################################################################
    # arithmetic binary operators
    #######################################################################
    def __add__(self, other: Expr[_T_Number]) -> Expr[_T_Number]:
        return OPERATORS[operator.add](self, other)  # type: ignore

    def __sub__(self, other: Expr[_T_Number]) -> Expr[_T_Number]:
        return OPERATORS[operator.sub](self, other)  # type: ignore

    def __mul__(self, other: Expr[_T_Number]) -> Expr[_T_Number]:
        return OPERATORS[operator.mul](self, other)  # type: ignore

    def __truediv__(self, other: Expr[_T_Number]) -> Expr[_T_Number]:
        return OPERATORS[operator.truediv](self, other)  # type: ignore

    def __floordiv__(self, other: Expr[_T_Number]) -> Expr[_T_Number]:
        return OPERATORS[operator.floordiv](self, other)  # type: ignore

    def __mod__(self, other: Expr[_T_Number]) -> Expr[_T_Number]:
        return OPERATORS[operator.mod](self, other)  # type: ignore

    def __pow__(self, other: Expr[_T_Number]) -> Expr[_T_Number]:
        return OPERATORS[operator.pow](self, other)  # type: ignore

    def __matmul__(self, other: Expr[_T_Number]) -> Expr[_T_Number]:
        return OPERATORS[operator.matmul](self, other)  # type: ignore

    #######################################################################
    # unary operators
    #######################################################################
    def __neg__(self) -> Expr[_T_Number]:
        return OPERATORS[operator.neg](self)  # type: ignore

    def __pos__(self) -> Expr[_T_Number]:
        return OPERATORS[operator.pos](self)  # type: ignore

    def __abs__(self) -> Expr[_T_Number]:
        return OPERATORS[operator.abs](self)  # type: ignore

    def __invert__(self) -> Expr[_T_Number]:
        return OPERATORS[operator.invert](self)  # type: ignore

    #######################################################################
    # comparisons
    #######################################################################
    def __ne__(self, other) -> bool:
        return OPERATORS[operator.ne](self, other)  # type: ignore

    def __lt__(self, other: Expr[_T_Number]) -> Expr[bool]:
        return OPERATORS[operator.lt](self, other)  # type: ignore

    def __le__(self, other: Expr[_T_Number]) -> Expr[bool]:
        return OPERATORS[operator.le](self, other)  # type: ignore

    def __gt__(self, other: Expr[_T_Number]) -> Expr[bool]:
        return OPERATORS[operator.gt](self, other)  # type: ignore

    def __ge__(self, other: Expr[_T_Number]) -> Expr[bool]:
        return OPERATORS[operator.ge](self, other)  # type: ignore

    #######################################################################
    # bitwise operators
    #######################################################################
    def __and__(self, other: Expr[_T_Number]) -> Expr[_T_Number]:
        return OPERATORS[operator.and_](self, other)  # type: ignore

    def __or__(self, other: Expr[_T_Number]) -> Expr[_T_Number]:
        return OPERATORS[operator.or_](self, other)  # type: ignore

    def __xor__(self, other: Expr[_T_Number]) -> Expr[_T_Number]:
        return OPERATORS[operator.xor](self, other)  # type: ignore

    def __rshift__(self, other: Expr[_T_Number]) -> Expr[_T_Number]:
        return OPERATORS[operator.rshift](self, other)  # type: ignore

    def __lshift__(self, other: Expr[_T_Number]) -> Expr[_T_Number]:
        return OPERATORS[operator.lshift](self, other)  # type: ignore

    #######################################################################
    # reflected operators
    #######################################################################
    def __radd__(self, other: Expr[_T_Number]) -> Expr[_T_Number]:
        return OPERATORS[operator.add](other, self)  # type: ignore

    def __rsub__(self, other: Expr[_T_Number]) -> Expr[_T_Number]:
        return OPERATORS[operator.sub](other, self)  # type: ignore

    def __rmul__(self, other: Expr[_T_Number]) -> Expr[_T_Number]:
        return OPERATORS[operator.mul](other, self)  # type: ignore

    def __rtruediv__(self, other: Expr[_T_Number]) -> Expr[_T_Number]:
        return OPERATORS[operator.truediv](other, self)  # type: ignore

    def __rfloordiv__(self, other: Expr[_T_Number]) -> Expr[_T_Number]:
        return OPERATORS[operator.floordiv](other, self)  # type: ignore

    def __rmod__(self, other: Expr[_T_Number]) -> Expr[_T_Number]:
        return OPERATORS[operator.mod](other, self)  # type: ignore

    def __rpow__(self, other: Expr[_T_Number]) -> Expr[_T_Number]:
        return OPERATORS[operator.pow](other, self)  # type: ignore

    def __rmatmul__(self, other: Expr[_T_Number]) -> Expr[_T_Number]:
        return OPERATORS[operator.matmul](other, self)  # type: ignore

    # bitwise
    def __rand__(self, other: Expr[_T_Number]) -> Expr[_T_Number]:
        return OPERATORS[operator.and_](other, self)  # type: ignore

    def __ror__(self, other: Expr[_T_Number]) -> Expr[_T_Number]:
        return OPERATORS[operator.or_](other, self)  # type: ignore

    def __rxor__(self, other: Expr[_T_Number]) -> Expr[_T_Number]:
        return OPERATORS[operator.xor](other, self)  # type: ignore

    def __rrshift__(self, other: Expr[_T_Number]) -> Expr[_T_Number]:
        return OPERATORS[operator.rshift](other, self)  # type: ignore

    def __rlshift__(self, other: Expr[_T_Number]) -> Expr[_T_Number]:
        return OPERATORS[operator.lshift](other, self)  # type: ignore


@embed_register(collections.abc.Callable)  # type: ignore
class CallableTerm(Generic[P, T], BaseTerm[collections.abc.Callable[P, T]]):
    def __call__(self, *args: Expr, **kwargs: Expr) -> Expr[T]:
        from effectful.ops.function import funcall

        return funcall(self, *args, **kwargs)  # type: ignore


@as_term_register(collections.abc.Callable)  # type: ignore
def _unembed_callable(value: Callable[P, T]) -> Expr[Callable[P, T]]:
    from effectful.ops.function import defun, funcall

    assert not isinstance(value, Term)

    try:
        sig = inspect.signature(value)
    except ValueError:
        return value

    for name, param in sig.parameters.items():
        if param.kind in (
            inspect.Parameter.VAR_POSITIONAL,
            inspect.Parameter.VAR_KEYWORD,
        ):
            raise NotImplementedError(
                f"cannot unembed {value}: parameter {name} is variadic"
            )

    bound_sig = sig.bind(
        **{name: gensym(param.annotation) for name, param in sig.parameters.items()}
    )
    bound_sig.apply_defaults()

    with interpreter(
        {
            apply: lambda _, op, *a, **k: op.__free_rule__(*a, **k),
            funcall: funcall.__default_rule__,
        }
    ):
        body = value(
            *[a() for a in bound_sig.args],
            **{k: v() for k, v in bound_sig.kwargs.items()},
        )

    return defun(body, *bound_sig.args, **bound_sig.kwargs)


IndexElement = Union[None, int, slice, Sequence[int], EllipsisType, torch.Tensor]


def _desugar_tensor_index(shape, key):
    new_shape = []
    new_key = []

    def extra_dims(key):
        return sum(1 for k in key if k is None)

    # handle any missing dimensions by adding a trailing Ellipsis
    if not any(k is Ellipsis for k in key):
        key = tuple(key) + (...,)

    for i, k in enumerate(key):
        if k is None:  # add a new singleton dimension
            new_shape.append(1)
            new_key.append(slice(None))
        elif k is Ellipsis:
            assert not any(
                k is Ellipsis for k in key[i + 1 :]
            ), "only one Ellipsis allowed"

            # determine which of the original dimensions this ellipsis refers to
            pre_dims = i - extra_dims(key[:i])  # dimensions that precede the ellipsis
            elided_dims = (
                len(shape) - pre_dims - (len(key) - i - 1 - extra_dims(key[i + 1 :]))
            )  #
            new_shape += shape[pre_dims : pre_dims + elided_dims]
            new_key += [slice(None)] * elided_dims
        else:
            new_shape.append(shape[len(new_shape) - extra_dims(key[:i])])
            new_key.append(k)

    return new_shape, new_key


def _getitem_ellipsis_and_none(
    x: torch.Tensor, key: Tuple[IndexElement, ...]
) -> Tuple[torch.Tensor, Tuple[IndexElement, ...]]:
    """Eliminate ellipses and None in an index expression x[key].

    Returns x1, key1 such that x1[key1] == x[key] nand key1 does not contain None or Ellipsis.

    """

    new_shape, new_key = _desugar_tensor_index(x.shape, key)
    return torch.reshape(x, new_shape), new_key


def sizesof(value: Expr) -> Mapping[Operation[[], int], int]:
    sizes: dict[Operation[[], int], int] = {}

    def _torch_getitem_sizeof(
        x: Expr[torch.Tensor], key: Tuple[Expr[IndexElement], ...]
    ) -> Expr[torch.Tensor]:
        if isinstance(x, torch.Tensor):
            shape, key_ = _desugar_tensor_index(x.shape, key)

            for i, k in enumerate(key_):
                if (
                    isinstance(k, Term)
                    and len(k.args) == 0
                    and len(k.kwargs) == 0
                    and issubclass(typeof(k), int)
                ):
                    if k.op in sizes and sizes[k.op] != shape[i]:
                        raise ValueError(
                            f"Named index {k.op} used in incompatible dimensions of size {sizes[k.op]} and {shape[i]}"
                        )
                    sizes[k.op] = shape[i]

        return torch_getitem.__free_rule__(x, key)

    with interpreter(
        {
            torch_getitem: _torch_getitem_sizeof,
            apply: lambda _, op, *a, **k: op.__free_rule__(*a, **k),
        }
    ):
        evaluate(value)

    return sizes


def partial_eval(t: T, order=None) -> T:
    """Partially evaluate a term with respect to its sized free variables.

    Variables in `order` are converted to positional dimensions in the result
    tensor, in the order they appear. All other variables remain free.

    """
    from effectful.ops.function import defun

    if order is None:
        order = []

    sized_fvs = sizesof(t)

    if any(x for x in order if x not in sized_fvs):
        raise ValueError("sized must be a subset of the term's sized free variables")

    # if there are no sized free variables, then nothing to do
    if len(sized_fvs) == 0:
        return t

    order_set = set(order)
    reindex_fvs = [
        (var, size) for var, size in sized_fvs.items() if var not in order_set
    ]
    ordered_sized_fvs = reindex_fvs + [(var, sized_fvs[var]) for var in order]

    tpe_torch_fn = torch.func.vmap(
        defun(t, *[var for (var, _) in ordered_sized_fvs]), randomness="different"
    )

    inds = torch.broadcast_tensors(
        *(
            torch.arange(size)[(...,) + (None,) * (len(ordered_sized_fvs) - i - 1)]
            for i, (_, size) in enumerate(ordered_sized_fvs)
        )
    )

    flat_result = tpe_torch_fn(*[i.reshape(-1) for i in inds])

    def reindex_flat_tensor(t):
        if not isinstance(t, torch.Tensor):
            return t

        result = t.reshape(inds[0].shape + t.shape[1:])
        return torch_getitem(result, tuple(var() for (var, _) in reindex_fvs))

    return tree.map_structure(reindex_flat_tensor, flat_result)


@functools.cache
def _register_torch_op(torch_fn: Callable[P, T]):

    @Operation
    def _torch_op(*args, **kwargs) -> torch.Tensor:

        tm = _torch_op.__free_rule__(*args, **kwargs)
        sized_fvs = sizesof(tm)

        if (
            _torch_op is torch_getitem
            and not isinstance(args[0], Term)
            and sized_fvs
            and args[1]
            and all(isinstance(k, Term) and k.op in sized_fvs for k in args[1])
        ):
            raise NoDefaultRule
        elif sized_fvs and set(sized_fvs.keys()) == set(ctxof(tm).keys()) - {
            torch_getitem,
            _torch_op,
        }:
            # note: this cast is a lie. partial_eval can return non-tensors, as
            # can torch_fn. for example, some torch functions return tuples,
            # which partial_eval handles.
            return typing.cast(torch.Tensor, partial_eval(tm))
        elif not any(
            tree.flatten(
                tree.map_structure(lambda x: isinstance(x, Term), (args, kwargs))
            )
        ):
            return typing.cast(torch.Tensor, torch_fn(*args, **kwargs))
        else:
            raise NoDefaultRule

    return _torch_op


@_register_torch_op
def torch_getitem(x: torch.Tensor, key: Tuple[IndexElement, ...]) -> torch.Tensor:
    if not isinstance(x, torch.Tensor):
        raise TypeError(f"expected a tensor but got {type(x)}")

    for k in key:
        if isinstance(k, Operation):
            raise TypeError(
                f"Got operation symbol {str(k)}. You probably meant {str(k)}()."
            )

    # fast path for simple cases
    if len(key) == 0:
        return x
    elif not any(isinstance(k, torch.Tensor) for k in key):
        return x[tuple(key)]
    elif all(isinstance(k, torch.Tensor) for k in key):
        return torch.ops.aten.index(x, key)

    # handle None, Ellipsis, and missing dimensions
    x, key = _getitem_ellipsis_and_none(x, key)

    # Convert non-tensor args to tensors
    key_l = list(key)
    for i, arg in list(enumerate(key)):
        if isinstance(arg, slice):
            if arg == slice(None):
                key_l[i] = None
            else:
                # Convert slices to torch.arange()s.
                start = arg.start if arg.start is not None else 0
                stop = arg.stop if arg.stop is not None else x.shape[i]
                step = arg.step if arg.step is not None else 1
                flat_arg = torch.arange(
                    start, stop, step, dtype=torch.long, device=x.device
                )
                key_l[i] = flat_arg.reshape((-1,) + (1,) * i)
        elif isinstance(arg, int):
            key_l[i] = torch.tensor(arg, dtype=torch.long, device=x.device)
        elif isinstance(arg, (list, tuple)):
            flat_arg = torch.tensor(arg, dtype=torch.long, device=x.device)
            key_l[i] = flat_arg.reshape(flat_arg.shape + (1,) * i)

    return torch.ops.aten.index(x, tuple(key_l))


class Indexable:
    """Helper class for constructing indexed tensors.

    Example:
    >>> width, height = gensym(int, name='width'), gensym(int, name='height')
    >>> t = Indexable(torch.ones(2, 3))[width(), height()]
    Indexable(tensor([[1., 1., 1.],
                      [1., 1., 1.]]))[width(), height()]
    """

    def __init__(self, t: torch.Tensor):
        if not isinstance(t, torch.Tensor):
            raise ValueError(f"Expected a torch.Tensor, got {type(t)}")
        self.t = t

    def __getitem__(self, key) -> torch.Tensor:
        if not isinstance(key, tuple):
            key = (key,)
        return torch_getitem(self.t, key)


@embed_register(torch.Tensor)
def _embed_tensor(op, args, kwargs):
    match op, args, kwargs:
        case torch_getitem_, (torch.Tensor() as x, key), () if (
            torch_getitem_ is torch_getitem
            and len(key) >= 1
            and not isinstance(x, Term)
            and all(
                typeof(k) is int and not k.args and not k.kwargs
                for k in key
                if isinstance(k, Term)
            )
        ):
            return EagerTensorTerm(x, key)
        case _:
            return TensorTerm(op, args, kwargs)


class TensorTerm(BaseTerm[torch.Tensor]):
    def __getitem__(
        self, key: Union[Expr[IndexElement], Tuple[Expr[IndexElement], ...]]
    ) -> Expr[torch.Tensor]:
        return torch_getitem(self, key if isinstance(key, tuple) else (key,))

    @classmethod
    def __torch_function__(
        cls, func: Callable[..., T], types, args=(), kwargs=None
    ) -> Expr[T]:
        return _register_torch_op(func)(*args, **({} if kwargs is None else kwargs))


class EagerTensorTerm(torch.Tensor):

    op: Operation[..., torch.Tensor] = torch_getitem
    args: Tuple[torch.Tensor, Tuple[IndexElement, ...]]
    kwargs: Tuple = ()

    __match_args__ = ("op", "args", "kwargs")

    def __new__(cls, x: torch.Tensor, key: Tuple[IndexElement, ...]):
        assert not isinstance(x, Term)

        for k in key:
            if isinstance(k, Term):
                assert typeof(k) is int and not k.args and not k.kwargs

        x, key = _getitem_ellipsis_and_none(x, key)
        ret = x.as_subclass(cls)
        ret.args = (x, key)
        return ret

<<<<<<< HEAD
    def __repr__(self) -> str:
        indexed_constr = "Indexable"

        # correct indentation
        parts = str(self.args[0]).split("\n")
        tensor_str = "\n".join(
            [parts[0]] + [(len(indexed_constr) + 1) * " " + p for p in parts[1:]]
        )

        key_str = ", ".join(str(k) for k in self.args[1])
        return f"{indexed_constr}({tensor_str})[{key_str}]"
=======
    def __repr__(self):
        return f"{self.__class__.__name__}({term_to_str(self)})"
>>>>>>> ff307330

    @classmethod
    def __torch_function__(
        cls, func: Callable[..., T], types, args=(), kwargs=None
    ) -> Expr[T]:
        return _register_torch_op(func)(*args, **({} if kwargs is None else kwargs))

    def __getitem__(self, key) -> torch.Tensor:
        return torch_getitem(self, key if isinstance(key, tuple) else (key,))

    def __format__(self, format_spec: str) -> str:
        return (
            format(torch.Tensor(self), format_spec)
            + "["
            + ", ".join(str(a) for a in self.args[1])
            + "]"
        )

    @property
    def shape(self) -> torch.Size:  # type: ignore
        x, key = self.args
        return torch.Size([s for s, k in zip(x.shape, key) if not isinstance(k, Term)])

    def size(self, dim: Optional[int] = None):
        if dim is None:
            return self.shape
        return self.shape[dim]

    def numel(self) -> int:
        return self.shape.numel()

    def dim(self) -> int:
        return len(self.shape)

    @property
    def ndim(self) -> int:  # type: ignore
        return self.dim()

    def ndimension(self):
        return self.dim()

    def item(self):
        raise ValueError(f"cannot convert {self} to a Python scalar")

    @property
    def dtype(self):
        return self.args[0].dtype

    @property
    def device(self):
        return self.args[0].device

    def new(self, *args, **kwargs):
        return self.args[0].new(*args, **kwargs)

    @property
    def requires_grad(self):
        return self.args[0].requires_grad

    @property
    def grad_fn(self):
        return self.args[0].grad_fn<|MERGE_RESOLUTION|>--- conflicted
+++ resolved
@@ -1021,8 +1021,7 @@
         ret.args = (x, key)
         return ret
 
-<<<<<<< HEAD
-    def __repr__(self) -> str:
+    def __repr__(self):
         indexed_constr = "Indexable"
 
         # correct indentation
@@ -1033,10 +1032,6 @@
 
         key_str = ", ".join(str(k) for k in self.args[1])
         return f"{indexed_constr}({tensor_str})[{key_str}]"
-=======
-    def __repr__(self):
-        return f"{self.__class__.__name__}({term_to_str(self)})"
->>>>>>> ff307330
 
     @classmethod
     def __torch_function__(
