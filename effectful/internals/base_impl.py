import collections
import functools
import inspect
import typing
<<<<<<< HEAD
from typing import Callable, Generic, Mapping, Sequence, Type, TypeVar
=======
from typing import Callable, Generic, Mapping, Optional, Sequence, Set, Type, TypeVar
>>>>>>> 5adeba52

from typing_extensions import Concatenate, ParamSpec

from effectful.ops.types import Expr, Operation, Term

P = ParamSpec("P")
Q = ParamSpec("Q")
S = TypeVar("S")
T = TypeVar("T")
V = TypeVar("V")


class _BaseOperation(Generic[Q, V], Operation[Q, V]):
    signature: Callable[Q, V]

    def __init__(self, signature: Callable[Q, V], *, name: Optional[str] = None):
        functools.update_wrapper(self, signature)
        self.signature = signature
        self.__name__ = name or signature.__name__

    def __eq__(self, other):
        if not isinstance(other, Operation):
            return NotImplemented
        return self.signature == other.signature

    def __hash__(self):
        return hash(self.signature)

    def __default_rule__(self, *args: Q.args, **kwargs: Q.kwargs) -> "Expr[V]":
<<<<<<< HEAD
        from effectful.ops.syntax import NoDefaultRule, defdata

        try:
            return self.signature(*args, **kwargs)
        except NoDefaultRule:
            return typing.cast(
                Callable[Concatenate[Operation[Q, V], Q], Expr[V]], defdata
            )(self, *args, **kwargs)
=======
        try:
            return self.signature(*args, **kwargs)
        except NotImplementedError:
            return self.__free_rule__(*args, **kwargs)
>>>>>>> 5adeba52

    def __fvs_rule__(self, *args: Q.args, **kwargs: Q.kwargs) -> tuple[
        tuple[collections.abc.Set[Operation], ...],
        dict[str, collections.abc.Set[Operation]],
    ]:
        from effectful.ops.syntax import Bound, Scoped

        sig = inspect.signature(self.signature)
        bound_sig = sig.bind(*args, **kwargs)
        bound_sig.apply_defaults()

        bound_vars: dict[int, set[Operation]] = collections.defaultdict(set)
        scoped_args: dict[int, set[str]] = collections.defaultdict(set)
        unscoped_args: set[str] = set()
        for param_name, param in bound_sig.signature.parameters.items():
            if typing.get_origin(param.annotation) is typing.Annotated:
                for anno in param.annotation.__metadata__:
                    if isinstance(anno, Bound):
                        scoped_args[anno.scope].add(param_name)
                        if param.kind is inspect.Parameter.VAR_POSITIONAL:
                            assert isinstance(bound_sig.arguments[param_name], tuple)
                            for bound_var in bound_sig.arguments[param_name]:
                                bound_vars[anno.scope].add(bound_var)
                        elif param.kind is inspect.Parameter.VAR_KEYWORD:
                            assert isinstance(bound_sig.arguments[param_name], dict)
                            for bound_var in bound_sig.arguments[param_name].values():
                                bound_vars[anno.scope].add(bound_var)
                        else:
                            bound_vars[anno.scope].add(bound_sig.arguments[param_name])
                    elif isinstance(anno, Scoped):
                        scoped_args[anno.scope].add(param_name)
            else:
                unscoped_args.add(param_name)

        if not bound_vars:  # fast path for no bound variables
            return (
                tuple(frozenset() for _ in bound_sig.args),
                {k: frozenset() for k in bound_sig.kwargs},
            )

        # TODO replace this temporary check with more general scope level propagation
        min_scope = min(bound_vars.keys(), default=0)
        scoped_args[min_scope] |= unscoped_args
        max_scope = max(bound_vars.keys(), default=0)
        assert all(s in bound_vars or s > max_scope for s in scoped_args.keys())

        # recursively rename bound variables from innermost to outermost scope
        subs: frozenset[Operation] = frozenset()
        for scope in sorted(scoped_args.keys()):
            # create fresh variables for each bound variable in the scope
            subs = subs | bound_vars[scope]

            # get just the arguments that are in the scope
            for name in scoped_args[scope]:
                if sig.parameters[name].kind is inspect.Parameter.VAR_POSITIONAL:
                    bound_sig.arguments[name] = tuple(
                        subs for _ in bound_sig.arguments[name]
                    )
                elif sig.parameters[name].kind is inspect.Parameter.VAR_KEYWORD:
                    bound_sig.arguments[name] = {
                        k: subs for k in bound_sig.arguments[name]
                    }
                else:
                    bound_sig.arguments[name] = subs

        return tuple(bound_sig.args), dict(bound_sig.kwargs)

    def __type_rule__(self, *args: Q.args, **kwargs: Q.kwargs) -> Type[V]:
        sig = inspect.signature(self.signature)
        bound_sig = sig.bind(*args, **kwargs)
        bound_sig.apply_defaults()

        anno = sig.return_annotation
        if anno is inspect.Signature.empty:
            return typing.cast(Type[V], object)
        elif isinstance(anno, typing.TypeVar):
            # rudimentary but sound special-case type inference sufficient for syntax ops:
            # if the return type annotation is a TypeVar,
            # look for a parameter with the same annotation and return its type,
            # otherwise give up and return Any/object
            for name, param in bound_sig.signature.parameters.items():
                if param.annotation is anno and param.kind not in (
                    inspect.Parameter.VAR_POSITIONAL,
                    inspect.Parameter.VAR_KEYWORD,
                ):
                    arg = bound_sig.arguments[name]
                    tp: Type[V] = type(arg) if not isinstance(arg, type) else arg
                    return tp
            return typing.cast(Type[V], object)
        elif typing.get_origin(anno) is typing.Annotated:
            tp = typing.get_args(anno)[0]
            if not typing.TYPE_CHECKING:
                tp = tp if typing.get_origin(tp) is None else typing.get_origin(tp)
            return tp
        elif typing.get_origin(anno) is not None:
            return typing.get_origin(anno)
        else:
            return anno

    def __repr_rule__(self, *args: Q.args, **kwargs: Q.kwargs) -> str:
        args_str = ", ".join(map(str, args)) if args else ""
        kwargs_str = (
            ", ".join(f"{k}={str(v)}" for k, v in kwargs.items()) if kwargs else ""
        )

        ret = f"{self.signature.__name__}({args_str}"
        if kwargs:
            ret += f"{', ' if args else ''}"
        ret += f"{kwargs_str})"
        return ret

    def __repr__(self):
        return self.signature.__name__


class _BaseTerm(Generic[T], Term[T]):
    _op: Operation[..., T]
    _args: Sequence[Expr]
    _kwargs: Mapping[str, Expr]

    def __init__(
        self,
        op: Operation[..., T],
        *args: Expr,
        **kwargs: Expr,
    ):
        self._op = op
        self._args = args
        self._kwargs = kwargs

    def __eq__(self, other) -> bool:
        from effectful.ops.syntax import syntactic_eq

        return syntactic_eq(self, other)

    @property
    def op(self):
        return self._op

    @property
    def args(self):
        return self._args

    @property
    def kwargs(self):
        return self._kwargs


class _CallableTerm(Generic[P, T], _BaseTerm[collections.abc.Callable[P, T]]):
    def __call__(self, *args: Expr, **kwargs: Expr) -> Expr[T]:
        from effectful.ops.semantics import call

        return call(self, *args, **kwargs)  # type: ignore


def _unembed_callable(value: Callable[P, T]) -> Expr[Callable[P, T]]:
    from effectful.internals.runtime import interpreter
    from effectful.ops.semantics import apply, call
    from effectful.ops.syntax import defdata, deffn, defop

    assert not isinstance(value, Term)

    try:
        sig = inspect.signature(value)
    except ValueError:
        return value

    for name, param in sig.parameters.items():
        if param.kind in (
            inspect.Parameter.VAR_POSITIONAL,
            inspect.Parameter.VAR_KEYWORD,
        ):
            raise ValueError(f"cannot unembed {value}: parameter {name} is variadic")

    bound_sig = sig.bind(
        **{name: defop(param.annotation) for name, param in sig.parameters.items()}
    )
    bound_sig.apply_defaults()

    with interpreter(
        {
            apply: lambda _, op, *a, **k: defdata(op, *a, **k),
            call: call.__default_rule__,
        }
    ):
        body = value(
            *[a() for a in bound_sig.args],
            **{k: v() for k, v in bound_sig.kwargs.items()},
        )

    return deffn(body, *bound_sig.args, **bound_sig.kwargs)<|MERGE_RESOLUTION|>--- conflicted
+++ resolved
@@ -2,11 +2,7 @@
 import functools
 import inspect
 import typing
-<<<<<<< HEAD
-from typing import Callable, Generic, Mapping, Sequence, Type, TypeVar
-=======
-from typing import Callable, Generic, Mapping, Optional, Sequence, Set, Type, TypeVar
->>>>>>> 5adeba52
+from typing import Callable, Generic, Mapping, Optional, Sequence, Type, TypeVar
 
 from typing_extensions import Concatenate, ParamSpec
 
@@ -36,21 +32,14 @@
         return hash(self.signature)
 
     def __default_rule__(self, *args: Q.args, **kwargs: Q.kwargs) -> "Expr[V]":
-<<<<<<< HEAD
-        from effectful.ops.syntax import NoDefaultRule, defdata
+        from effectful.ops.syntax import defdata
 
         try:
             return self.signature(*args, **kwargs)
-        except NoDefaultRule:
+        except NotImplementedError:
             return typing.cast(
                 Callable[Concatenate[Operation[Q, V], Q], Expr[V]], defdata
             )(self, *args, **kwargs)
-=======
-        try:
-            return self.signature(*args, **kwargs)
-        except NotImplementedError:
-            return self.__free_rule__(*args, **kwargs)
->>>>>>> 5adeba52
 
     def __fvs_rule__(self, *args: Q.args, **kwargs: Q.kwargs) -> tuple[
         tuple[collections.abc.Set[Operation], ...],
