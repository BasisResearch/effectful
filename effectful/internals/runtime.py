--- conflicted
+++ resolved
@@ -2,12 +2,9 @@
 import dataclasses
 import functools
 from collections.abc import Callable, Mapping
-<<<<<<< HEAD
 from typing import Any, Generic, TypeVar
 
 from typing_extensions import ParamSpec
-=======
->>>>>>> 89ddd66a
 
 from effectful.ops.syntax import defop
 from effectful.ops.types import Interpretation, Operation
