--- conflicted
+++ resolved
@@ -3,28 +3,18 @@
 extend-ignore =
 # https://github.com/psf/black/blob/master/docs/the_black_code_style.md#slices
     E203
-<<<<<<< HEAD
-
-[mypy]
-ignore_missing_imports = True
-=======
 exclude = .venv
 
 [mypy]
 ignore_missing_imports = True
 exclude = build
->>>>>>> 146b43d8
 
 [tool:pytest]
 addopts = --doctest-modules
 testpaths =
     ./effectful
-<<<<<<< HEAD
-    ./tests
-=======
     ./tests
 
 [isort]
 profile = black
-skip_gitignore = True
->>>>>>> 146b43d8
+skip_gitignore = True